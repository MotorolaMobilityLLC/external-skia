--- conflicted
+++ resolved
@@ -43,13 +43,6 @@
     bool parseFontWeight(SkSVGFontWeight*);
     bool parseTextAnchor(SkSVGTextAnchor*);
 
-<<<<<<< HEAD
-    bool parseEOSToken();
-    bool parseCommaWspToken();
-    bool parseExpectedStringToken(const char*);
-
-=======
->>>>>>> 14c8748d
     // TODO: Migrate all parse*() functions to this style (and delete the old version)
     //      so they can be used by parse<T>():
     bool parse(SkSVGNumberType* v) { return parseNumber(v); }
@@ -60,29 +53,6 @@
     template <typename T>
     static ParseResult<T> parse(const char* expectedName,
                                 const char* name,
-<<<<<<< HEAD
-                                const char* value,
-                                bool (*parseFnc)(const char*, T*)) {
-        if (strcmp(name, expectedName) != 0) {
-            return ParseResult<T>();
-        }
-
-        T parsedValue;
-        if (parseFnc(value, &parsedValue)) {
-            return ParseResult<T>(&parsedValue);
-        }
-
-        return ParseResult<T>();
-    }
-
-    template <typename T>
-    static ParseResult<T> parse(const char* expectedName, const char* name, const char* value) {
-        const auto parseFnc = +[](const char* str, T* v) {
-            SkSVGAttributeParser parser(str);
-            return parser.parse(v);
-        };
-        return parse(expectedName, name, value, parseFnc);
-=======
                                 const char* value) {
         ParseResult<T> result;
 
@@ -94,7 +64,6 @@
         }
 
         return result;
->>>>>>> 14c8748d
     }
 
 private:
@@ -109,7 +78,10 @@
     bool advanceWhile(F func);
 
     bool parseWSToken();
+    bool parseEOSToken();
     bool parseSepToken();
+    bool parseCommaWspToken();
+    bool parseExpectedStringToken(const char*);
     bool parseScalarToken(SkScalar*);
     bool parseInt32Token(int32_t*);
     bool parseHexToken(uint32_t*);
