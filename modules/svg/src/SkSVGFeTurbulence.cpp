/*
 * Copyright 2020 Google Inc.
 *
 * Use of this source code is governed by a BSD-style license that can be
 * found in the LICENSE file.
 */

#include "include/effects/SkImageFilters.h"
#include "include/effects/SkPerlinNoiseShader.h"
#include "modules/svg/include/SkSVGAttributeParser.h"
#include "modules/svg/include/SkSVGFeTurbulence.h"
#include "modules/svg/include/SkSVGFilterContext.h"
#include "modules/svg/include/SkSVGRenderContext.h"
#include "modules/svg/include/SkSVGValue.h"

bool SkSVGFeTurbulence::parseAndSetAttribute(const char* name, const char* value) {
    return INHERITED::parseAndSetAttribute(name, value) ||
           this->setNumOctaves(
                   SkSVGAttributeParser::parse<SkSVGIntegerType>("numOctaves", name, value)) ||
           this->setSeed(SkSVGAttributeParser::parse<SkSVGNumberType>("seed", name, value)) ||
           this->setBaseFrequency(SkSVGAttributeParser::parse<SkSVGFeTurbulenceBaseFrequency>(
<<<<<<< HEAD
                   "baseFrequency", name, value, SkSVGFeTurbulence::parse)) ||
           this->setTurbulenceType(SkSVGAttributeParser::parse<SkSVGFeTurbulenceType>(
                   "type", name, value, SkSVGFeTurbulence::parse));
}

bool SkSVGFeTurbulence::parse(const char* v, SkSVGFeTurbulenceBaseFrequency* freq) {
    SkSVGAttributeParser parser(v);

    SkSVGNumberType freqX;
    if (!parser.parseNumber(&freqX)) {
        return false;
    }

    SkSVGNumberType freqY;
    parser.parseCommaWspToken();
    if (parser.parseNumber(&freqY)) {
        *freq = SkSVGFeTurbulenceBaseFrequency(freqX, freqY);
    } else {
        *freq = SkSVGFeTurbulenceBaseFrequency(freqX, freqX);
    }

    return parser.parseEOSToken();
}

bool SkSVGFeTurbulence::parse(const char* v, SkSVGFeTurbulenceType* type) {
    SkSVGAttributeParser parser(v);
    bool parsedValue = false;

    if (parser.parseExpectedStringToken("fractalNoise")) {
        *type = SkSVGFeTurbulenceType(SkSVGFeTurbulenceType::kFractalNoise);
        parsedValue = true;
    } else if (parser.parseExpectedStringToken("turbulence")) {
=======
                   "baseFrequency", name, value)) ||
           this->setTurbulenceType(SkSVGAttributeParser::parse<SkSVGFeTurbulenceType>(
                   "type", name, value));
}

template <>
bool SkSVGAttributeParser::parse<SkSVGFeTurbulenceBaseFrequency>(
        SkSVGFeTurbulenceBaseFrequency* freq) {
    SkSVGNumberType freqX;
    if (!this->parseNumber(&freqX)) {
        return false;
    }

    SkSVGNumberType freqY;
    this->parseCommaWspToken();
    if (this->parseNumber(&freqY)) {
        *freq = SkSVGFeTurbulenceBaseFrequency(freqX, freqY);
    } else {
        *freq = SkSVGFeTurbulenceBaseFrequency(freqX, freqX);
    }

    return this->parseEOSToken();
}

template <>
bool SkSVGAttributeParser::parse<SkSVGFeTurbulenceType>(SkSVGFeTurbulenceType* type) {
    bool parsedValue = false;

    if (this->parseExpectedStringToken("fractalNoise")) {
        *type = SkSVGFeTurbulenceType(SkSVGFeTurbulenceType::kFractalNoise);
        parsedValue = true;
    } else if (this->parseExpectedStringToken("turbulence")) {
>>>>>>> 14c8748d
        *type = SkSVGFeTurbulenceType(SkSVGFeTurbulenceType::kTurbulence);
        parsedValue = true;
    }

<<<<<<< HEAD
    return parsedValue && parser.parseEOSToken();
=======
    return parsedValue && this->parseEOSToken();
>>>>>>> 14c8748d
}

sk_sp<SkImageFilter> SkSVGFeTurbulence::onMakeImageFilter(const SkSVGRenderContext& ctx,
                                                          const SkSVGFilterContext& fctx) const {
    const SkISize* tileSize = nullptr;  // TODO: needs filter element subregion properties

    sk_sp<SkShader> shader;
    switch (fTurbulenceType.fType) {
        case SkSVGFeTurbulenceType::Type::kTurbulence:
            shader = SkPerlinNoiseShader::MakeTurbulence(
                    fBaseFrequency.freqX(), fBaseFrequency.freqY(), fNumOctaves, fSeed, tileSize);
            break;
        case SkSVGFeTurbulenceType::Type::kFractalNoise:
            shader = SkPerlinNoiseShader::MakeFractalNoise(
                    fBaseFrequency.freqX(), fBaseFrequency.freqY(), fNumOctaves, fSeed, tileSize);
            break;
    }

    return SkImageFilters::Shader(shader, fctx.filterEffectsRegion());
}<|MERGE_RESOLUTION|>--- conflicted
+++ resolved
@@ -19,40 +19,6 @@
                    SkSVGAttributeParser::parse<SkSVGIntegerType>("numOctaves", name, value)) ||
            this->setSeed(SkSVGAttributeParser::parse<SkSVGNumberType>("seed", name, value)) ||
            this->setBaseFrequency(SkSVGAttributeParser::parse<SkSVGFeTurbulenceBaseFrequency>(
-<<<<<<< HEAD
-                   "baseFrequency", name, value, SkSVGFeTurbulence::parse)) ||
-           this->setTurbulenceType(SkSVGAttributeParser::parse<SkSVGFeTurbulenceType>(
-                   "type", name, value, SkSVGFeTurbulence::parse));
-}
-
-bool SkSVGFeTurbulence::parse(const char* v, SkSVGFeTurbulenceBaseFrequency* freq) {
-    SkSVGAttributeParser parser(v);
-
-    SkSVGNumberType freqX;
-    if (!parser.parseNumber(&freqX)) {
-        return false;
-    }
-
-    SkSVGNumberType freqY;
-    parser.parseCommaWspToken();
-    if (parser.parseNumber(&freqY)) {
-        *freq = SkSVGFeTurbulenceBaseFrequency(freqX, freqY);
-    } else {
-        *freq = SkSVGFeTurbulenceBaseFrequency(freqX, freqX);
-    }
-
-    return parser.parseEOSToken();
-}
-
-bool SkSVGFeTurbulence::parse(const char* v, SkSVGFeTurbulenceType* type) {
-    SkSVGAttributeParser parser(v);
-    bool parsedValue = false;
-
-    if (parser.parseExpectedStringToken("fractalNoise")) {
-        *type = SkSVGFeTurbulenceType(SkSVGFeTurbulenceType::kFractalNoise);
-        parsedValue = true;
-    } else if (parser.parseExpectedStringToken("turbulence")) {
-=======
                    "baseFrequency", name, value)) ||
            this->setTurbulenceType(SkSVGAttributeParser::parse<SkSVGFeTurbulenceType>(
                    "type", name, value));
@@ -85,16 +51,11 @@
         *type = SkSVGFeTurbulenceType(SkSVGFeTurbulenceType::kFractalNoise);
         parsedValue = true;
     } else if (this->parseExpectedStringToken("turbulence")) {
->>>>>>> 14c8748d
         *type = SkSVGFeTurbulenceType(SkSVGFeTurbulenceType::kTurbulence);
         parsedValue = true;
     }
 
-<<<<<<< HEAD
-    return parsedValue && parser.parseEOSToken();
-=======
     return parsedValue && this->parseEOSToken();
->>>>>>> 14c8748d
 }
 
 sk_sp<SkImageFilter> SkSVGFeTurbulence::onMakeImageFilter(const SkSVGRenderContext& ctx,
