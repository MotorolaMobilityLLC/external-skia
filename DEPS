use_relative_paths = True

deps = {
  "buildtools"                          : "https://chromium.googlesource.com/chromium/buildtools.git@e6b510a9daf822bbe9f922c200c58150803d2fd8",
  "common"                              : "https://skia.googlesource.com/common.git@9737551d7a52c3db3262db5856e6bcd62c462b92",
<<<<<<< HEAD
  "third_party/externals/angle2"        : "https://chromium.googlesource.com/angle/angle.git@d255123c63c331bc32402eeeb3ecd18d6b18e97d",
=======
  "third_party/externals/angle2"        : "https://chromium.googlesource.com/angle/angle.git@1f4d68dbe474a4a060e9c5a669215c9fc4fc94b2",
>>>>>>> 5f396186
  "third_party/externals/dng_sdk"       : "https://android.googlesource.com/platform/external/dng_sdk.git@96443b262250c390b0caefbf3eed8463ba35ecae",
  "third_party/externals/expat"         : "https://android.googlesource.com/platform/external/expat.git@android-6.0.1_r55",
  "third_party/externals/freetype"      : "https://skia.googlesource.com/third_party/freetype2.git@447a0b62634802d8acdb56008cff5ff4e50be244",
  "third_party/externals/googletest"    : "https://android.googlesource.com/platform/external/googletest@dd43b9998e9a44a579a7aba6c1309407d1a5ed95",
  "third_party/externals/harfbuzz"      : "https://skia.googlesource.com/third_party/harfbuzz.git@1.4.2",
  "third_party/externals/icu"           : "https://chromium.googlesource.com/chromium/deps/icu.git@ec9c1133693148470ffe2e5e53576998e3650c1d",
  "third_party/externals/imgui"         : "https://github.com/ocornut/imgui.git@6384eee34f08cb7eab8d835043e1738e4adcdf75",
  "third_party/externals/jsoncpp"       : "https://chromium.googlesource.com/external/github.com/open-source-parsers/jsoncpp.git@1.0.0",
  "third_party/externals/libjpeg-turbo" : "https://skia.googlesource.com/third_party/libjpeg-turbo.git@6de58e0d28014caf2fc1370145f22fd6d65f63e3",
  "third_party/externals/libpng"        : "https://skia.googlesource.com/third_party/libpng.git@v1.6.33",
  "third_party/externals/libwebp"       : "https://chromium.googlesource.com/webm/libwebp.git@v0.6.0",
  "third_party/externals/microhttpd"    : "https://android.googlesource.com/platform/external/libmicrohttpd@748945ec6f1c67b7efc934ab0808e1d32f2fb98d",
  "third_party/externals/piex"          : "https://android.googlesource.com/platform/external/piex.git@8f540f64b6c170a16fb7e6e52d61819705c1522a",
  "third_party/externals/sdl"           : "https://skia.googlesource.com/third_party/sdl@5d7cfcca344034aff9327f77fc181ae3754e7a90",
  "third_party/externals/sfntly"        : "https://chromium.googlesource.com/external/github.com/googlei18n/sfntly.git@b18b09b6114b9b7fe6fc2f96d8b15e8a72f66916",
  "third_party/externals/spirv-headers" : "https://github.com/KhronosGroup/SPIRV-Headers.git@661ad91124e6af2272afd00f804d8aa276e17107",
  "third_party/externals/spirv-tools"   : "https://github.com/KhronosGroup/SPIRV-Tools.git@e9e4393b1c5aad7553c05782acefbe32b42644bd",
 #"third_party/externals/v8"            : "https://chromium.googlesource.com/v8/v8.git@5f1ae66d5634e43563b2d25ea652dfb94c31a3b4",
  "third_party/externals/zlib"          : "https://chromium.googlesource.com/chromium/src/third_party/zlib@e7afdfe128e01ca480a28f757b571957befdd962",
}

recursedeps = [ "common" ]<|MERGE_RESOLUTION|>--- conflicted
+++ resolved
@@ -3,11 +3,7 @@
 deps = {
   "buildtools"                          : "https://chromium.googlesource.com/chromium/buildtools.git@e6b510a9daf822bbe9f922c200c58150803d2fd8",
   "common"                              : "https://skia.googlesource.com/common.git@9737551d7a52c3db3262db5856e6bcd62c462b92",
-<<<<<<< HEAD
-  "third_party/externals/angle2"        : "https://chromium.googlesource.com/angle/angle.git@d255123c63c331bc32402eeeb3ecd18d6b18e97d",
-=======
   "third_party/externals/angle2"        : "https://chromium.googlesource.com/angle/angle.git@1f4d68dbe474a4a060e9c5a669215c9fc4fc94b2",
->>>>>>> 5f396186
   "third_party/externals/dng_sdk"       : "https://android.googlesource.com/platform/external/dng_sdk.git@96443b262250c390b0caefbf3eed8463ba35ecae",
   "third_party/externals/expat"         : "https://android.googlesource.com/platform/external/expat.git@android-6.0.1_r55",
   "third_party/externals/freetype"      : "https://skia.googlesource.com/third_party/freetype2.git@447a0b62634802d8acdb56008cff5ff4e50be244",
