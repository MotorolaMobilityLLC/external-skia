--- conflicted
+++ resolved
@@ -20,12 +20,9 @@
 #ifdef SK_METAL
 #include "tools/gpu/mtl/MtlTestContext.h"
 #endif
-<<<<<<< HEAD
-=======
 #ifdef SK_DAWN
 #include "tools/gpu/dawn/DawnTestContext.h"
 #endif
->>>>>>> 40be567a
 #include "src/gpu/GrCaps.h"
 #include "src/gpu/gl/GrGLGpu.h"
 #include "tools/gpu/mock/MockTestContext.h"
@@ -236,19 +233,12 @@
             break;
         }
 #endif
-<<<<<<< HEAD
-        case GrBackendApi::kMock: {
-            TestContext* sharedContext = masterContext ? masterContext->fTestContext : nullptr;
-            SkASSERT(kMock_ContextType == type);
-            if (ContextOverrides::kRequireNVPRSupport & overrides) {
-=======
 #ifdef SK_DAWN
         case GrBackendApi::kDawn: {
             DawnTestContext* dawnSharedContext = masterContext
                     ? static_cast<DawnTestContext*>(masterContext->fTestContext) : nullptr;
             testCtx.reset(CreatePlatformDawnTestContext(dawnSharedContext));
             if (!testCtx) {
->>>>>>> 40be567a
                 return ContextInfo();
             }
             break;
@@ -269,12 +259,6 @@
 
     SkASSERT(testCtx && testCtx->backend() == backend);
     GrContextOptions grOptions = fGlobalOptions;
-<<<<<<< HEAD
-    if (ContextOverrides::kDisableNVPR & overrides) {
-        grOptions.fSuppressPathRendering = true;
-    }
-=======
->>>>>>> 40be567a
     if (ContextOverrides::kAvoidStencilBuffers & overrides) {
         grOptions.fAvoidStencilBuffers = true;
     }
@@ -286,14 +270,6 @@
     if (!grCtx.get()) {
         return ContextInfo();
     }
-<<<<<<< HEAD
-    if (ContextOverrides::kRequireNVPRSupport & overrides) {
-        if (!grCtx->priv().caps()->shaderCaps()->pathRenderingSupport()) {
-            return ContextInfo();
-        }
-    }
-=======
->>>>>>> 40be567a
 
     // We must always add new contexts by pushing to the back so that when we delete them we delete
     // them in reverse order in which they were made.
