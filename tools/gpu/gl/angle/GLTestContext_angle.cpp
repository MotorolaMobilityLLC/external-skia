/*
 * Copyright 2012 Google Inc.
 *
 * Use of this source code is governed by a BSD-style license that can be
 * found in the LICENSE file.
 */

#include "tools/gpu/gl/angle/GLTestContext_angle.h"

#define EGL_EGL_PROTOTYPES 1

#include <EGL/egl.h>
#include <EGL/eglext.h>

#include "src/gpu/gl/GrGLDefines.h"
#include "src/gpu/gl/GrGLUtil.h"

<<<<<<< HEAD
#include "include/gpu/gl/GrGLAssembleInterface.h"
#include "include/gpu/gl/GrGLInterface.h"
#include "src/ports/SkOSLibrary.h"
=======
#include "include/core/SkTime.h"
#include "include/gpu/gl/GrGLAssembleInterface.h"
#include "include/gpu/gl/GrGLInterface.h"
#include "src/core/SkTraceEvent.h"
#include "src/ports/SkOSLibrary.h"
#include "third_party/externals/angle2/include/platform/Platform.h"
>>>>>>> 40be567a

#include <EGL/egl.h>

#define EGL_PLATFORM_ANGLE_ANGLE                0x3202
#define EGL_PLATFORM_ANGLE_TYPE_ANGLE           0x3203
#define EGL_PLATFORM_ANGLE_TYPE_D3D9_ANGLE      0x3207
#define EGL_PLATFORM_ANGLE_TYPE_D3D11_ANGLE     0x3208
#define EGL_PLATFORM_ANGLE_TYPE_OPENGL_ANGLE    0x320D

using sk_gpu_test::ANGLEBackend;
using sk_gpu_test::ANGLEContextVersion;

namespace {
struct Libs {
    void* fGLLib;
    void* fEGLLib;
};

std::function<void()> context_restorer() {
    auto display = eglGetCurrentDisplay();
    auto dsurface = eglGetCurrentSurface(EGL_DRAW);
    auto rsurface = eglGetCurrentSurface(EGL_READ);
    auto context = eglGetCurrentContext();
    return [display, dsurface, rsurface, context] {
        eglMakeCurrent(display, dsurface, rsurface, context);
    };
}

static GrGLFuncPtr angle_get_gl_proc(void* ctx, const char name[]) {
    const Libs* libs = reinterpret_cast<const Libs*>(ctx);
    GrGLFuncPtr proc = (GrGLFuncPtr) GetProcedureAddress(libs->fGLLib, name);
    if (proc) {
        return proc;
    }
    proc = (GrGLFuncPtr) GetProcedureAddress(libs->fEGLLib, name);
    if (proc) {
        return proc;
    }
    return eglGetProcAddress(name);
}

void* get_angle_egl_display(void* nativeDisplay, ANGLEBackend type) {
    PFNEGLGETPLATFORMDISPLAYEXTPROC eglGetPlatformDisplayEXT;
    eglGetPlatformDisplayEXT =
        (PFNEGLGETPLATFORMDISPLAYEXTPROC)eglGetProcAddress("eglGetPlatformDisplayEXT");

    // We expect ANGLE to support this extension
    if (!eglGetPlatformDisplayEXT) {
        return EGL_NO_DISPLAY;
    }

    EGLint typeNum = 0;
    switch (type) {
        case ANGLEBackend::kD3D9:
            typeNum = EGL_PLATFORM_ANGLE_TYPE_D3D9_ANGLE;
            break;
        case ANGLEBackend::kD3D11:
            typeNum = EGL_PLATFORM_ANGLE_TYPE_D3D11_ANGLE;
            break;
        case ANGLEBackend::kOpenGL:
            typeNum = EGL_PLATFORM_ANGLE_TYPE_OPENGL_ANGLE;
            break;
    }
    const EGLint attribs[] = { EGL_PLATFORM_ANGLE_TYPE_ANGLE, typeNum, EGL_NONE };
    return eglGetPlatformDisplayEXT(EGL_PLATFORM_ANGLE_ANGLE, nativeDisplay, attribs);
}

class ANGLEGLContext : public sk_gpu_test::GLTestContext {
public:
    ANGLEGLContext(ANGLEBackend, ANGLEContextVersion, ANGLEGLContext* shareContext, void* display);
    ~ANGLEGLContext() override;

    GrEGLImage texture2DToEGLImage(GrGLuint texID) const override;
    void destroyEGLImage(GrEGLImage) const override;
    GrGLuint eglImageToExternalTexture(GrEGLImage) const override;
    std::unique_ptr<sk_gpu_test::GLTestContext> makeNew() const override;

private:
    void destroyGLContext();

    void onPlatformMakeCurrent() const override;
    std::function<void()> onPlatformGetAutoContextRestore() const override;
    void onPlatformSwapBuffers() const override;
    GrGLFuncPtr onPlatformGetProcAddress(const char* name) const override;

    void*                       fContext;
    void*                       fDisplay;
    void*                       fSurface;
    ANGLEBackend                fType;
    ANGLEContextVersion         fVersion;

<<<<<<< HEAD
=======
    angle::ResetDisplayPlatformFunc fResetPlatform = nullptr;

>>>>>>> 40be567a
    PFNEGLCREATEIMAGEKHRPROC    fCreateImage = nullptr;
    PFNEGLDESTROYIMAGEKHRPROC   fDestroyImage = nullptr;

#ifdef SK_BUILD_FOR_WIN
    HWND                        fWindow;
    HDC                         fDeviceContext;
    static ATOM                 gWC;
#endif
};

#ifdef SK_BUILD_FOR_WIN
ATOM ANGLEGLContext::gWC = 0;

enum class IsWine { kUnknown, kNo, kYes };

static IsWine is_wine() {
    HMODULE ntdll = GetModuleHandle("ntdll.dll");
    if (!ntdll) {
        SkDebugf("No ntdll.dll on Windows?!\n");
        return IsWine::kUnknown;
    }
    return GetProcAddress(ntdll, "wine_get_version") == nullptr ? IsWine::kNo : IsWine::kYes;
}

#endif

static const unsigned char* ANGLE_getTraceCategoryEnabledFlag(angle::PlatformMethods* platform,
                                                              const char* category_group) {
    return SkEventTracer::GetInstance()->getCategoryGroupEnabled(category_group);
}

static angle::TraceEventHandle ANGLE_addTraceEvent(angle::PlatformMethods* platform,
                                                   char phase,
                                                   const unsigned char* category_group_enabled,
                                                   const char* name,
                                                   unsigned long long id,
                                                   double timestamp,
                                                   int num_args,
                                                   const char** arg_names,
                                                   const unsigned char* arg_types,
                                                   const unsigned long long* arg_values,
                                                   unsigned char flags) {
    static_assert(sizeof(unsigned long long) == sizeof(uint64_t), "Non-64-bit trace event args!");
    return SkEventTracer::GetInstance()->addTraceEvent(
            phase, category_group_enabled, name, id, num_args, arg_names, arg_types,
            reinterpret_cast<const uint64_t*>(arg_values), flags);
}

static void ANGLE_updateTraceEventDuration(angle::PlatformMethods* platform,
                                           const unsigned char* category_group_enabled,
                                           const char* name,
                                           angle::TraceEventHandle handle) {
    SkEventTracer::GetInstance()->updateTraceEventDuration(category_group_enabled, name, handle);
}

static double ANGLE_monotonicallyIncreasingTime(angle::PlatformMethods* platform) {
    return SkTime::GetSecs();
}

ANGLEGLContext::ANGLEGLContext(ANGLEBackend type, ANGLEContextVersion version,
                               ANGLEGLContext* shareContext, void* display)
    : fContext(EGL_NO_CONTEXT)
    , fDisplay(display)
    , fSurface(EGL_NO_SURFACE)
    , fType(type)
    , fVersion(version) {
#ifdef SK_BUILD_FOR_WIN
    fWindow = nullptr;
    fDeviceContext = nullptr;

    static IsWine gIsWine = is_wine();
    if (gIsWine == IsWine::kYes && type != ANGLEBackend::kOpenGL) {
        // D3D backends of ANGLE don't really work well under Wine with our tests and are likely to
        // crash. This makes it easier to test using the GL ANGLE backend under Wine on Linux
        // without lots of spurious Wine debug spew and crashes.
        return;
    }

    if (EGL_NO_DISPLAY == fDisplay) {
        HINSTANCE hInstance = (HINSTANCE)GetModuleHandle(nullptr);

        if (!gWC) {
            WNDCLASS wc;
            wc.cbClsExtra = 0;
            wc.cbWndExtra = 0;
            wc.hbrBackground = nullptr;
            wc.hCursor = LoadCursor(nullptr, IDC_ARROW);
            wc.hIcon = LoadIcon(nullptr, IDI_APPLICATION);
            wc.hInstance = hInstance;
            wc.lpfnWndProc = (WNDPROC) DefWindowProc;
            wc.lpszClassName = TEXT("ANGLE-win");
            wc.lpszMenuName = nullptr;
            wc.style = CS_HREDRAW | CS_VREDRAW | CS_OWNDC;

            gWC = RegisterClass(&wc);
            if (!gWC) {
                SkDebugf("Could not register window class.\n");
                return;
            }
        }
        if (!(fWindow = CreateWindow(TEXT("ANGLE-win"),
                                        TEXT("The Invisible Man"),
                                        WS_OVERLAPPEDWINDOW,
                                        0, 0, 1, 1,
                                        nullptr, nullptr,
                                        hInstance, nullptr))) {
            SkDebugf("Could not create window.\n");
            return;
        }

        if (!(fDeviceContext = GetDC(fWindow))) {
            SkDebugf("Could not get device context.\n");
            this->destroyGLContext();
            return;
        }

        fDisplay = get_angle_egl_display(fDeviceContext, type);
    }
#else
    SkASSERT(EGL_NO_DISPLAY == fDisplay);
    fDisplay = get_angle_egl_display(EGL_DEFAULT_DISPLAY, type);
#endif
    if (EGL_NO_DISPLAY == fDisplay) {
        SkDebugf("Could not create EGL display!");
        return;
    }

    // Add ANGLE platform hooks to connect to Skia's tracing implementation
    angle::GetDisplayPlatformFunc getPlatform = reinterpret_cast<angle::GetDisplayPlatformFunc>(
            eglGetProcAddress("ANGLEGetDisplayPlatform"));
    if (getPlatform) {
        fResetPlatform = reinterpret_cast<angle::ResetDisplayPlatformFunc>(
                eglGetProcAddress("ANGLEResetDisplayPlatform"));
        SkASSERT(fResetPlatform);

        angle::PlatformMethods* platformMethods = nullptr;
        if (getPlatform(fDisplay, angle::g_PlatformMethodNames, angle::g_NumPlatformMethods,
                        nullptr, &platformMethods)) {
            platformMethods->addTraceEvent               = ANGLE_addTraceEvent;
            platformMethods->getTraceCategoryEnabledFlag = ANGLE_getTraceCategoryEnabledFlag;
            platformMethods->updateTraceEventDuration    = ANGLE_updateTraceEventDuration;
            platformMethods->monotonicallyIncreasingTime = ANGLE_monotonicallyIncreasingTime;
        }
    }

    EGLint majorVersion;
    EGLint minorVersion;
    if (!eglInitialize(fDisplay, &majorVersion, &minorVersion)) {
        SkDebugf("Could not initialize display!");
        this->destroyGLContext();
        return;
    }

    EGLint numConfigs;
    static const EGLint configAttribs[] = {
        EGL_SURFACE_TYPE, EGL_PBUFFER_BIT,
        EGL_RENDERABLE_TYPE, EGL_OPENGL_ES2_BIT,
        EGL_RED_SIZE, 8,
        EGL_GREEN_SIZE, 8,
        EGL_BLUE_SIZE, 8,
        EGL_ALPHA_SIZE, 8,
        EGL_NONE
    };

    EGLConfig surfaceConfig;
    if (!eglChooseConfig(fDisplay, configAttribs, &surfaceConfig, 1, &numConfigs)) {
        SkDebugf("Could not create choose config!");
        this->destroyGLContext();
        return;
    }

    int versionNum = ANGLEContextVersion::kES2 == version ? 2 : 3;
    const EGLint contextAttribs[] = {
        EGL_CONTEXT_CLIENT_VERSION, versionNum,
        EGL_NONE
    };
    EGLContext eglShareContext = shareContext ? shareContext->fContext : nullptr;
    fContext = eglCreateContext(fDisplay, surfaceConfig, eglShareContext, contextAttribs);
    if (EGL_NO_CONTEXT == fContext) {
        SkDebugf("Could not create context!");
        this->destroyGLContext();
        return;
    }

    static const EGLint surfaceAttribs[] = {
        EGL_WIDTH, 1,
        EGL_HEIGHT, 1,
        EGL_NONE
    };

    fSurface = eglCreatePbufferSurface(fDisplay, surfaceConfig, surfaceAttribs);

    SkScopeExit restorer(context_restorer());
    if (!eglMakeCurrent(fDisplay, fSurface, fSurface, fContext)) {
        SkDebugf("Could not set the context.");
        this->destroyGLContext();
        return;
    }

    sk_sp<const GrGLInterface> gl = sk_gpu_test::CreateANGLEGLInterface();
    if (nullptr == gl.get()) {
        SkDebugf("Could not create ANGLE GL interface!\n");
        this->destroyGLContext();
        return;
    }
    if (!gl->validate()) {
        SkDebugf("Could not validate ANGLE GL interface!\n");
        this->destroyGLContext();
        return;
    }

#ifdef SK_DEBUG
    // Verify that the interface we requested was actually returned to us
    const GrGLubyte* rendererUByte;
    GR_GL_CALL_RET(gl.get(), rendererUByte, GetString(GR_GL_RENDERER));
    const char* renderer = reinterpret_cast<const char*>(rendererUByte);
    switch (type) {
    case ANGLEBackend::kD3D9:
        SkASSERT(strstr(renderer, "Direct3D9"));
        break;
    case ANGLEBackend::kD3D11:
        SkASSERT(strstr(renderer, "Direct3D11"));
        break;
    case ANGLEBackend::kOpenGL:
        SkASSERT(strstr(renderer, "OpenGL"));
        break;
    }
#endif
    const char* extensions = eglQueryString(fDisplay, EGL_EXTENSIONS);
    if (strstr(extensions, "EGL_KHR_image")) {
        fCreateImage = (PFNEGLCREATEIMAGEKHRPROC)eglGetProcAddress("eglCreateImageKHR");
        fDestroyImage = (PFNEGLDESTROYIMAGEKHRPROC)eglGetProcAddress("eglDestroyImageKHR");
    }

    this->init(std::move(gl));
}

ANGLEGLContext::~ANGLEGLContext() {
    this->teardown();
    this->destroyGLContext();
}

GrEGLImage ANGLEGLContext::texture2DToEGLImage(GrGLuint texID) const {
    if (!this->gl()->hasExtension("EGL_KHR_gl_texture_2D_image")) {
        return GR_EGL_NO_IMAGE;
    }
    EGLint attribs[] = { GR_EGL_GL_TEXTURE_LEVEL, 0,
                         GR_EGL_IMAGE_PRESERVED, GR_EGL_TRUE,
                         GR_EGL_NONE };
    // 64 bit cast is to shut Visual C++ up about casting 32 bit value to a pointer.
    GrEGLClientBuffer clientBuffer = reinterpret_cast<GrEGLClientBuffer>((uint64_t)texID);
    return fCreateImage(fDisplay, fContext, GR_EGL_GL_TEXTURE_2D, clientBuffer, attribs);
}

void ANGLEGLContext::destroyEGLImage(GrEGLImage image) const { fDestroyImage(fDisplay, image); }

GrGLuint ANGLEGLContext::eglImageToExternalTexture(GrEGLImage image) const {
    GrGLClearErr(this->gl());
    if (!this->gl()->hasExtension("GL_OES_EGL_image_external")) {
        return 0;
    }
    typedef GrGLvoid (EGLAPIENTRY *EGLImageTargetTexture2DProc)(GrGLenum, GrGLeglImage);
    EGLImageTargetTexture2DProc glEGLImageTargetTexture2D =
        (EGLImageTargetTexture2DProc)eglGetProcAddress("glEGLImageTargetTexture2DOES");
    if (!glEGLImageTargetTexture2D) {
        return 0;
    }
    GrGLuint texID;
    GR_GL_CALL(this->gl(), GenTextures(1, &texID));
    if (!texID) {
        return 0;
    }
    GR_GL_CALL(this->gl(), BindTexture(GR_GL_TEXTURE_EXTERNAL, texID));
    if (GR_GL_GET_ERROR(this->gl()) != GR_GL_NO_ERROR) {
        GR_GL_CALL(this->gl(), DeleteTextures(1, &texID));
        return 0;
    }
    glEGLImageTargetTexture2D(GR_GL_TEXTURE_EXTERNAL, image);
    if (GR_GL_GET_ERROR(this->gl()) != GR_GL_NO_ERROR) {
        GR_GL_CALL(this->gl(), DeleteTextures(1, &texID));
        return 0;
    }
    return texID;
}

std::unique_ptr<sk_gpu_test::GLTestContext> ANGLEGLContext::makeNew() const {
    // For EGLImage sharing between contexts to work in ANGLE the two contexts
    // need to share the same display
    std::unique_ptr<sk_gpu_test::GLTestContext> ctx =
        sk_gpu_test::MakeANGLETestContext(fType, fVersion, nullptr, fDisplay);
    if (ctx) {
        ctx->makeCurrent();
    }
    return ctx;
}

void ANGLEGLContext::destroyGLContext() {
    if (EGL_NO_DISPLAY != fDisplay) {
        if (eglGetCurrentContext() == fContext) {
            // This will ensure that the context is immediately deleted.
            eglMakeCurrent(fDisplay, EGL_NO_SURFACE, EGL_NO_SURFACE, EGL_NO_CONTEXT);
        }

        if (EGL_NO_CONTEXT != fContext) {
            eglDestroyContext(fDisplay, fContext);
            fContext = EGL_NO_CONTEXT;
        }

        if (EGL_NO_SURFACE != fSurface) {
            eglDestroySurface(fDisplay, fSurface);
            fSurface = EGL_NO_SURFACE;
        }

        if (fResetPlatform) {
            fResetPlatform(fDisplay);
        }

        eglTerminate(fDisplay);
        fDisplay = EGL_NO_DISPLAY;
    }

#ifdef SK_BUILD_FOR_WIN
    if (fWindow) {
        if (fDeviceContext) {
            ReleaseDC(fWindow, fDeviceContext);
            fDeviceContext = 0;
        }

        DestroyWindow(fWindow);
        fWindow = 0;
    }
#endif
}

void ANGLEGLContext::onPlatformMakeCurrent() const {
    if (!eglMakeCurrent(fDisplay, fSurface, fSurface, fContext)) {
        SkDebugf("Could not set the context 0x%x.\n", eglGetError());
    }
}

std::function<void()> ANGLEGLContext::onPlatformGetAutoContextRestore() const {
    if (eglGetCurrentContext() == fContext) {
        return nullptr;
    }
    return context_restorer();
}

void ANGLEGLContext::onPlatformSwapBuffers() const {
    if (!eglSwapBuffers(fDisplay, fSurface)) {
        SkDebugf("Could not complete eglSwapBuffers.\n");
    }
}

GrGLFuncPtr ANGLEGLContext::onPlatformGetProcAddress(const char* name) const {
    return eglGetProcAddress(name);
}
}  // anonymous namespace

namespace sk_gpu_test {
sk_sp<const GrGLInterface> CreateANGLEGLInterface() {
    static Libs gLibs = { nullptr, nullptr };

    if (nullptr == gLibs.fGLLib) {
        // We load the ANGLE library and never let it go
#if defined _WIN32
        gLibs.fGLLib = DynamicLoadLibrary("libGLESv2.dll");
        gLibs.fEGLLib = DynamicLoadLibrary("libEGL.dll");
#elif defined SK_BUILD_FOR_MAC
        gLibs.fGLLib = DynamicLoadLibrary("libGLESv2.dylib");
        gLibs.fEGLLib = DynamicLoadLibrary("libEGL.dylib");
#else
        gLibs.fGLLib = DynamicLoadLibrary("libGLESv2.so");
        gLibs.fEGLLib = DynamicLoadLibrary("libEGL.so");
#endif
    }

    if (nullptr == gLibs.fGLLib || nullptr == gLibs.fEGLLib) {
        // We can't setup the interface correctly w/o the so
        return nullptr;
    }

    return GrGLMakeAssembledGLESInterface(&gLibs, angle_get_gl_proc);
}

std::unique_ptr<GLTestContext> MakeANGLETestContext(ANGLEBackend type, ANGLEContextVersion version,
                                                    GLTestContext* shareContext, void* display){
#if defined(SK_BUILD_FOR_WIN) && defined(_M_ARM64)
    // Windows-on-ARM only has D3D11. This will fail correctly, but it produces huge amounts of
    // debug output for every unit test from both ANGLE and our context factory.
    if (ANGLEBackend::kD3D11 != type) {
        return nullptr;
    }
#endif

    ANGLEGLContext* angleShareContext = reinterpret_cast<ANGLEGLContext*>(shareContext);
    std::unique_ptr<GLTestContext> ctx(new ANGLEGLContext(type, version,
                                                          angleShareContext, display));
    if (!ctx->isValid()) {
        return nullptr;
    }
    return ctx;
}
}  // namespace sk_gpu_test<|MERGE_RESOLUTION|>--- conflicted
+++ resolved
@@ -15,18 +15,12 @@
 #include "src/gpu/gl/GrGLDefines.h"
 #include "src/gpu/gl/GrGLUtil.h"
 
-<<<<<<< HEAD
-#include "include/gpu/gl/GrGLAssembleInterface.h"
-#include "include/gpu/gl/GrGLInterface.h"
-#include "src/ports/SkOSLibrary.h"
-=======
 #include "include/core/SkTime.h"
 #include "include/gpu/gl/GrGLAssembleInterface.h"
 #include "include/gpu/gl/GrGLInterface.h"
 #include "src/core/SkTraceEvent.h"
 #include "src/ports/SkOSLibrary.h"
 #include "third_party/externals/angle2/include/platform/Platform.h"
->>>>>>> 40be567a
 
 #include <EGL/egl.h>
 
@@ -118,11 +112,8 @@
     ANGLEBackend                fType;
     ANGLEContextVersion         fVersion;
 
-<<<<<<< HEAD
-=======
     angle::ResetDisplayPlatformFunc fResetPlatform = nullptr;
 
->>>>>>> 40be567a
     PFNEGLCREATEIMAGEKHRPROC    fCreateImage = nullptr;
     PFNEGLDESTROYIMAGEKHRPROC   fDestroyImage = nullptr;
 
