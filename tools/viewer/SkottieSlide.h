--- conflicted
+++ resolved
@@ -12,10 +12,7 @@
 
 #if defined(SK_ENABLE_SKOTTIE)
 #include "modules/skottie/include/Skottie.h"
-<<<<<<< HEAD
-=======
 #include "modules/sksg/include/SkSGInvalidationController.h"
->>>>>>> 40be567a
 
 namespace sksg    { class Scene;     }
 
@@ -30,11 +27,7 @@
     SkISize getDimensions() const override;
 
     void draw(SkCanvas*) override;
-<<<<<<< HEAD
-    bool animate(const AnimTimer&) override;
-=======
     bool animate(double) override;
->>>>>>> 40be567a
 
     bool onChar(SkUnichar) override;
     bool onMouse(SkScalar x, SkScalar y, InputState, ModifierKey modifiers) override;
@@ -43,10 +36,7 @@
     SkString                           fPath;
     sk_sp<skottie::Animation>          fAnimation;
     skottie::Animation::Builder::Stats fAnimationStats;
-<<<<<<< HEAD
-=======
     sksg::InvalidationController       fInvalController;
->>>>>>> 40be567a
     SkSize                             fWinSize = SkSize::MakeEmpty();
     SkMSec                             fTimeBase  = 0;
     bool                               fShowAnimationInval = false,
