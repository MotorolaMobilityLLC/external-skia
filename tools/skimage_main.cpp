/*
 * Copyright 2011 Google Inc.
 *
 * Use of this source code is governed by a BSD-style license that can be
 * found in the LICENSE file.
 */

#include "gm_expectations.h"
#include "SkBitmap.h"
#include "SkColorPriv.h"
#include "SkCommandLineFlags.h"
#include "SkData.h"
#include "SkForceLinking.h"
#include "SkGraphics.h"
#include "SkImageDecoder.h"
#include "SkImageEncoder.h"
#include "SkOSFile.h"
#include "SkRandom.h"
#include "SkStream.h"
#include "SkTArray.h"
#include "SkTemplates.h"

__SK_FORCE_IMAGE_DECODER_LINKING;

DEFINE_string(config, "None", "Preferred config to decode into. [None|8888|565|A8]");
DEFINE_string(createExpectationsPath, "", "Path to write JSON expectations.");
DEFINE_string(mismatchPath, "", "Folder to write mismatched images to.");
DEFINE_string2(readPath, r, "", "Folder(s) and files to decode images. Required.");
DEFINE_string(readExpectationsPath, "", "Path to read JSON expectations from.");
DEFINE_bool(reencode, true, "Reencode the images to test encoding.");
DEFINE_int32(sampleSize, 1, "Set the sampleSize for decoding.");
DEFINE_bool(skip, false, "Skip writing zeroes.");
DEFINE_bool(testSubsetDecoding, true, "Test decoding subsets of images.");
DEFINE_bool(writeChecksumBasedFilenames, false,  "When writing out actual images, use checksum-"
            "based filenames, as rebaseline.py will use when downloading them from Google Storage");
DEFINE_string2(writePath, w, "",  "Write rendered images into this directory.");
DEFINE_bool(skip, false, "Skip writing zeroes.");

struct Format {
    SkImageEncoder::Type    fType;
    SkImageDecoder::Format  fFormat;
    const char*             fSuffix;
};

static const Format gFormats[] = {
    { SkImageEncoder::kBMP_Type, SkImageDecoder::kBMP_Format, ".bmp" },
    { SkImageEncoder::kGIF_Type, SkImageDecoder::kGIF_Format, ".gif" },
    { SkImageEncoder::kICO_Type, SkImageDecoder::kICO_Format, ".ico" },
    { SkImageEncoder::kJPEG_Type, SkImageDecoder::kJPEG_Format, ".jpg" },
    { SkImageEncoder::kPNG_Type, SkImageDecoder::kPNG_Format, ".png" },
    { SkImageEncoder::kWBMP_Type, SkImageDecoder::kWBMP_Format, ".wbmp" },
    { SkImageEncoder::kWEBP_Type, SkImageDecoder::kWEBP_Format, ".webp" }
};

static SkImageEncoder::Type format_to_type(SkImageDecoder::Format format) {
    for (size_t i = 0; i < SK_ARRAY_COUNT(gFormats); i++) {
        if (gFormats[i].fFormat == format) {
            return gFormats[i].fType;
        }
    }
    return SkImageEncoder::kUnknown_Type;
}

static const char* suffix_for_type(SkImageEncoder::Type type) {
    for (size_t i = 0; i < SK_ARRAY_COUNT(gFormats); i++) {
        if (gFormats[i].fType == type) {
            return gFormats[i].fSuffix;
        }
    }
    return "";
}

static SkImageDecoder::Format guess_format_from_suffix(const char suffix[]) {
    for (size_t i = 0; i < SK_ARRAY_COUNT(gFormats); i++) {
        if (strcmp(suffix, gFormats[i].fSuffix) == 0) {
            return gFormats[i].fFormat;
        }
    }
    return SkImageDecoder::kUnknown_Format;
}

static void make_outname(SkString* dst, const char outDir[], const char src[],
                         const char suffix[]) {
    SkString basename = SkOSPath::SkBasename(src);
    dst->set(SkOSPath::SkPathJoin(outDir, basename.c_str()));
    dst->append(suffix);
}

// Store the names of the filenames to report later which ones failed, succeeded, and were
// invalid.
// FIXME: Add more arrays, for more specific types of errors, and make the output simpler.
// If each array holds one type of error, the output can change from:
//
// Failures:
//      <image> failed for such and such reason
//      <image> failed for some different reason
//
// to:
//
// Such and such failures:
//      <image>
//
// Different reason failures:
//      <image>
//
static SkTArray<SkString, false> gInvalidStreams;
static SkTArray<SkString, false> gMissingCodecs;
static SkTArray<SkString, false> gDecodeFailures;
static SkTArray<SkString, false> gEncodeFailures;
static SkTArray<SkString, false> gSuccessfulDecodes;
static SkTArray<SkString, false> gSuccessfulSubsetDecodes;
static SkTArray<SkString, false> gFailedSubsetDecodes;
// Files/subsets that do not have expectations. Not reported as a failure of the test so
// the bots will not turn red with each new image test.
static SkTArray<SkString, false> gMissingExpectations;
static SkTArray<SkString, false> gMissingSubsetExpectations;
// For files that are expected to fail.
static SkTArray<SkString, false> gKnownFailures;
static SkTArray<SkString, false> gKnownSubsetFailures;

static SkBitmap::Config gPrefConfig(SkBitmap::kNo_Config);

// Expections read from a file specified by readExpectationsPath. The expectations must have been
// previously written using createExpectationsPath.
SkAutoTUnref<skiagm::JsonExpectationsSource> gJsonExpectations;

<<<<<<< HEAD
static bool write_bitmap(const char outName[], const SkBitmap& bm) {
    const SkBitmap* bmPtr;
    SkBitmap bm8888;
    if (bm.config() == SkBitmap::kA8_Config) {
        // Copy A8 into ARGB_8888, since our image encoders do not currently
        // support A8.
        if (!bm.copyTo(&bm8888, SkBitmap::kARGB_8888_Config)) {
            return false;
        }
        bmPtr = &bm8888;
    } else {
        bmPtr = &bm;
    }
    return SkImageEncoder::EncodeFile(outName, *bmPtr, SkImageEncoder::kPNG_Type, 100);
=======
/**
 *  Encode the bitmap to a file, written one of two ways, depending on
 *  FLAGS_writeChecksumBasedFilenames. If true, the final image will be
 *  written to:
 *      outDir/hashType/src/digestValue.png
 *  If false, the final image will be written out to:
 *      outDir/src.png
 *  The function returns whether the file was successfully written.
 */
static bool write_bitmap(const char outDir[], const char src[],
                         const skiagm::BitmapAndDigest& bitmapAndDigest) {
    SkString filename;
    if (FLAGS_writeChecksumBasedFilenames) {
        // First create the directory for the hashtype.
        const SkString hashType = bitmapAndDigest.fDigest.getHashType();
        const SkString hashDir = SkOSPath::SkPathJoin(outDir, hashType.c_str());
        if (!sk_mkdir(hashDir.c_str())) {
            return false;
        }

        // Now create the name of the folder specific to this image.
        SkString basename = SkOSPath::SkBasename(src);
        const SkString imageDir = SkOSPath::SkPathJoin(hashDir.c_str(), basename.c_str());
        if (!sk_mkdir(imageDir.c_str())) {
            return false;
        }

        // Name the file <digest>.png
        SkString checksumBasedName = bitmapAndDigest.fDigest.getDigestValue();
        checksumBasedName.append(".png");

        filename = SkOSPath::SkPathJoin(imageDir.c_str(), checksumBasedName.c_str());
    } else {
        make_outname(&filename, outDir, src, ".png");
    }

    const SkBitmap& bm = bitmapAndDigest.fBitmap;
    if (SkImageEncoder::EncodeFile(filename.c_str(), bm, SkImageEncoder::kPNG_Type, 100)) {
        return true;
    }

    if (bm.config() == SkBitmap::kARGB_8888_Config) {
        // First attempt at encoding failed, and the bitmap was already 8888. Making
        // a copy is not going to help.
        return false;
    }

    // Encoding failed. Copy to 8888 and try again.
    SkBitmap bm8888;
    if (!bm.copyTo(&bm8888, SkBitmap::kARGB_8888_Config)) {
        return false;
    }
    return SkImageEncoder::EncodeFile(filename.c_str(), bm8888, SkImageEncoder::kPNG_Type, 100);
>>>>>>> 910f694a
}

/**
 *  Return a random SkIRect inside the range specified.
 *  @param rand Random number generator.
 *  @param maxX Exclusive maximum x-coordinate. SkIRect's fLeft and fRight will be
 *      in the range [0, maxX)
 *  @param maxY Exclusive maximum y-coordinate. SkIRect's fTop and fBottom will be
 *      in the range [0, maxY)
 *  @return SkIRect Non-empty, non-degenerate rectangle.
 */
static SkIRect generate_random_rect(SkRandom* rand, int32_t maxX, int32_t maxY) {
    SkASSERT(maxX > 1 && maxY > 1);
    int32_t left = rand->nextULessThan(maxX);
    int32_t right = rand->nextULessThan(maxX);
    int32_t top = rand->nextULessThan(maxY);
    int32_t bottom = rand->nextULessThan(maxY);
    SkIRect rect = SkIRect::MakeLTRB(left, top, right, bottom);
    rect.sort();
    // Make sure rect is not empty.
    if (rect.fLeft == rect.fRight) {
        if (rect.fLeft > 0) {
            rect.fLeft--;
        } else {
            rect.fRight++;
            // This branch is only taken if 0 == rect.fRight, and
            // maxX must be at least 2, so it must still be in
            // range.
            SkASSERT(rect.fRight < maxX);
        }
    }
    if (rect.fTop == rect.fBottom) {
        if (rect.fTop > 0) {
            rect.fTop--;
        } else {
            rect.fBottom++;
            // Again, this must be in range.
            SkASSERT(rect.fBottom < maxY);
        }
    }
    return rect;
}

/**
 *  Return a string which includes the name of the file and the preferred config,
 *  as specified by "--config". The resulting string will match the pattern of
 *  gm_json.py's IMAGE_FILENAME_PATTERN: "filename_config.png"
 */
static SkString create_json_key(const char* filename) {
    SkASSERT(FLAGS_config.count() == 1);
    return SkStringPrintf("%s_%s.png", filename, FLAGS_config[0]);
}

// Stored expectations to be written to a file if createExpectationsPath is specified.
static Json::Value gExpectationsToWrite;

/**
 *  If expectations are to be recorded, record the bitmap expectations into the global
 *  expectations array.
 *  As is the case with reading expectations, the key used will combine the filename
 *  parameter with the preferred config, as specified by "--config", matching the
 *  pattern of gm_json.py's IMAGE_FILENAME_PATTERN: "filename_config.png"
 */
static void write_expectations(const skiagm::BitmapAndDigest& bitmapAndDigest,
                               const char* filename) {
    const SkString name_config = create_json_key(filename);
    if (!FLAGS_createExpectationsPath.isEmpty()) {
        // Creates an Expectations object, and add it to the list to write.
        skiagm::Expectations expectation(bitmapAndDigest);
        Json::Value value = expectation.asJsonValue();
        gExpectationsToWrite[name_config.c_str()] = value;
    }
}

/**
 *  If --readExpectationsPath is set, compare this bitmap to the json expectations
 *  provided.
 *
 *  @param digest GmResultDigest, computed from the decoded bitmap, to compare to
 *         the existing expectation.
 *  @param filename String used to find the expected value. Will be combined with the
 *         preferred config, as specified by "--config", to match the pattern of
 *         gm_json.py's IMAGE_FILENAME_PATTERN: "filename_config.png". The resulting
 *         key will be used to find the proper expectations.
 *  @param failureArray Array to add a failure message to on failure.
 *  @param missingArray Array to add failure message to when missing image
 *          expectation.
 *  @param ignoreArray Array to add failure message to when the image does not match
 *          the expectation, but this is a failure we can ignore.
 *  @return bool True in any of these cases:
 *                  - the bitmap matches the expectation.
 *               False in any of these cases:
 *                  - there is no expectations file.
 *                  - there is an expectations file, but no expectation for this bitmap.
 *                  - there is an expectation for this bitmap, but it did not match.
 *                  - expectation could not be computed from the bitmap.
 */
static bool compare_to_expectations_if_necessary(const skiagm::GmResultDigest& digest,
                                                 const char* filename,
                                                 SkTArray<SkString, false>* failureArray,
                                                 SkTArray<SkString, false>* missingArray,
                                                 SkTArray<SkString, false>* ignoreArray) {
    // For both writing and reading, the key for this entry will include the name
    // of the file and the pref config, matching the pattern of gm_json.py's
    // IMAGE_FILENAME_PATTERN: "name_config.png"
    const SkString name_config = create_json_key(filename);

    if (!digest.isValid()) {
        if (failureArray != NULL) {
            failureArray->push_back().printf("decoded %s, but could not create a GmResultDigest.",
                                             filename);
        }
        return false;
    }

    if (NULL == gJsonExpectations.get()) {
        return false;
    }

    skiagm::Expectations jsExpectation = gJsonExpectations->get(name_config.c_str());
    if (jsExpectation.empty()) {
        if (missingArray != NULL) {
            missingArray->push_back().printf("decoded %s, but could not find expectation.",
                                             filename);
        }
        return false;
    }

    if (jsExpectation.match(digest)) {
        return true;
    }

    if (jsExpectation.ignoreFailure()) {
        ignoreArray->push_back().printf("%s does not match expectation, but this is known.",
                                        filename);
    } else if (failureArray != NULL) {
        failureArray->push_back().printf("decoded %s, but the result does not match "
                                         "expectations.",
                                         filename);
    }
    return false;
}

/**
 *  Helper function to write a bitmap subset to a file. Only called if subsets were created
 *  and a writePath was provided. Behaves differently depending on
 *  FLAGS_writeChecksumBasedFilenames. If true:
 *      Writes the image to a PNG file named according to the digest hash, as described in
 *      write_bitmap.
 *  If false:
 *      Creates a subdirectory called 'subsets' and writes a PNG to that directory. Also
 *      creates a subdirectory called 'extracted' and writes a bitmap created using
 *      extractSubset to a PNG in that directory. Both files will represent the same
 *      subrectangle and have the same name for convenient comparison. In this case, the
 *      digest is ignored.
 *
 *  @param writePath Parent directory to hold the folders for the PNG files to write. Must
 *      not be NULL.
 *  @param subsetName Basename of the original file, with the dimensions of the subset tacked
 *      on. Used to name the new file/folder.
 *  @param bitmapAndDigestFromDecodeSubset SkBitmap (with digest) created by
 *      SkImageDecoder::DecodeSubset, using rect as the area to decode.
 *  @param rect Rectangle of the area decoded into bitmapFromDecodeSubset. Used to call
 *      extractSubset on originalBitmap to create a bitmap with the same dimensions/pixels as
 *      bitmapFromDecodeSubset (assuming decodeSubset worked properly).
 *  @param originalBitmap SkBitmap decoded from the same stream as bitmapFromDecodeSubset,
 *      using SkImageDecoder::decode to get the entire image. Used to create a PNG file for
 *      comparison to the PNG created by bitmapAndDigestFromDecodeSubset's bitmap.
 *  @return bool Whether the function succeeded at drawing the decoded subset and the extracted
 *      subset to files.
 */
static bool write_subset(const char* writePath, const SkString& subsetName,
                          const skiagm::BitmapAndDigest bitmapAndDigestFromDecodeSubset,
                          SkIRect rect, const SkBitmap& originalBitmap) {
    // All parameters must be valid.
    SkASSERT(writePath != NULL);

    SkString subsetPath;
    if (FLAGS_writeChecksumBasedFilenames) {
        subsetPath.set(writePath);
    } else {
        // Create a subdirectory to hold the results of decodeSubset.
        subsetPath = SkOSPath::SkPathJoin(writePath, "subsets");
        if (!sk_mkdir(subsetPath.c_str())) {
            gFailedSubsetDecodes.push_back().printf("Successfully decoded subset %s, but "
                                                    "failed to create a directory to write to.",
                                                     subsetName.c_str());
            return false;
        }
    }
    SkAssertResult(write_bitmap(subsetPath.c_str(), subsetName.c_str(),
                                bitmapAndDigestFromDecodeSubset));
    gSuccessfulSubsetDecodes.push_back().printf("\twrote %s", subsetName.c_str());

    if (!FLAGS_writeChecksumBasedFilenames) {
        // FIXME: The goal of extracting the subset is for visual comparison/using skdiff/skpdiff.
        // Currently disabling for writeChecksumBasedFilenames since it will be trickier to
        // determine which files to compare.

        // Also use extractSubset from the original for visual comparison.
        // Write the result to a file in a separate subdirectory.
        SkBitmap extractedSubset;
        if (!originalBitmap.extractSubset(&extractedSubset, rect)) {
            gFailedSubsetDecodes.push_back().printf("Successfully decoded subset %s, but failed "
                                                    "to extract a similar subset for comparison.",
                                                    subsetName.c_str());
            return false;
        }

        SkString dirExtracted = SkOSPath::SkPathJoin(writePath, "extracted");
        if (!sk_mkdir(dirExtracted.c_str())) {
            gFailedSubsetDecodes.push_back().printf("Successfully decoded subset%s, but failed "
                                                    "to create a directory for extractSubset "
                                                    "comparison.",
                                                    subsetName.c_str());
            return false;
        }

        skiagm::BitmapAndDigest bitmapAndDigestFromExtractSubset(extractedSubset);
        SkAssertResult(write_bitmap(dirExtracted.c_str(), subsetName.c_str(),
                                    bitmapAndDigestFromExtractSubset));
    }
    return true;
}

// FIXME: This test could be run on windows/mac once we remove their dependence on
// getLength. See https://code.google.com/p/skia/issues/detail?id=1570
#if defined(SK_BUILD_FOR_ANDROID) || defined(SK_BUILD_FOR_UNIX)

/**
 *  Dummy class for testing to ensure that a stream without a length decodes the same
 *  as a stream with a length.
 */
class FILEStreamWithoutLength : public SkFILEStream {
public:
    FILEStreamWithoutLength(const char path[])
    : INHERITED(path) {}

    virtual bool hasLength() const SK_OVERRIDE {
        return false;
    }

private:
    typedef SkFILEStream INHERITED;
};

/**
 *  Test that decoding a stream which reports to not have a length still results in the
 *  same image as if it did report to have a length. Assumes that codec was used to
 *  successfully decode the file using SkFILEStream.
 *  @param srcPath The path to the file, for recreating the length-less stream.
 *  @param codec The SkImageDecoder originally used to decode srcPath, which will be used
 *      again to decode the length-less stream.
 *  @param digest GmResultDigest computed from decoding the stream the first time.
 *      Decoding the length-less stream is expected to result in a matching digest.
 */
static void test_stream_without_length(const char srcPath[], SkImageDecoder* codec,
                                       const skiagm::GmResultDigest& digest) {
    if (!digest.isValid()) {
        // An error was already reported.
        return;
    }
    SkASSERT(srcPath);
    SkASSERT(codec);
    FILEStreamWithoutLength stream(srcPath);
    // This will only be called after a successful decode. Creating a stream from the same
    // path should never fail.
    SkASSERT(stream.isValid());
    SkBitmap bm;
    if (!codec->decode(&stream, &bm, gPrefConfig, SkImageDecoder::kDecodePixels_Mode)) {
        gDecodeFailures.push_back().appendf("Without using getLength, %s failed to decode\n",
                                            srcPath);
        return;
    }
    skiagm::GmResultDigest lengthLessDigest(bm);
    if (!lengthLessDigest.isValid()) {
        gDecodeFailures.push_back().appendf("Without using getLength, %s failed to build "
                                            "a digest\n", srcPath);
        return;
    }
    if (!lengthLessDigest.equals(digest)) {
        gDecodeFailures.push_back().appendf("Without using getLength, %s did not match digest "
                                            "that uses getLength\n", srcPath);
    }
}
#endif // defined(SK_BUILD_FOR_ANDROID) || defined(SK_BUILD_FOR_UNIX)

/**
 *  Replace all instances of oldChar with newChar in str.
 *  TODO: Add this function to SkString and write tests for it.
 */
static void replace_char(SkString* str, const char oldChar, const char newChar) {
    if (NULL == str) {
        return;
    }
    for (size_t i = 0; i < str->size(); ++i) {
        if (oldChar == str->operator[](i)) {
            str->operator[](i) = newChar;
        }
    }
}

static void decodeFileAndWrite(const char srcPath[], const SkString* writePath) {
    SkBitmap bitmap;
    SkFILEStream stream(srcPath);
    if (!stream.isValid()) {
        gInvalidStreams.push_back().set(srcPath);
        return;
    }

    SkImageDecoder* codec = SkImageDecoder::Factory(&stream);
    if (NULL == codec) {
        gMissingCodecs.push_back().set(srcPath);
        return;
    }

    SkAutoTDelete<SkImageDecoder> ad(codec);

    codec->setSkipWritingZeroes(FLAGS_skip);
<<<<<<< HEAD
=======
    codec->setSampleSize(FLAGS_sampleSize);
>>>>>>> 910f694a
    stream.rewind();

    // Create a string representing just the filename itself, for use in json expectations.
    SkString basename = SkOSPath::SkBasename(srcPath);
    // Replace '_' with '-', so that the names can fit gm_json.py's IMAGE_FILENAME_PATTERN
    replace_char(&basename, '_', '-');
    // Replace '.' with '-', so the output filename can still retain the original file extension,
    // but still end up with only one '.', which denotes the actual extension of the final file.
    replace_char(&basename, '.', '-');
    const char* filename = basename.c_str();

    if (!codec->decode(&stream, &bitmap, gPrefConfig,
                       SkImageDecoder::kDecodePixels_Mode)) {
        if (NULL != gJsonExpectations.get()) {
            const SkString name_config = create_json_key(filename);
            skiagm::Expectations jsExpectations = gJsonExpectations->get(name_config.c_str());
            if (jsExpectations.ignoreFailure()) {
                // This is a known failure.
                gKnownFailures.push_back().appendf(
                    "failed to decode %s, which is a known failure.", srcPath);
                return;
            }
            if (jsExpectations.empty()) {
                // This is a failure, but it is a new file. Mark it as missing, with
                // a note that it should be marked failing.
                gMissingExpectations.push_back().appendf(
                    "new file %s (with no expectations) FAILED to decode.", srcPath);
                return;
            }
        }

        // If there was a failure, and either there was no expectations file, or
        // the expectations file listed a valid expectation, report the failure.
        gDecodeFailures.push_back().set(srcPath);
        return;
    }

    // Test decoding just the bounds. The bounds should always match.
    {
        stream.rewind();
        SkBitmap dim;
        if (!codec->decode(&stream, &dim, SkImageDecoder::kDecodeBounds_Mode)) {
            SkString failure = SkStringPrintf("failed to decode bounds for %s", srcPath);
            gDecodeFailures.push_back() = failure;
        } else {
            // Now check that the bounds match:
            if (dim.width() != bitmap.width() || dim.height() != bitmap.height()) {
                SkString failure = SkStringPrintf("bounds do not match for %s", srcPath);
                gDecodeFailures.push_back() = failure;
            }
        }
    }

    skiagm::BitmapAndDigest bitmapAndDigest(bitmap);
    if (compare_to_expectations_if_necessary(bitmapAndDigest.fDigest, filename, &gDecodeFailures,
                                             &gMissingExpectations, &gKnownFailures)) {
        gSuccessfulDecodes.push_back().printf("%s [%d %d]", srcPath, bitmap.width(),
                                              bitmap.height());
    } else if (!FLAGS_mismatchPath.isEmpty()) {
        if (write_bitmap(FLAGS_mismatchPath[0], filename, bitmapAndDigest)) {
            gSuccessfulDecodes.push_back().appendf("\twrote %s", filename);
        } else {
            gEncodeFailures.push_back().set(filename);
        }
    }

// FIXME: This test could be run on windows/mac once we remove their dependence on
// getLength. See https://code.google.com/p/skia/issues/detail?id=1570
#if defined(SK_BUILD_FOR_ANDROID) || defined(SK_BUILD_FOR_UNIX)
    test_stream_without_length(srcPath, codec, bitmapAndDigest.fDigest);
#endif

    if (writePath != NULL) {
        if (write_bitmap(writePath->c_str(), filename, bitmapAndDigest)) {
            gSuccessfulDecodes.push_back().appendf("\twrote %s", filename);
        } else {
            gEncodeFailures.push_back().set(filename);
        }
    }

    write_expectations(bitmapAndDigest, filename);

    if (FLAGS_testSubsetDecoding) {
        SkDEBUGCODE(bool couldRewind =) stream.rewind();
        SkASSERT(couldRewind);
        int width, height;
        // Build the tile index for decoding subsets. If the image is 1x1, skip subset
        // decoding since there are no smaller subsets.
        if (codec->buildTileIndex(&stream, &width, &height) && width > 1 && height > 1) {
            SkASSERT(bitmap.width() == width && bitmap.height() == height);
            // Call decodeSubset multiple times:
            SkRandom rand(0);
            for (int i = 0; i < 5; i++) {
                SkBitmap bitmapFromDecodeSubset;
                // FIXME: Come up with a more representative set of rectangles.
                SkIRect rect = generate_random_rect(&rand, width, height);
                SkString subsetDim = SkStringPrintf("[%d,%d,%d,%d]", rect.fLeft, rect.fTop,
                                                    rect.fRight, rect.fBottom);
                if (codec->decodeSubset(&bitmapFromDecodeSubset, rect, gPrefConfig)) {
                    SkString subsetName = SkStringPrintf("%s-%s", filename, subsetDim.c_str());
                    skiagm::BitmapAndDigest subsetBitmapAndDigest(bitmapFromDecodeSubset);
                    if (compare_to_expectations_if_necessary(subsetBitmapAndDigest.fDigest,
                                                             subsetName.c_str(),
                                                             &gFailedSubsetDecodes,
                                                             &gMissingSubsetExpectations,
                                                             &gKnownSubsetFailures)) {
                        gSuccessfulSubsetDecodes.push_back().printf("Decoded subset %s from %s",
                                                              subsetDim.c_str(), srcPath);
                    } else if (!FLAGS_mismatchPath.isEmpty()) {
                        write_subset(FLAGS_mismatchPath[0], subsetName,
                                     subsetBitmapAndDigest, rect, bitmap);
                    }

                    write_expectations(subsetBitmapAndDigest, subsetName.c_str());

                    if (writePath != NULL) {
                        write_subset(writePath->c_str(), subsetName,
                                     subsetBitmapAndDigest, rect, bitmap);
                    }
                } else {
                    gFailedSubsetDecodes.push_back().printf("Failed to decode region %s from %s",
                                                            subsetDim.c_str(), srcPath);
                }
            }
        }
    }

    // Do not attempt to re-encode A8, since our image encoders do not support encoding to A8.
    if (FLAGS_reencode && bitmap.config() != SkBitmap::kA8_Config) {
        // Encode to the format the file was originally in, or PNG if the encoder for the same
        // format is unavailable.
        SkImageDecoder::Format format = codec->getFormat();
        if (SkImageDecoder::kUnknown_Format == format) {
            if (stream.rewind()) {
                format = SkImageDecoder::GetStreamFormat(&stream);
            }
            if (SkImageDecoder::kUnknown_Format == format) {
                const char* dot = strrchr(srcPath, '.');
                if (NULL != dot) {
                    format = guess_format_from_suffix(dot);
                }
                if (SkImageDecoder::kUnknown_Format == format) {
                    SkDebugf("Could not determine type for '%s'\n", srcPath);
                    format = SkImageDecoder::kPNG_Format;
                }

            }
        } else {
            SkASSERT(!stream.rewind() || SkImageDecoder::GetStreamFormat(&stream) == format);
        }
        SkImageEncoder::Type type = format_to_type(format);
        // format should never be kUnknown_Format, so type should never be kUnknown_Type.
        SkASSERT(type != SkImageEncoder::kUnknown_Type);

        SkImageEncoder* encoder = SkImageEncoder::Create(type);
        if (NULL == encoder) {
            type = SkImageEncoder::kPNG_Type;
            encoder = SkImageEncoder::Create(type);
            SkASSERT(encoder);
        }
        SkAutoTDelete<SkImageEncoder> ade(encoder);
        // Encode to a stream.
        SkDynamicMemoryWStream wStream;
        if (!encoder->encodeStream(&wStream, bitmap, 100)) {
            gEncodeFailures.push_back().printf("Failed to reencode %s to type '%s'", srcPath,
                                               suffix_for_type(type));
            return;
        }

        SkAutoTUnref<SkData> data(wStream.copyToData());
        if (writePath != NULL && type != SkImageEncoder::kPNG_Type) {
            // Write the encoded data to a file. Do not write to PNG, which was already written.
            SkString outPath;
            make_outname(&outPath, writePath->c_str(), filename, suffix_for_type(type));
            SkFILEWStream file(outPath.c_str());
            if(file.write(data->data(), data->size())) {
                gSuccessfulDecodes.push_back().appendf("\twrote %s", outPath.c_str());
            } else {
                gEncodeFailures.push_back().printf("Failed to write %s", outPath.c_str());
            }
        }
        // Ensure that the reencoded data can still be decoded.
        SkMemoryStream memStream(data);
        SkBitmap redecodedBitmap;
        SkImageDecoder::Format formatOnSecondDecode;
        if (SkImageDecoder::DecodeStream(&memStream, &redecodedBitmap, gPrefConfig,
                                          SkImageDecoder::kDecodePixels_Mode,
                                          &formatOnSecondDecode)) {
            SkASSERT(format_to_type(formatOnSecondDecode) == type);
        } else {
            gDecodeFailures.push_back().printf("Failed to redecode %s after reencoding to '%s'",
                                               srcPath, suffix_for_type(type));
        }
    }
}

///////////////////////////////////////////////////////////////////////////////

// If strings is not empty, print title, followed by each string on its own line starting
// with a tab.
// @return bool True if strings had at least one entry.
static bool print_strings(const char* title, const SkTArray<SkString, false>& strings) {
    if (strings.count() > 0) {
        SkDebugf("%s:\n", title);
        for (int i = 0; i < strings.count(); i++) {
            SkDebugf("\t%s\n", strings[i].c_str());
        }
        SkDebugf("\n");
        return true;
    }
    return false;
}

/**
 *  If directory is non null and does not end with a path separator, append one.
 *  @param directory SkString representing the path to a directory. If the last character is not a
 *      path separator (specific to the current OS), append one.
 */
static void append_path_separator_if_necessary(SkString* directory) {
    if (directory != NULL && directory->c_str()[directory->size() - 1] != SkPATH_SEPARATOR) {
        directory->appendf("%c", SkPATH_SEPARATOR);
    }
}

/**
 *  Return true if the filename represents an image.
 */
static bool is_image_file(const char* filename) {
    const char* gImageExtensions[] = {
        ".png", ".PNG", ".jpg", ".JPG", ".jpeg", ".JPEG", ".bmp", ".BMP",
        ".webp", ".WEBP", ".ico", ".ICO", ".wbmp", ".WBMP", ".gif", ".GIF"
    };
    for (size_t i = 0; i < SK_ARRAY_COUNT(gImageExtensions); ++i) {
        if (SkStrEndsWith(filename, gImageExtensions[i])) {
            return true;
        }
    }
    return false;
}

int tool_main(int argc, char** argv);
int tool_main(int argc, char** argv) {
    SkCommandLineFlags::SetUsage("Decode files, and optionally write the results to files.");
    SkCommandLineFlags::Parse(argc, argv);

    if (FLAGS_readPath.count() < 1) {
        SkDebugf("Folder(s) or image(s) to decode are required.\n");
        return -1;
    }


    SkAutoGraphics ag;

    if (!FLAGS_readExpectationsPath.isEmpty() && sk_exists(FLAGS_readExpectationsPath[0])) {
        gJsonExpectations.reset(SkNEW_ARGS(skiagm::JsonExpectationsSource,
                                           (FLAGS_readExpectationsPath[0])));
    }

    SkString outDir;
    SkString* outDirPtr;

    if (FLAGS_writePath.count() == 1) {
        outDir.set(FLAGS_writePath[0]);
        append_path_separator_if_necessary(&outDir);
        outDirPtr = &outDir;
    } else {
        outDirPtr = NULL;
    }

    if (FLAGS_config.count() == 1) {
        // Only consider the first config specified on the command line.
        const char* config = FLAGS_config[0];
        if (0 == strcmp(config, "8888")) {
            gPrefConfig = SkBitmap::kARGB_8888_Config;
        } else if (0 == strcmp(config, "565")) {
            gPrefConfig = SkBitmap::kRGB_565_Config;
        } else if (0 == strcmp(config, "A8")) {
            gPrefConfig = SkBitmap::kA8_Config;
        } else if (0 != strcmp(config, "None")) {
            SkDebugf("Invalid preferred config\n");
            return -1;
        }
    }

    for (int i = 0; i < FLAGS_readPath.count(); i++) {
        const char* readPath = FLAGS_readPath[i];
        if (strlen(readPath) < 1) {
            break;
        }
        if (sk_isdir(readPath)) {
            const char* dir = readPath;
            SkOSFile::Iter iter(dir);
            SkString filename;
            while (iter.next(&filename)) {
                if (!is_image_file(filename.c_str())) {
                    continue;
                }
                SkString fullname = SkOSPath::SkPathJoin(dir, filename.c_str());
                decodeFileAndWrite(fullname.c_str(), outDirPtr);
            }
        } else if (sk_exists(readPath) && is_image_file(readPath)) {
            decodeFileAndWrite(readPath, outDirPtr);
        }
    }

    if (!FLAGS_createExpectationsPath.isEmpty()) {
        // Use an empty value for everything besides expectations, since the reader only cares
        // about the expectations.
        Json::Value nullValue;
        Json::Value root = skiagm::CreateJsonTree(gExpectationsToWrite, nullValue, nullValue,
                                                  nullValue, nullValue);
        std::string jsonStdString = root.toStyledString();
        SkFILEWStream stream(FLAGS_createExpectationsPath[0]);
        stream.write(jsonStdString.c_str(), jsonStdString.length());
    }
    // Add some space, since codecs may print warnings without newline.
    SkDebugf("\n\n");

    bool failed = print_strings("Invalid files", gInvalidStreams);
    failed |= print_strings("Missing codec", gMissingCodecs);
    failed |= print_strings("Failed to decode", gDecodeFailures);
    failed |= print_strings("Failed to encode", gEncodeFailures);
    print_strings("Decoded", gSuccessfulDecodes);
    print_strings("Missing expectations", gMissingExpectations);

    if (FLAGS_testSubsetDecoding) {
        failed |= print_strings("Failed subset decodes", gFailedSubsetDecodes);
        print_strings("Decoded subsets", gSuccessfulSubsetDecodes);
        print_strings("Missing subset expectations", gMissingSubsetExpectations);
        print_strings("Known subset failures", gKnownSubsetFailures);
    }

    print_strings("Known failures", gKnownFailures);

    return failed ? -1 : 0;
}

#if !defined SK_BUILD_FOR_IOS
int main(int argc, char * const argv[]) {
    return tool_main(argc, (char**) argv);
}
#endif<|MERGE_RESOLUTION|>--- conflicted
+++ resolved
@@ -34,7 +34,6 @@
 DEFINE_bool(writeChecksumBasedFilenames, false,  "When writing out actual images, use checksum-"
             "based filenames, as rebaseline.py will use when downloading them from Google Storage");
 DEFINE_string2(writePath, w, "",  "Write rendered images into this directory.");
-DEFINE_bool(skip, false, "Skip writing zeroes.");
 
 struct Format {
     SkImageEncoder::Type    fType;
@@ -124,22 +123,6 @@
 // previously written using createExpectationsPath.
 SkAutoTUnref<skiagm::JsonExpectationsSource> gJsonExpectations;
 
-<<<<<<< HEAD
-static bool write_bitmap(const char outName[], const SkBitmap& bm) {
-    const SkBitmap* bmPtr;
-    SkBitmap bm8888;
-    if (bm.config() == SkBitmap::kA8_Config) {
-        // Copy A8 into ARGB_8888, since our image encoders do not currently
-        // support A8.
-        if (!bm.copyTo(&bm8888, SkBitmap::kARGB_8888_Config)) {
-            return false;
-        }
-        bmPtr = &bm8888;
-    } else {
-        bmPtr = &bm;
-    }
-    return SkImageEncoder::EncodeFile(outName, *bmPtr, SkImageEncoder::kPNG_Type, 100);
-=======
 /**
  *  Encode the bitmap to a file, written one of two ways, depending on
  *  FLAGS_writeChecksumBasedFilenames. If true, the final image will be
@@ -193,7 +176,6 @@
         return false;
     }
     return SkImageEncoder::EncodeFile(filename.c_str(), bm8888, SkImageEncoder::kPNG_Type, 100);
->>>>>>> 910f694a
 }
 
 /**
@@ -513,10 +495,7 @@
     SkAutoTDelete<SkImageDecoder> ad(codec);
 
     codec->setSkipWritingZeroes(FLAGS_skip);
-<<<<<<< HEAD
-=======
     codec->setSampleSize(FLAGS_sampleSize);
->>>>>>> 910f694a
     stream.rewind();
 
     // Create a string representing just the filename itself, for use in json expectations.
