/*
 * Copyright 2013 Google Inc.
 *
 * Use of this source code is governed by a BSD-style license that can be
 * found in the LICENSE file.
 */

#include "GrContext.h"
#include "GrContextFactory.h"
#include "GrRenderTarget.h"
#include "SkGpuDevice.h"
#include "gl/GrGLDefines.h"

#include "SkBitmap.h"
#include "SkCanvas.h"
#include "SkColor.h"
#include "SkGraphics.h"
#include "SkImageEncoder.h"
#include "SkOSFile.h"
#include "SkPicture.h"
#include "SkRTConf.h"
#include "SkStream.h"
#include "SkString.h"
#include "SkTArray.h"
#include "SkTDArray.h"
#include "SkTaskGroup.h"
#include "SkTime.h"
#include "Test.h"

#if !SK_SUPPORT_GPU
#error "GPU support required"
#endif

#ifdef SK_BUILD_FOR_WIN
    #define PATH_SLASH "\\"
    #define IN_DIR "D:\\9-30-13\\"
    #define OUT_DIR "D:\\skpSkGr\\11\\"
    #define LINE_FEED "\r\n"
#else
    #define PATH_SLASH "/"
    #define IN_DIR "/usr/local/google/home/caryclark" PATH_SLASH "9-30-13-skp"
    #define OUT_DIR "/media/01CD75512A7F9EE0/4" PATH_SLASH
    #define LINE_FEED "\n"
#endif

#define PATH_STR_SIZE 512

static const struct {
    int directory;
    const char* filename;
} skipOverSkGr[] = {
    {1, "http___accuweather_com_.skp"},  // Couldn't convert bitmap to texture.http___absoku072_com_
};

static const size_t skipOverSkGrCount = SK_ARRAY_COUNT(skipOverSkGr);

/////////////////////////////////////////

class SkpSkGrThreadedRunnable;

enum TestStep {
    kCompareBits,
    kEncodeFiles,
};

enum {
    kMaxLength = 128,
    kMaxFiles = 128,
};

struct TestResult {
    void init(int dirNo) {
        fDirNo = dirNo;
        sk_bzero(fFilename, sizeof(fFilename));
        fTestStep = kCompareBits;
        fScaleOversized = true;
    }

    SkString status() {
        SkString outStr;
        outStr.printf("%s %d %d%s", fFilename, fPixelError, fTime, LINE_FEED);
        return outStr;
    }

    static void Test(int dirNo, const char* filename, TestStep testStep, bool verbose) {
        TestResult test;
        test.init(dirNo);
        test.fTestStep = testStep;
        strcpy(test.fFilename, filename);
        test.testOne();
        if (verbose) {
            SkDebugf("%s", test.status().c_str());
        }
    }

    void test(int dirNo, const SkString& filename) {
        init(dirNo);
        strcpy(fFilename, filename.c_str());
        testOne();
    }

    void testOne();

    char fFilename[kMaxLength];
    TestStep fTestStep;
    int fDirNo;
    int fPixelError;
    SkMSec fTime;
    bool fScaleOversized;
};

struct SkpSkGrThreadState {
    void init(int dirNo) {
        fResult.init(dirNo);
        fFoundCount = 0;
        fSmallestError = 0;
        sk_bzero(fFilesFound, sizeof(fFilesFound));
        sk_bzero(fDirsFound, sizeof(fDirsFound));
        sk_bzero(fError, sizeof(fError));
    }

    char fFilesFound[kMaxFiles][kMaxLength];
    int fDirsFound[kMaxFiles];
    int fError[kMaxFiles];
    int fFoundCount;
    int fSmallestError;
    skiatest::Reporter* fReporter;
    TestResult fResult;
};

struct SkpSkGrThreadedTestRunner {
    SkpSkGrThreadedTestRunner(skiatest::Reporter* reporter)
        : fReporter(reporter) {
    }

    ~SkpSkGrThreadedTestRunner();
    void render();
    SkTDArray<SkpSkGrThreadedRunnable*> fRunnables;
    skiatest::Reporter* fReporter;
};

class SkpSkGrThreadedRunnable {
public:
    SkpSkGrThreadedRunnable(void (*testFun)(SkpSkGrThreadState*), int dirNo, const char* str,
            SkpSkGrThreadedTestRunner* runner) {
        SkASSERT(strlen(str) < sizeof(fState.fResult.fFilename) - 1);
        fState.init(dirNo);
        strcpy(fState.fResult.fFilename, str);
        fState.fReporter = runner->fReporter;
        fTestFun = testFun;
    }

    void operator()() {
        SkGraphics::SetTLSFontCacheLimit(1 * 1024 * 1024);
        (*fTestFun)(&fState);
    }

    SkpSkGrThreadState fState;
    void (*fTestFun)(SkpSkGrThreadState*);
};

SkpSkGrThreadedTestRunner::~SkpSkGrThreadedTestRunner() {
    for (int index = 0; index < fRunnables.count(); index++) {
        delete fRunnables[index];
    }
}

void SkpSkGrThreadedTestRunner::render() {
    SkTaskGroup().batch(fRunnables.count(), [&](int i) {
        fRunnables[i]();
    });
}

////////////////////////////////////////////////

static const char outGrDir[] = OUT_DIR "grTest";
static const char outSkDir[] = OUT_DIR "skTest";
static const char outSkpDir[] = OUT_DIR "skpTest";
static const char outDiffDir[] = OUT_DIR "outTest";
static const char outStatusDir[] = OUT_DIR "statusTest";

static SkString make_filepath(int dirIndex, const char* dir, const char* name) {
    SkString path(dir);
    if (dirIndex) {
        path.appendf("%d", dirIndex);
    }
    path.append(PATH_SLASH);
    path.append(name);
    return path;
}

static SkString make_in_dir_name(int dirIndex) {
    SkString dirName(IN_DIR);
    dirName.appendf("%d", dirIndex);
    if (!sk_exists(dirName.c_str())) {
        SkDebugf("could not read dir %s\n", dirName.c_str());
        return SkString();
    }
    return dirName;
}

static bool make_out_dirs() {
    SkString outDir = make_filepath(0, OUT_DIR, "");
    if (!sk_exists(outDir.c_str())) {
        if (!sk_mkdir(outDir.c_str())) {
            SkDebugf("could not create dir %s\n", outDir.c_str());
            return false;
        }
    }
    SkString grDir = make_filepath(0, outGrDir, "");
    if (!sk_exists(grDir.c_str())) {
        if (!sk_mkdir(grDir.c_str())) {
            SkDebugf("could not create dir %s\n", grDir.c_str());
            return false;
        }
    }
    SkString skDir = make_filepath(0, outSkDir, "");
    if (!sk_exists(skDir.c_str())) {
        if (!sk_mkdir(skDir.c_str())) {
            SkDebugf("could not create dir %s\n", skDir.c_str());
            return false;
        }
    }
    SkString skpDir = make_filepath(0, outSkpDir, "");
    if (!sk_exists(skpDir.c_str())) {
        if (!sk_mkdir(skpDir.c_str())) {
            SkDebugf("could not create dir %s\n", skpDir.c_str());
            return false;
        }
    }
    SkString diffDir = make_filepath(0, outDiffDir, "");
    if (!sk_exists(diffDir.c_str())) {
        if (!sk_mkdir(diffDir.c_str())) {
            SkDebugf("could not create dir %s\n", diffDir.c_str());
            return false;
        }
    }
    SkString statusDir = make_filepath(0, outStatusDir, "");
    if (!sk_exists(statusDir.c_str())) {
        if (!sk_mkdir(statusDir.c_str())) {
            SkDebugf("could not create dir %s\n", statusDir.c_str());
            return false;
        }
    }
    return true;
}

static SkString make_png_name(const char* filename) {
    SkString pngName = SkString(filename);
    pngName.remove(pngName.size() - 3, 3);
    pngName.append("png");
    return pngName;
}

typedef GrContextFactory::ContextType ContextType;
#ifdef SK_BUILD_FOR_WIN
static const ContextType kAngle = GrContextFactory::kANGLE_ContextType;
#else
static const ContextType kNative = GrContextFactory::kNativeGL_ContextType;
#endif

static int similarBits(const SkBitmap& gr, const SkBitmap& sk) {
    const int kRowCount = 3;
    const int kThreshold = 3;
    int width = SkTMin(gr.width(), sk.width());
    if (width < kRowCount) {
        return true;
    }
    int height = SkTMin(gr.height(), sk.height());
    if (height < kRowCount) {
        return true;
    }
    int errorTotal = 0;
    SkTArray<char, true> errorRows;
    errorRows.push_back_n(width * kRowCount);
    SkAutoLockPixels autoGr(gr);
    SkAutoLockPixels autoSk(sk);
    char* base = &errorRows[0];
    for (int y = 0; y < height; ++y) {
        SkPMColor* grRow = gr.getAddr32(0, y);
        SkPMColor* skRow = sk.getAddr32(0, y);
        char* cOut = &errorRows[(y % kRowCount) * width];
        for (int x = 0; x < width; ++x) {
            SkPMColor grColor = grRow[x];
            SkPMColor skColor = skRow[x];
            int dr = SkGetPackedR32(grColor) - SkGetPackedR32(skColor);
            int dg = SkGetPackedG32(grColor) - SkGetPackedG32(skColor);
            int db = SkGetPackedB32(grColor) - SkGetPackedB32(skColor);
            int error = SkTMax(SkAbs32(dr), SkTMax(SkAbs32(dg), SkAbs32(db)));
            if ((cOut[x] = error >= kThreshold) && x >= 2
                    && base[x - 2] && base[width + x - 2] && base[width * 2 + x - 2]
                    && base[x - 1] && base[width + x - 1] && base[width * 2 + x - 1]
                    && base[x - 0] && base[width + x - 0] && base[width * 2 + x - 0]) {
                errorTotal += error;
            }
        }
    }
    return errorTotal;
}

static bool addError(SkpSkGrThreadState* data) {
    bool foundSmaller = false;
    int dCount = data->fFoundCount;
    int pixelError = data->fResult.fPixelError;
    if (data->fFoundCount < kMaxFiles) {
        data->fError[dCount] = pixelError;
        strcpy(data->fFilesFound[dCount], data->fResult.fFilename);
        data->fDirsFound[dCount] = data->fResult.fDirNo;
        ++data->fFoundCount;
    } else if (pixelError > data->fSmallestError) {
        int smallest = SK_MaxS32;
        int smallestIndex = 0;
        for (int index = 0; index < kMaxFiles; ++index) {
            if (smallest > data->fError[index]) {
                smallest = data->fError[index];
                smallestIndex = index;
            }
        }
        data->fError[smallestIndex] = pixelError;
        strcpy(data->fFilesFound[smallestIndex], data->fResult.fFilename);
        data->fDirsFound[smallestIndex] = data->fResult.fDirNo;
        data->fSmallestError = SK_MaxS32;
        for (int index = 0; index < kMaxFiles; ++index) {
            if (data->fSmallestError > data->fError[index]) {
                data->fSmallestError = data->fError[index];
            }
        }
        SkDebugf("*%d*", data->fSmallestError);
        foundSmaller = true;
    }
    return foundSmaller;
}

static SkMSec timePict(SkPicture* pic, SkCanvas* canvas) {
    canvas->save();
    int pWidth = pic->width();
    int pHeight = pic->height();
    const int maxDimension = 1000;
    const int slices = 3;
    int xInterval = SkTMax(pWidth - maxDimension, 0) / (slices - 1);
    int yInterval = SkTMax(pHeight - maxDimension, 0) / (slices - 1);
    SkRect rect = {0, 0, SkIntToScalar(SkTMin(maxDimension, pWidth)),
            SkIntToScalar(SkTMin(maxDimension, pHeight))};
    canvas->clipRect(rect);
    skiatest::Timer timer;
    for (int x = 0; x < slices; ++x) {
        for (int y = 0; y < slices; ++y) {
            pic->draw(canvas);
            canvas->translate(0, SkIntToScalar(yInterval));
        }
        canvas->translate(SkIntToScalar(xInterval), SkIntToScalar(-yInterval * slices));
    }
    SkMSec elapsed = timer.elapsedMsInt();
    canvas->restore();
    return elapsed;
}

static void drawPict(SkPicture* pic, SkCanvas* canvas, int scale) {
    canvas->clear(SK_ColorWHITE);
    if (scale != 1) {
        canvas->save();
        canvas->scale(1.0f / scale, 1.0f / scale);
    }
    pic->draw(canvas);
    if (scale != 1) {
        canvas->restore();
    }
}

static void writePict(const SkBitmap& bitmap, const char* outDir, const char* pngName) {
    SkString outFile = make_filepath(0, outDir, pngName);
    if (!SkImageEncoder::EncodeFile(outFile.c_str(), bitmap,
            SkImageEncoder::kPNG_Type, 100)) {
        SkDebugf("unable to encode gr %s (width=%d height=%d)br \n", pngName,
                    bitmap.width(), bitmap.height());
    }
}

void TestResult::testOne() {
    sk_sp<SkPicture> pic;
    {
        SkString d;
        d.printf("    {%d, \"%s\"},", fDirNo, fFilename);
        SkString path = make_filepath(fDirNo, IN_DIR, fFilename);
        SkFILEStream stream(path.c_str());
        if (!stream.isValid()) {
            SkDebugf("invalid stream %s\n", path.c_str());
            goto finish;
        }
        if (fTestStep == kEncodeFiles) {
            size_t length = stream.getLength();
            SkTArray<char, true> bytes;
            bytes.push_back_n(length);
            stream.read(&bytes[0], length);
            stream.rewind();
            SkString wPath = make_filepath(0, outSkpDir, fFilename);
            SkFILEWStream wStream(wPath.c_str());
            wStream.write(&bytes[0], length);
            wStream.flush();
        }
<<<<<<< HEAD
        pic = SkPicture::CreateFromStream(&stream);
=======
        pic = SkPicture::MakeFromStream(&stream);
>>>>>>> dacf1baf
        if (!pic) {
            SkDebugf("unable to decode %s\n", fFilename);
            goto finish;
        }
        int pWidth = pic->width();
        int pHeight = pic->height();
        int pLargerWH = SkTMax(pWidth, pHeight);
        GrContextFactory contextFactory;
#ifdef SK_BUILD_FOR_WIN
        GrContext* context = contextFactory.get(kAngle);
#else
        GrContext* context = contextFactory.get(kNative);
#endif
        if (nullptr == context) {
            SkDebugf("unable to allocate context for %s\n", fFilename);
            goto finish;
        }
        int maxWH = context->getMaxRenderTargetSize();
        int scale = 1;
        while (pLargerWH / scale > maxWH) {
            scale *= 2;
        }
        SkBitmap bitmap;
        SkIPoint dim;
        do {
            dim.fX = (pWidth + scale - 1) / scale;
            dim.fY = (pHeight + scale - 1) / scale;
            bool success = bitmap.allocN32Pixels(dim.fX, dim.fY);
            if (success) {
                break;
            }
            SkDebugf("-%d-", scale);
        } while ((scale *= 2) < 256);
        if (scale >= 256) {
            SkDebugf("unable to allocate bitmap for %s (w=%d h=%d) (sw=%d sh=%d)\n",
                    fFilename, pWidth, pHeight, dim.fX, dim.fY);
            return;
        }
        SkCanvas skCanvas(bitmap);
        drawPict(pic, &skCanvas, fScaleOversized ? scale : 1);
        GrTextureDesc desc;
        desc.fConfig = kSkia8888_GrPixelConfig;
        desc.fFlags = kRenderTarget_GrTextureFlagBit;
        desc.fWidth = dim.fX;
        desc.fHeight = dim.fY;
        desc.fSampleCnt = 0;
        SkAutoTUnref<GrTexture> texture(context->createUncachedTexture(desc, nullptr, 0));
        if (!texture) {
            SkDebugf("unable to allocate texture for %s (w=%d h=%d)\n", fFilename,
                dim.fX, dim.fY);
            return;
        }
        SkGpuDevice grDevice(context, texture.get());
        SkCanvas grCanvas(&grDevice);
        drawPict(pic.get(), &grCanvas, fScaleOversized ? scale : 1);

        SkBitmap grBitmap;
        grBitmap.allocPixels(grCanvas.imageInfo());
        grCanvas.readPixels(&grBitmap, 0, 0);

        if (fTestStep == kCompareBits) {
            fPixelError = similarBits(grBitmap, bitmap);
            SkMSec skTime = timePict(pic, &skCanvas);
            SkMSec grTime = timePict(pic, &grCanvas);
            fTime = skTime - grTime;
        } else if (fTestStep == kEncodeFiles) {
            SkString pngStr = make_png_name(fFilename);
            const char* pngName = pngStr.c_str();
            writePict(grBitmap, outGrDir, pngName);
            writePict(bitmap, outSkDir, pngName);
        }
    }
}

static SkString makeStatusString(int dirNo) {
    SkString statName;
    statName.printf("stats%d.txt", dirNo);
    SkString statusFile = make_filepath(0, outStatusDir, statName.c_str());
    return statusFile;
}

class PreParser {
public:
    PreParser(int dirNo)
        : fDirNo(dirNo)
        , fIndex(0)
        , fStatusPath(makeStatusString(dirNo)) {
        if (!sk_exists(fStatusPath.c_str())) {
            return;
        }
        SkFILEStream reader;
        reader.setPath(fStatusPath.c_str());
        while (fetch(reader, &fResults.push_back()))
            ;
        fResults.pop_back();
    }

    bool fetch(SkFILEStream& reader, TestResult* result) {
        char c;
        int i = 0;
        result->init(fDirNo);
        result->fPixelError = 0;
        result->fTime = 0;
        do {
            bool readOne = reader.read(&c, 1) != 0;
            if (!readOne) {
                SkASSERT(i == 0);
                return false;
            }
            if (c == ' ') {
                result->fFilename[i++] = '\0';
                break;
            }
            result->fFilename[i++] = c;
            SkASSERT(i < kMaxLength);
        } while (true);
        do {
            SkAssertResult(reader.read(&c, 1) != 0);
            if (c == ' ') {
                break;
            }
            SkASSERT(c >= '0' && c <= '9');
            result->fPixelError = result->fPixelError * 10 + (c - '0');
        } while (true);
        bool minus = false;
        do {
            if (reader.read(&c, 1) == 0) {
                break;
            }
            if (c == '\r' && reader.read(&c, 1) == 0) {
                break;
            }
            if (c == '\n') {
                break;
            }
            if (c == '-') {
                minus = true;
                continue;
            }
            SkASSERT(c >= '0' && c <= '9');
            result->fTime = result->fTime * 10 + (c - '0');
        } while (true);
        if (minus) {
            result->fTime = -result->fTime;
        }
        return true;
    }

    bool match(const SkString& filename, SkFILEWStream* stream, TestResult* result) {
        if (fIndex < fResults.count()) {
            *result = fResults[fIndex++];
            SkASSERT(filename.equals(result->fFilename));
            SkString outStr(result->status());
            stream->write(outStr.c_str(), outStr.size());
            stream->flush();
            return true;
        }
        return false;
    }

private:
    int fDirNo;
    int fIndex;
    SkTArray<TestResult, true> fResults;
    SkString fStatusPath;
};

static bool initTest() {
#if !defined SK_BUILD_FOR_WIN && !defined SK_BUILD_FOR_MAC
    SK_CONF_SET("images.jpeg.suppressDecoderWarnings", true);
    SK_CONF_SET("images.png.suppressDecoderWarnings", true);
#endif
    return make_out_dirs();
}

DEF_TEST(SkpSkGr, reporter) {
    SkTArray<TestResult, true> errors;
    if (!initTest()) {
        return;
    }
    SkpSkGrThreadState state;
    state.init(0);
    int smallCount = 0;
    for (int dirNo = 1; dirNo <= 100; ++dirNo) {
        SkString pictDir = make_in_dir_name(dirNo);
        SkASSERT(pictDir.size());
        if (reporter->verbose()) {
            SkDebugf("dirNo=%d\n", dirNo);
        }
        SkOSFile::Iter iter(pictDir.c_str(), "skp");
        SkString filename;
        int testCount = 0;
        PreParser preParser(dirNo);
        SkFILEWStream statusStream(makeStatusString(dirNo).c_str());
        while (iter.next(&filename)) {
            for (size_t index = 0; index < skipOverSkGrCount; ++index) {
                if (skipOverSkGr[index].directory == dirNo
                        && strcmp(filename.c_str(), skipOverSkGr[index].filename) == 0) {
                    goto skipOver;
                }
            }
            if (preParser.match(filename, &statusStream, &state.fResult)) {
                addError(&state);
                ++testCount;
                goto checkEarlyExit;
            }
            if (state.fSmallestError > 5000000) {
                goto breakOut;
            }
            {
                TestResult& result = state.fResult;
                result.test(dirNo, filename);
                SkString outStr(result.status());
                statusStream.write(outStr.c_str(), outStr.size());
                statusStream.flush();
                if (1) {
                    SkDebugf("%s", outStr.c_str());
                }
                bool noMatch = addError(&state);
                if (noMatch) {
                    smallCount = 0;
                } else if (++smallCount > 10000) {
                    goto breakOut;
                }
            }
            ++testCount;
            if (reporter->verbose()) {
                if (testCount % 100 == 0) {
                    SkDebugf("#%d\n", testCount);
                }
            }
     skipOver:
             reporter->bumpTestCount();
    checkEarlyExit:
            if (1 && testCount == 20) {
                break;
            }
        }
    }
breakOut:
    if (reporter->verbose()) {
        for (int index = 0; index < state.fFoundCount; ++index) {
            SkDebugf("%d %s %d\n", state.fDirsFound[index], state.fFilesFound[index],
                     state.fError[index]);
        }
    }
    for (int index = 0; index < state.fFoundCount; ++index) {
        TestResult::Test(state.fDirsFound[index], state.fFilesFound[index], kEncodeFiles,
                reporter->verbose());
        if (reporter->verbose()) SkDebugf("+");
    }
}

static void bumpCount(skiatest::Reporter* reporter, bool skipping) {
    if (reporter->verbose()) {
        static int threadTestCount;
        sk_atomic_inc(&threadTestCount);
        if (!skipping && threadTestCount % 100 == 0) {
            SkDebugf("#%d\n", threadTestCount);
        }
        if (skipping && threadTestCount % 10000 == 0) {
            SkDebugf("#%d\n", threadTestCount);
        }
    }
}

static void testSkGrMain(SkpSkGrThreadState* data) {
    data->fResult.testOne();
    bumpCount(data->fReporter, false);
    data->fReporter->bumpTestCount();
}

DEF_TEST(SkpSkGrThreaded, reporter) {
    if (!initTest()) {
        return;
    }
    SkpSkGrThreadedTestRunner testRunner(reporter);
    for (int dirIndex = 1; dirIndex <= 100; ++dirIndex) {
        SkString pictDir = make_in_dir_name(dirIndex);
        if (pictDir.size() == 0) {
            continue;
        }
        SkOSFile::Iter iter(pictDir.c_str(), "skp");
        SkString filename;
        while (iter.next(&filename)) {
            SkString pngName = make_png_name(filename.c_str());
            SkString oldPng = make_filepath(dirIndex, outSkDir, pngName.c_str());
            SkString newPng = make_filepath(dirIndex, outGrDir, pngName.c_str());
            if (sk_exists(oldPng.c_str()) && sk_exists(newPng.c_str())) {
                bumpCount(reporter, true);
                continue;
            }
            for (size_t index = 0; index < skipOverSkGrCount; ++index) {
                if (skipOverSkGr[index].directory == dirIndex
                        && strcmp(filename.c_str(), skipOverSkGr[index].filename) == 0) {
                    bumpCount(reporter, true);
                    goto skipOver;
                }
            }
            *testRunner.fRunnables.append() = new SkpSkGrThreadedRunnable(
                    &testSkGrMain, dirIndex, filename.c_str(), &testRunner);
    skipOver:
            ;
        }
    }
    testRunner.render();
    SkpSkGrThreadState& max = testRunner.fRunnables[0]->fState;
    for (int dirIndex = 2; dirIndex <= 100; ++dirIndex) {
        SkpSkGrThreadState& state = testRunner.fRunnables[dirIndex - 1]->fState;
        for (int index = 0; index < state.fFoundCount; ++index) {
            int maxIdx = max.fFoundCount;
            if (maxIdx < kMaxFiles) {
                max.fError[maxIdx] = state.fError[index];
                strcpy(max.fFilesFound[maxIdx], state.fFilesFound[index]);
                max.fDirsFound[maxIdx] = state.fDirsFound[index];
                ++max.fFoundCount;
                continue;
            }
            for (maxIdx = 0; maxIdx < max.fFoundCount; ++maxIdx) {
                if (max.fError[maxIdx] < state.fError[index]) {
                    max.fError[maxIdx] = state.fError[index];
                    strcpy(max.fFilesFound[maxIdx], state.fFilesFound[index]);
                    max.fDirsFound[maxIdx] = state.fDirsFound[index];
                    break;
                }
            }
        }
    }
    TestResult encoder;
    encoder.fTestStep = kEncodeFiles;
    for (int index = 0; index < max.fFoundCount; ++index) {
        encoder.fDirNo = max.fDirsFound[index];
        strcpy(encoder.fFilename, max.fFilesFound[index]);
        encoder.testOne();
        SkDebugf("+");
    }
}

DEF_TEST(SkpSkGrOneOff, reporter) {
    if (!initTest()) {
        return;
    }
    int testIndex = 166;
    int dirIndex = skipOverSkGr[testIndex - 166].directory;
    SkString pictDir = make_in_dir_name(dirIndex);
    if (pictDir.size() == 0) {
        return;
    }
    SkString filename(skipOverSkGr[testIndex - 166].filename);
    TestResult::Test(dirIndex, filename.c_str(), kCompareBits, reporter->verbose());
    TestResult::Test(dirIndex, filename.c_str(), kEncodeFiles, reporter->verbose());
}<|MERGE_RESOLUTION|>--- conflicted
+++ resolved
@@ -398,11 +398,7 @@
             wStream.write(&bytes[0], length);
             wStream.flush();
         }
-<<<<<<< HEAD
-        pic = SkPicture::CreateFromStream(&stream);
-=======
         pic = SkPicture::MakeFromStream(&stream);
->>>>>>> dacf1baf
         if (!pic) {
             SkDebugf("unable to decode %s\n", fFilename);
             goto finish;
