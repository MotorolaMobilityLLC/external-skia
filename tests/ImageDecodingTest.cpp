--- conflicted
+++ resolved
@@ -223,14 +223,6 @@
                               SkBitmap::kARGB_8888_Config);
     }
 }
-<<<<<<< HEAD
-
-// Test inside SkScaledBitmapSampler.cpp
-extern void test_row_proc_choice();
-
-#endif // SK_DEBUG
-=======
->>>>>>> 910f694a
 
 // Test inside SkScaledBitmapSampler.cpp
 extern void test_row_proc_choice();
