--- conflicted
+++ resolved
@@ -9,15 +9,9 @@
 
 #include "tests/Test.h"
 
-<<<<<<< HEAD
-#include "include/gpu/GrRenderTarget.h"
-#include "include/gpu/GrTexture.h"
-#include "src/gpu/GrContextPriv.h"
-=======
 #include "include/gpu/GrTexture.h"
 #include "src/gpu/GrContextPriv.h"
 #include "src/gpu/GrRenderTarget.h"
->>>>>>> 40be567a
 #include "src/gpu/gl/GrGLBuffer.h"
 #include "src/gpu/gl/GrGLDefines.h"
 #include "src/gpu/gl/GrGLGpu.h"
@@ -119,18 +113,9 @@
 
     auto params = sk_make_sp<GrGLTextureParameters>();
 
-<<<<<<< HEAD
-    GrGLTexture::IDDesc idDesc;
-    idDesc.fInfo = glInfo;
-    idDesc.fOwnership = GrBackendObjectOwnership::kBorrowed;
-
-    auto texture = GrGLTexture::MakeWrapped(gpu, desc, GrMipMapsStatus::kNotAllocated, idDesc,
-                                            GrWrapCacheable::kNo, kRead_GrIOType);
-=======
     auto texture =
             GrGLTexture::MakeWrapped(gpu, GrMipMapsStatus::kNotAllocated, desc, std::move(params),
                                      GrWrapCacheable::kNo, kRead_GrIOType);
->>>>>>> 40be567a
 
     ValidateMemoryDumps(reporter, context, texture->gpuMemorySize(), false /* isOwned */);
 }
@@ -148,12 +133,8 @@
     rtIDs.fTexFBOID = GrGLRenderTarget::kUnresolvableFBOID;
     rtIDs.fMSColorRenderbufferID = 22;
 
-<<<<<<< HEAD
-    sk_sp<GrGLRenderTarget> rt = GrGLRenderTarget::MakeWrapped(gpu, sd, GR_GL_RGBA8, iddesc, 0);
-=======
     sk_sp<GrGLRenderTarget> rt =
             GrGLRenderTarget::MakeWrapped(gpu, kSize, GrGLFormat::kRGBA8, kConfig, 1, rtIDs, 0);
->>>>>>> 40be567a
 
     ValidateMemoryDumps(reporter, context, rt->gpuMemorySize(), true /* isOwned */);
 }
@@ -171,12 +152,8 @@
     rtIDs.fTexFBOID = GrGLRenderTarget::kUnresolvableFBOID;
     rtIDs.fMSColorRenderbufferID = 22;
 
-<<<<<<< HEAD
-    sk_sp<GrGLRenderTarget> rt = GrGLRenderTarget::MakeWrapped(gpu, sd, GR_GL_RGBA8, iddesc, 0);
-=======
     sk_sp<GrGLRenderTarget> rt =
             GrGLRenderTarget::MakeWrapped(gpu, kSize, GrGLFormat::kRGBA8, kConfig, 1, rtIDs, 0);
->>>>>>> 40be567a
 
     ValidateMemoryDumps(reporter, context, rt->gpuMemorySize(), false /* isOwned */);
 }