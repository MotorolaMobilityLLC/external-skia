/*
 * Copyright 2013 Google Inc.
 *
 * Use of this source code is governed by a BSD-style license that can be
 * found in the LICENSE file.
 */

#include <set>
#include "include/core/SkSurface.h"
#include "include/gpu/GrContext.h"
<<<<<<< HEAD
#include "include/gpu/GrRenderTarget.h"
=======
>>>>>>> 40be567a
#include "include/gpu/GrTexture.h"
#include "src/core/SkAutoPixmapStorage.h"
#include "src/core/SkMipMap.h"
#include "src/gpu/GrClip.h"
#include "src/gpu/GrContextPriv.h"
<<<<<<< HEAD
#include "src/gpu/GrGpu.h"
#include "src/gpu/GrProxyProvider.h"
=======
#include "src/gpu/GrDataUtils.h"
#include "src/gpu/GrGpu.h"
#include "src/gpu/GrProxyProvider.h"
#include "src/gpu/GrRenderTarget.h"
>>>>>>> 40be567a
#include "src/gpu/GrResourceProvider.h"
#include "src/gpu/GrTexturePriv.h"
#include "tests/Test.h"
#include "tests/TestUtils.h"

// Tests that GrSurface::asTexture(), GrSurface::asRenderTarget(), and static upcasting of texture
// and render targets to GrSurface all work as expected.
DEF_GPUTEST_FOR_MOCK_CONTEXT(GrSurface, reporter, ctxInfo) {
    GrContext* context = ctxInfo.grContext();
    auto resourceProvider = context->priv().resourceProvider();

    GrSurfaceDesc desc;
<<<<<<< HEAD
    desc.fFlags = kRenderTarget_GrSurfaceFlag;
    desc.fWidth = 256;
    desc.fHeight = 256;
    desc.fConfig = kRGBA_8888_GrPixelConfig;
    desc.fSampleCnt = 1;
    sk_sp<GrSurface> texRT1 = resourceProvider->createTexture(
        desc, SkBudgeted::kNo, GrResourceProvider::Flags::kNoPendingIO);
=======
    desc.fWidth = 256;
    desc.fHeight = 256;
    desc.fConfig = kRGBA_8888_GrPixelConfig;
    auto format = context->priv().caps()->getDefaultBackendFormat(GrColorType::kRGBA_8888,
                                                                  GrRenderable::kYes);
    sk_sp<GrSurface> texRT1 = resourceProvider->createTexture(
            desc, format, GrRenderable::kYes, 1, SkBudgeted::kNo, GrProtected::kNo,
            GrResourceProvider::Flags::kNoPendingIO);
>>>>>>> 40be567a

    REPORTER_ASSERT(reporter, texRT1.get() == texRT1->asRenderTarget());
    REPORTER_ASSERT(reporter, texRT1.get() == texRT1->asTexture());
    REPORTER_ASSERT(reporter, static_cast<GrSurface*>(texRT1->asRenderTarget()) ==
                    texRT1->asTexture());
    REPORTER_ASSERT(reporter, texRT1->asRenderTarget() ==
                    static_cast<GrSurface*>(texRT1->asTexture()));
    REPORTER_ASSERT(reporter, static_cast<GrSurface*>(texRT1->asRenderTarget()) ==
                    static_cast<GrSurface*>(texRT1->asTexture()));

<<<<<<< HEAD
    desc.fFlags = kNone_GrSurfaceFlags;
    sk_sp<GrTexture> tex1 = resourceProvider->createTexture(
        desc, SkBudgeted::kNo, GrResourceProvider::Flags::kNoPendingIO);
=======
    sk_sp<GrTexture> tex1 = resourceProvider->createTexture(
            desc, format, GrRenderable::kNo, 1, SkBudgeted::kNo, GrProtected::kNo,
            GrResourceProvider::Flags::kNoPendingIO);
>>>>>>> 40be567a
    REPORTER_ASSERT(reporter, nullptr == tex1->asRenderTarget());
    REPORTER_ASSERT(reporter, tex1.get() == tex1->asTexture());
    REPORTER_ASSERT(reporter, static_cast<GrSurface*>(tex1.get()) == tex1->asTexture());

    GrBackendTexture backendTex = context->createBackendTexture(
<<<<<<< HEAD
        256, 256, kRGBA_8888_SkColorType, GrMipMapped::kNo, GrRenderable::kNo);

    sk_sp<GrSurface> texRT2 = resourceProvider->wrapRenderableBackendTexture(
            backendTex, 1, kBorrow_GrWrapOwnership, GrWrapCacheable::kNo);
=======
        256, 256, kRGBA_8888_SkColorType,
        SkColors::kTransparent, GrMipMapped::kNo, GrRenderable::kNo, GrProtected::kNo);

    sk_sp<GrSurface> texRT2 = resourceProvider->wrapRenderableBackendTexture(
            backendTex, 1, GrColorType::kRGBA_8888, kBorrow_GrWrapOwnership, GrWrapCacheable::kNo);
>>>>>>> 40be567a

    REPORTER_ASSERT(reporter, texRT2.get() == texRT2->asRenderTarget());
    REPORTER_ASSERT(reporter, texRT2.get() == texRT2->asTexture());
    REPORTER_ASSERT(reporter, static_cast<GrSurface*>(texRT2->asRenderTarget()) ==
                    texRT2->asTexture());
    REPORTER_ASSERT(reporter, texRT2->asRenderTarget() ==
                    static_cast<GrSurface*>(texRT2->asTexture()));
    REPORTER_ASSERT(reporter, static_cast<GrSurface*>(texRT2->asRenderTarget()) ==
                    static_cast<GrSurface*>(texRT2->asTexture()));

    context->deleteBackendTexture(backendTex);
}

// This test checks that the isFormatTexturable and isFormatRenderable are
// consistent with createTexture's result.
DEF_GPUTEST_FOR_ALL_CONTEXTS(GrSurfaceRenderability, reporter, ctxInfo) {
    GrContext* context = ctxInfo.grContext();
    GrProxyProvider* proxyProvider = context->priv().proxyProvider();
    GrResourceProvider* resourceProvider = context->priv().resourceProvider();
    const GrCaps* caps = context->priv().caps();

<<<<<<< HEAD
    GrPixelConfig configs[] = {
        kUnknown_GrPixelConfig,
        kAlpha_8_GrPixelConfig,
        kAlpha_8_as_Alpha_GrPixelConfig,
        kAlpha_8_as_Red_GrPixelConfig,
        kGray_8_GrPixelConfig,
        kGray_8_as_Lum_GrPixelConfig,
        kGray_8_as_Red_GrPixelConfig,
        kRGB_565_GrPixelConfig,
        kRGBA_4444_GrPixelConfig,
        kRGBA_8888_GrPixelConfig,
        kRGB_888_GrPixelConfig,
        kRGB_888X_GrPixelConfig,
        kRG_88_GrPixelConfig,
        kBGRA_8888_GrPixelConfig,
        kSRGBA_8888_GrPixelConfig,
        kSBGRA_8888_GrPixelConfig,
        kRGBA_1010102_GrPixelConfig,
        kRGBA_float_GrPixelConfig,
        kRG_float_GrPixelConfig,
        kAlpha_half_GrPixelConfig,
        kAlpha_half_as_Red_GrPixelConfig,
        kRGBA_half_GrPixelConfig,
        kRGBA_half_Clamped_GrPixelConfig,
        kRGB_ETC1_GrPixelConfig,
    };
    GR_STATIC_ASSERT(kGrPixelConfigCnt == SK_ARRAY_COUNT(configs));
=======
    // TODO: Should only need format here but need to determine compression type from format
    // without config.
    auto createTexture = [](int width, int height, GrColorType colorType,
                            const GrBackendFormat& format, GrRenderable renderable,
                            GrResourceProvider* rp) -> sk_sp<GrTexture> {
        GrPixelConfig config = rp->caps()->getConfigFromBackendFormat(format, colorType);
        bool compressed = rp->caps()->isFormatCompressed(format);
        if (compressed) {
            if (renderable == GrRenderable::kYes) {
                return nullptr;
            }
            SkImage::CompressionType type;
            switch (config) {
                case kRGB_ETC1_GrPixelConfig:
                    type = SkImage::kETC1_CompressionType;
                    break;
                default:
                    SK_ABORT("Unexpected config");
            }
            // Only supported compression type right now.
            SkASSERT(config == kRGB_ETC1_GrPixelConfig);
            auto size = GrCompressedDataSize(type, width, height);
            auto data = SkData::MakeUninitialized(size);
            SkColor4f color = {0, 0, 0, 0};
            GrFillInCompressedData(type, width, height, (char*)data->writable_data(), color);
            return rp->createCompressedTexture(width, height, format,
                                               SkImage::kETC1_CompressionType,
                                               SkBudgeted::kNo, data.get());
        } else {
            GrSurfaceDesc desc;
            desc.fWidth = width;
            desc.fHeight = height;
            desc.fConfig = config;
            return rp->createTexture(desc, format, renderable, 1, SkBudgeted::kNo, GrProtected::kNo,
                                     GrResourceProvider::Flags::kNone);
        }
    };
>>>>>>> 40be567a

    static constexpr int kW = 64;
    static constexpr int kH = 64;

    const std::vector<GrCaps::TestFormatColorTypeCombination>& combos =
                                                                    caps->getTestingCombinations();

    for (auto combo : combos) {

        SkASSERT(combo.fColorType != GrColorType::kUnknown);
        SkASSERT(combo.fFormat.isValid());

        // Right now Vulkan has two backend formats that support ABGR_4444 (R4G4B4A4 and B4G4R4A4).
        // Until we can create textures directly from the backend format this yields some
        // ambiguity in what is actually supported and which textures can be created.
        if (ctxInfo.backend() == kVulkan_GrBackend && combo.fColorType == GrColorType::kABGR_4444) {
            continue;
        }

        for (GrSurfaceOrigin origin : { kTopLeft_GrSurfaceOrigin, kBottomLeft_GrSurfaceOrigin }) {
<<<<<<< HEAD
            desc.fFlags = kNone_GrSurfaceFlags;
            desc.fConfig = config;
            desc.fSampleCnt = 1;

            sk_sp<GrSurface> tex = resourceProvider->createTexture(
                desc, SkBudgeted::kNo, GrResourceProvider::Flags::kNoPendingIO);
            bool ict = caps->isConfigTexturable(desc.fConfig);
            REPORTER_ASSERT(reporter, SkToBool(tex) == ict,
                            "config:%d, tex:%d, isConfigTexturable:%d", config, SkToBool(tex), ict);

            GrSRGBEncoded srgbEncoded = GrSRGBEncoded::kNo;
            GrColorType colorType = GrPixelConfigToColorTypeAndEncoding(config, &srgbEncoded);
            const GrBackendFormat format =
                    caps->getBackendFormatFromGrColorType(colorType, srgbEncoded);

            sk_sp<GrTextureProxy> proxy =
                    proxyProvider->createMipMapProxy(format, desc, origin, SkBudgeted::kNo);
            REPORTER_ASSERT(reporter, SkToBool(proxy.get()) ==
                            (caps->isConfigTexturable(desc.fConfig) &&
                             caps->mipMapSupport()));

            desc.fFlags = kRenderTarget_GrSurfaceFlag;
            tex = resourceProvider->createTexture(desc, SkBudgeted::kNo,
                                                  GrResourceProvider::Flags::kNoPendingIO);
            bool isRenderable = caps->isConfigRenderable(config);
            REPORTER_ASSERT(reporter, SkToBool(tex) == isRenderable,
                            "config:%d, tex:%d, isRenderable:%d", config, SkToBool(tex),
                            isRenderable);

            desc.fSampleCnt = 2;
            tex = resourceProvider->createTexture(desc, SkBudgeted::kNo,
                                                  GrResourceProvider::Flags::kNoPendingIO);
            isRenderable = SkToBool(caps->getRenderTargetSampleCount(2, config));
            REPORTER_ASSERT(reporter, SkToBool(tex) == isRenderable,
                            "config:%d, tex:%d, isRenderable:%d", config, SkToBool(tex),
                            isRenderable);
        }
    }
}

#include "include/private/GrSurfaceProxy.h"
#include "src/gpu/GrDrawingManager.h"
#include "src/gpu/GrTextureContext.h"
=======
            GrSurfaceDesc desc;
            desc.fWidth = kW;
            desc.fHeight = kH;
            desc.fConfig = caps->getConfigFromBackendFormat(combo.fFormat, combo.fColorType);
            SkASSERT(desc.fConfig != kUnknown_GrPixelConfig);

            // Check if 'isFormatTexturable' agrees with 'createTexture' and that the mipmap
            // support check is working
            {

                bool compressed = caps->isFormatCompressed(combo.fFormat);
                bool isTexturable;
                if (compressed) {
                    isTexturable = caps->isFormatTexturable(combo.fFormat);
                } else {
                    isTexturable = caps->isFormatTexturableAndUploadable(combo.fColorType,
                                                                         combo.fFormat);
                }

                sk_sp<GrSurface> tex = createTexture(kW, kH, combo.fColorType, combo.fFormat,
                                                     GrRenderable::kNo, resourceProvider);
                REPORTER_ASSERT(reporter, SkToBool(tex) == isTexturable,
                                "ct:%s format:%s, tex:%d, isTexturable:%d",
                                GrColorTypeToStr(combo.fColorType),
                                combo.fFormat.toStr().c_str(),
                                SkToBool(tex), isTexturable);

                // Check that the lack of mipmap support blocks the creation of mipmapped
                // proxies
                bool expectedMipMapability = isTexturable && caps->mipMapSupport() &&
                                              !caps->isFormatCompressed(combo.fFormat);

                sk_sp<GrTextureProxy> proxy = proxyProvider->createMipMapProxy(
                            combo.fFormat, desc, GrRenderable::kNo, 1, origin,
                            SkBudgeted::kNo, GrProtected::kNo);
                REPORTER_ASSERT(reporter, SkToBool(proxy.get()) == expectedMipMapability,
                                "ct:%s format:%s, tex:%d, expectedMipMapability:%d",
                                GrColorTypeToStr(combo.fColorType),
                                combo.fFormat.toStr().c_str(),
                                SkToBool(proxy.get()), expectedMipMapability);
            }

            // Check if 'isFormatAsColorTypeRenderable' agrees with 'createTexture' (w/o MSAA)
            {
                bool isRenderable = caps->isFormatRenderable(combo.fFormat, 1);

                sk_sp<GrSurface> tex = resourceProvider->createTexture(
                        desc, combo.fFormat, GrRenderable::kYes, 1, SkBudgeted::kNo,
                        GrProtected::kNo, GrResourceProvider::Flags::kNone);
                REPORTER_ASSERT(reporter, SkToBool(tex) == isRenderable,
                                "ct:%s format:%s, tex:%d, isRenderable:%d",
                                GrColorTypeToStr(combo.fColorType),
                                combo.fFormat.toStr().c_str(),
                                SkToBool(tex), isRenderable);
            }

            // Check if 'isFormatAsColorTypeRenderable' agrees with 'createTexture' w/ MSAA
            {
                bool isRenderable = caps->isFormatRenderable(combo.fFormat, 2);

                sk_sp<GrSurface> tex = resourceProvider->createTexture(
                        desc, combo.fFormat, GrRenderable::kYes, 2, SkBudgeted::kNo,
                        GrProtected::kNo, GrResourceProvider::Flags::kNone);
                REPORTER_ASSERT(reporter, SkToBool(tex) == isRenderable,
                                "ct:%s format:%s, tex:%d, isRenderable:%d",
                                GrColorTypeToStr(combo.fColorType),
                                combo.fFormat.toStr().c_str(),
                                SkToBool(tex), isRenderable);
            }
        }
    }
}

#include "src/gpu/GrDrawingManager.h"
#include "src/gpu/GrSurfaceProxy.h"
#include "src/gpu/GrTextureContext.h"

// For each context, set it to always clear the textures and then run through all the
// supported formats checking that the textures are actually cleared
DEF_GPUTEST(InitialTextureClear, reporter, baseOptions) {
    GrContextOptions options = baseOptions;
    options.fClearAllTextures = true;
>>>>>>> 40be567a

    static constexpr int kSize = 100;
    static constexpr SkColor kClearColor = 0xABABABAB;

    const SkImageInfo info = SkImageInfo::Make(kSize, kSize, kRGBA_8888_SkColorType,
                                               kPremul_SkAlphaType);

    SkAutoPixmapStorage readback;
    readback.alloc(info);

    GrSurfaceDesc desc;
    desc.fWidth = desc.fHeight = kSize;

<<<<<<< HEAD
    GrContext* context = context_info.grContext();
    const GrCaps* caps = context->priv().caps();
    GrProxyProvider* proxyProvider = context->priv().proxyProvider();

    for (int c = 0; c <= kLast_GrPixelConfig; ++c) {
        desc.fConfig = static_cast<GrPixelConfig>(c);
        if (!caps->isConfigTexturable(desc.fConfig)) {
            continue;
        }
        desc.fFlags = kPerformInitialClear_GrSurfaceFlag;
        for (bool rt : {false, true}) {
            if (rt && !caps->isConfigRenderable(desc.fConfig)) {
                continue;
            }
            desc.fFlags |= rt ? kRenderTarget_GrSurfaceFlag : kNone_GrSurfaceFlags;
            for (GrSurfaceOrigin origin :
                 {kTopLeft_GrSurfaceOrigin, kBottomLeft_GrSurfaceOrigin}) {
                for (auto fit : { SkBackingFit::kApprox, SkBackingFit::kExact }) {
                    // Try directly creating the texture.
                    // Do this twice in an attempt to hit the cache on the second time through.
                    for (int i = 0; i < 2; ++i) {
                        auto proxy = proxyProvider->testingOnly_createInstantiatedProxy(
                                desc, origin, fit, SkBudgeted::kYes);
                        if (!proxy) {
                            continue;
                        }
                        auto texCtx = context->priv().makeWrappedSurfaceContext(std::move(proxy));
                        SkImageInfo info = SkImageInfo::Make(
                                kSize, kSize, kRGBA_8888_SkColorType, kPremul_SkAlphaType);
                        memset(data.get(), 0xAB, kSize * kSize * sizeof(uint32_t));
                        if (texCtx->readPixels(info, data.get(), 0, 0, 0)) {
                            uint32_t cmp = GrPixelConfigIsOpaque(desc.fConfig) ? 0xFF000000 : 0;
                            for (int i = 0; i < kSize * kSize; ++i) {
                                if (cmp != data.get()[i]) {
                                    ERRORF(reporter, "Failed on config %d", desc.fConfig);
                                    break;
=======
    for (int ct = 0; ct < sk_gpu_test::GrContextFactory::kContextTypeCnt; ++ct) {
        sk_gpu_test::GrContextFactory factory(options);
        auto contextType = static_cast<sk_gpu_test::GrContextFactory::ContextType>(ct);
        if (!sk_gpu_test::GrContextFactory::IsRenderingContext(contextType)) {
            continue;
        }
        auto context = factory.get(contextType);
        if (!context) {
            continue;
        }

        GrProxyProvider* proxyProvider = context->priv().proxyProvider();
        const GrCaps* caps = context->priv().caps();

        const std::vector<GrCaps::TestFormatColorTypeCombination>& combos =
                                                                    caps->getTestingCombinations();

        for (auto combo : combos) {

            SkASSERT(combo.fColorType != GrColorType::kUnknown);
            SkASSERT(combo.fFormat.isValid());

            if (!caps->isFormatTexturableAndUploadable(combo.fColorType, combo.fFormat)) {
                continue;
            }

            {
                GrPixelConfig config = caps->getConfigFromBackendFormat(combo.fFormat,
                                                                        combo.fColorType);
                SkASSERT(config != kUnknown_GrPixelConfig);

                desc.fConfig = config;
            }

            uint32_t components = GrColorTypeComponentFlags(combo.fColorType);
            uint32_t expectedClearColor =
                    (components & kAlpha_SkColorTypeComponentFlag) ? 0 : 0xFF000000;

            for (auto renderable : {GrRenderable::kNo, GrRenderable::kYes}) {
                if (renderable == GrRenderable::kYes &&
                    !caps->isFormatAsColorTypeRenderable(combo.fColorType, combo.fFormat)) {
                    continue;
                }

                for (auto fit : {SkBackingFit::kApprox, SkBackingFit::kExact}) {

                    // Does directly allocating a texture clear it?
                    {
                        auto proxy = proxyProvider->testingOnly_createInstantiatedProxy(
                                {kSize, kSize}, combo.fColorType, combo.fFormat, renderable, 1,
                                kTopLeft_GrSurfaceOrigin, fit, SkBudgeted::kYes, GrProtected::kNo);
                        if (proxy) {
                            auto texCtx = context->priv().makeWrappedSurfaceContext(
                                    std::move(proxy), combo.fColorType, kPremul_SkAlphaType);

                            readback.erase(kClearColor);
                            if (texCtx->readPixels(readback.info(), readback.writable_addr(),
                                                   readback.rowBytes(), {0, 0})) {
                                for (int i = 0; i < kSize * kSize; ++i) {
                                    if (expectedClearColor != readback.addr32()[i]) {
                                        ERRORF(reporter,
                                               "Failed on ct %s format %s 0x%x != 0x%x",
                                               GrColorTypeToStr(combo.fColorType),
                                               combo.fFormat.toStr().c_str(),
                                               expectedClearColor, readback.addr32()[i]);
                                        break;
                                    }
>>>>>>> 40be567a
                                }
                            }
                        }

                        context->priv().testingOnly_purgeAllUnlockedResources();
                    }
<<<<<<< HEAD
                    context->priv().testingOnly_purgeAllUnlockedResources();

                    GrSRGBEncoded srgbEncoded = GrSRGBEncoded::kNo;
                    GrColorType colorType = GrPixelConfigToColorTypeAndEncoding(desc.fConfig,
                                                                                &srgbEncoded);
                    const GrBackendFormat format =
                            caps->getBackendFormatFromGrColorType(colorType, srgbEncoded);

                    // Try creating the texture as a deferred proxy.
                    for (int i = 0; i < 2; ++i) {
                        auto surfCtx = context->priv().makeDeferredSurfaceContext(
                                format, desc, origin, GrMipMapped::kNo, fit, SkBudgeted::kYes);
=======

                    // Try creating the texture as a deferred proxy.
                    {
                        std::unique_ptr<GrSurfaceContext> surfCtx;
                        if (renderable == GrRenderable::kYes) {
                            surfCtx = context->priv().makeDeferredRenderTargetContext(
                                    fit, desc.fWidth, desc.fHeight, combo.fColorType, nullptr,
                                    1, GrMipMapped::kNo, kTopLeft_GrSurfaceOrigin, nullptr);
                        } else {
                            surfCtx = context->priv().makeDeferredTextureContext(
                                    fit, desc.fWidth, desc.fHeight, combo.fColorType,
                                    kUnknown_SkAlphaType, nullptr, GrMipMapped::kNo,
                                    kTopLeft_GrSurfaceOrigin);
                        }
>>>>>>> 40be567a
                        if (!surfCtx) {
                            continue;
                        }

                        readback.erase(kClearColor);
                        if (surfCtx->readPixels(readback.info(), readback.writable_addr(),
                                                readback.rowBytes(), {0, 0})) {
                            for (int i = 0; i < kSize * kSize; ++i) {
                                if (expectedClearColor != readback.addr32()[i]) {
                                    ERRORF(reporter, "Failed on ct %s format %s 0x%x != 0x%x",
                                           GrColorTypeToStr(combo.fColorType),
                                           combo.fFormat.toStr().c_str(),
                                           expectedClearColor, readback.addr32()[i]);
                                    break;
                                }
                            }
                        }
                        context->priv().testingOnly_purgeAllUnlockedResources();
                    }
                }
            }
        }
    }
}

DEF_GPUTEST_FOR_RENDERING_CONTEXTS(ReadOnlyTexture, reporter, context_info) {
    auto fillPixels = [](SkPixmap* p, const std::function<uint32_t(int x, int y)>& f) {
        for (int y = 0; y < p->height(); ++y) {
            for (int x = 0; x < p->width(); ++x) {
                *p->writable_addr32(x, y) = f(x, y);
            }
        }
    };

    auto comparePixels = [](const SkPixmap& p1, const SkPixmap& p2, skiatest::Reporter* reporter) {
        SkASSERT(p1.info() == p2.info());
        for (int y = 0; y < p1.height(); ++y) {
            for (int x = 0; x < p1.width(); ++x) {
                REPORTER_ASSERT(reporter, p1.getColor(x, y) == p2.getColor(x, y));
                if (p1.getColor(x, y) != p2.getColor(x, y)) {
                    return;
                }
            }
        }
    };

    static constexpr int kSize = 100;
    SkImageInfo ii = SkImageInfo::Make(kSize, kSize, kRGBA_8888_SkColorType, kPremul_SkAlphaType);
    SkAutoPixmapStorage srcPixmap;
    srcPixmap.alloc(ii);
    fillPixels(&srcPixmap,
               [](int x, int y) {
                    return (0xFFU << 24) | (x << 16) | (y << 8) | uint8_t((x * y) & 0xFF);
               });

    GrContext* context = context_info.grContext();
    GrProxyProvider* proxyProvider = context->priv().proxyProvider();

    // We test both kRW in addition to kRead mostly to ensure that the calls are structured such
    // that they'd succeed if the texture wasn't kRead. We want to be sure we're failing with
    // kRead for the right reason.
    for (auto ioType : {kRead_GrIOType, kRW_GrIOType}) {
        auto backendTex = context->priv().createBackendTexture(&srcPixmap, 1,
                                                               GrRenderable::kYes,
                                                               GrProtected::kNo);

        auto proxy = proxyProvider->wrapBackendTexture(backendTex, GrColorType::kRGBA_8888,
                                                       kTopLeft_GrSurfaceOrigin,
                                                       kBorrow_GrWrapOwnership,
                                                       GrWrapCacheable::kNo, ioType);
        auto surfContext = context->priv().makeWrappedSurfaceContext(proxy, GrColorType::kRGBA_8888,
                                                                     kPremul_SkAlphaType);

        // Read pixels should work with a read-only texture.
        {
            SkAutoPixmapStorage read;
            read.alloc(srcPixmap.info());
            auto readResult = surfContext->readPixels(srcPixmap.info(), read.writable_addr(),
                                                      0, { 0, 0 });
            REPORTER_ASSERT(reporter, readResult);
            if (readResult) {
                comparePixels(srcPixmap, read, reporter);
            }
        }

        // Write pixels should not work with a read-only texture.
        SkAutoPixmapStorage write;
        write.alloc(srcPixmap.info());
        fillPixels(&write, [&srcPixmap](int x, int y) { return ~*srcPixmap.addr32(); });
        auto writeResult = surfContext->writePixels(srcPixmap.info(), write.addr(), 0, {0, 0});
        REPORTER_ASSERT(reporter, writeResult == (ioType == kRW_GrIOType));
        // Try the low level write.
        context->flush();
        auto gpuWriteResult = context->priv().getGpu()->writePixels(
                proxy->peekTexture(), 0, 0, kSize, kSize, GrColorType::kRGBA_8888,
                GrColorType::kRGBA_8888, write.addr32(),
                kSize * GrColorTypeBytesPerPixel(GrColorType::kRGBA_8888));
        REPORTER_ASSERT(reporter, gpuWriteResult == (ioType == kRW_GrIOType));

        // Copies should not work with a read-only texture
        auto copySrc =
                proxyProvider->createTextureProxy(SkImage::MakeFromRaster(write, nullptr, nullptr),
                                                  1, SkBudgeted::kYes, SkBackingFit::kExact);
        REPORTER_ASSERT(reporter, copySrc);
        auto copyResult = surfContext->testCopy(copySrc.get());
        REPORTER_ASSERT(reporter, copyResult == (ioType == kRW_GrIOType));
        // Try the low level copy.
        context->flush();
        auto gpuCopyResult = context->priv().getGpu()->copySurface(
                proxy->peekTexture(), copySrc->peekTexture(), SkIRect::MakeWH(kSize, kSize),
                {0, 0});
        REPORTER_ASSERT(reporter, gpuCopyResult == (ioType == kRW_GrIOType));

        // Mip regen should not work with a read only texture.
        if (context->priv().caps()->mipMapSupport()) {
            delete_backend_texture(context, backendTex);
            backendTex = context->createBackendTexture(
                    kSize, kSize, kRGBA_8888_SkColorType,
                    SkColors::kTransparent, GrMipMapped::kYes, GrRenderable::kYes,
                    GrProtected::kNo);
            proxy = proxyProvider->wrapBackendTexture(backendTex, GrColorType::kRGBA_8888,
                                                      kTopLeft_GrSurfaceOrigin,
                                                      kBorrow_GrWrapOwnership, GrWrapCacheable::kNo,
                                                      ioType);
            context->flush();
            proxy->peekTexture()->texturePriv().markMipMapsDirty();  // avoids assert in GrGpu.
            auto regenResult =
                    context->priv().getGpu()->regenerateMipMapLevels(proxy->peekTexture());
            REPORTER_ASSERT(reporter, regenResult == (ioType == kRW_GrIOType));
        }
        delete_backend_texture(context, backendTex);
    }
}

static const int kSurfSize = 10;

static sk_sp<GrTexture> make_wrapped_texture(GrContext* context, GrRenderable renderable) {
    auto backendTexture = context->createBackendTexture(
            kSurfSize, kSurfSize, kRGBA_8888_SkColorType, SkColors::kTransparent, GrMipMapped::kNo,
            renderable, GrProtected::kNo);
    sk_sp<GrTexture> texture;
    if (GrRenderable::kYes == renderable) {
        texture = context->priv().resourceProvider()->wrapRenderableBackendTexture(
                backendTexture, 1, GrColorType::kRGBA_8888, kBorrow_GrWrapOwnership,
                GrWrapCacheable::kNo);
    } else {
        texture = context->priv().resourceProvider()->wrapBackendTexture(
                backendTexture, GrColorType::kRGBA_8888, kBorrow_GrWrapOwnership,
                GrWrapCacheable::kNo, kRW_GrIOType);
    }
    // Add a release proc that deletes the GrBackendTexture.
    struct ReleaseContext {
        GrContext* fContext;
        GrBackendTexture fBackendTexture;
    };
    auto release = [](void* rc) {
        auto releaseContext = static_cast<ReleaseContext*>(rc);
        auto context = releaseContext->fContext;
        context->deleteBackendTexture(releaseContext->fBackendTexture);
        delete releaseContext;
    };
    texture->setRelease(release, new ReleaseContext{context, backendTexture});
    return texture;
}

static sk_sp<GrTexture> make_normal_texture(GrContext* context, GrRenderable renderable) {
    GrSurfaceDesc desc;
    desc.fConfig = kRGBA_8888_GrPixelConfig;
    desc.fWidth = desc.fHeight = kSurfSize;
    auto format =
            context->priv().caps()->getDefaultBackendFormat(GrColorType::kRGBA_8888, renderable);
    return context->priv().resourceProvider()->createTexture(
            desc, format, renderable, 1, SkBudgeted::kNo, GrProtected::kNo,
            GrResourceProvider::Flags::kNoPendingIO);
}

DEF_GPUTEST(TextureIdleProcTest, reporter, options) {
    // Various ways of making textures.
    auto makeWrapped = [](GrContext* context) {
        return make_wrapped_texture(context, GrRenderable::kNo);
    };
    auto makeWrappedRenderable = [](GrContext* context) {
        return make_wrapped_texture(context, GrRenderable::kYes);
    };
    auto makeNormal = [](GrContext* context) {
        return make_normal_texture(context, GrRenderable::kNo);
    };
    auto makeRenderable = [](GrContext* context) {
        return make_normal_texture(context, GrRenderable::kYes);
    };

    std::function<sk_sp<GrTexture>(GrContext*)> makers[] = {makeWrapped, makeWrappedRenderable,
                                                            makeNormal, makeRenderable};

    // Add a unique key, or not.
    auto addKey = [](GrTexture* texture) {
        static uint32_t gN = 0;
        static const GrUniqueKey::Domain kDomain = GrUniqueKey::GenerateDomain();
        GrUniqueKey key;
        GrUniqueKey::Builder builder(&key, kDomain, 1);
        builder[0] = gN++;
        builder.finish();
        texture->resourcePriv().setUniqueKey(key);
    };
    auto dontAddKey = [](GrTexture* texture) {};
    std::function<void(GrTexture*)> keyAdders[] = {addKey, dontAddKey};

    for (const auto& m : makers) {
        for (const auto& keyAdder : keyAdders) {
            for (int type = 0; type < sk_gpu_test::GrContextFactory::kContextTypeCnt; ++type) {
                sk_gpu_test::GrContextFactory factory;
                auto contextType = static_cast<sk_gpu_test::GrContextFactory::ContextType>(type);
                GrContext* context = factory.get(contextType);
                if (!context) {
                    continue;
                }

                // The callback we add simply adds an integer to a set.
                std::set<int> idleIDs;
                struct Context {
                    std::set<int>* fIdleIDs;
                    int fNum;
                };
                auto proc = [](void* context) {
                    static_cast<Context*>(context)->fIdleIDs->insert(
                            static_cast<Context*>(context)->fNum);
                    delete static_cast<Context*>(context);
                };

                // Makes a texture, possibly adds a key, and sets the callback.
                auto make = [&m, &keyAdder, &proc, &idleIDs](GrContext* context, int num) {
                    sk_sp<GrTexture> texture = m(context);
                    texture->addIdleProc(proc, new Context{&idleIDs, num},
                                         GrTexture::IdleState::kFinished);
                    keyAdder(texture.get());
                    return texture;
                };

                auto texture = make(context, 1);
                REPORTER_ASSERT(reporter, idleIDs.find(1) == idleIDs.end());
                auto renderable = GrRenderable(SkToBool(texture->asRenderTarget()));
                auto backendFormat = texture->backendFormat();
                texture.reset();
                REPORTER_ASSERT(reporter, idleIDs.find(1) != idleIDs.end());

                texture = make(context, 2);
                int w = texture->width();
                int h = texture->height();
                SkImageInfo info =
                        SkImageInfo::Make(w, h, kRGBA_8888_SkColorType, kPremul_SkAlphaType);
                auto rt = SkSurface::MakeRenderTarget(context, SkBudgeted::kNo, info, 0, nullptr);
                auto rtc = rt->getCanvas()->internal_private_accessTopLayerRenderTargetContext();
                auto singleUseLazyCB = [&texture](GrResourceProvider* rp) {
                    auto mode = GrSurfaceProxy::LazyInstantiationKeyMode::kSynced;
                    if (texture->getUniqueKey().isValid()) {
                        mode = GrSurfaceProxy::LazyInstantiationKeyMode::kUnsynced;
                    }
<<<<<<< HEAD
                    context->priv().testingOnly_purgeAllUnlockedResources();
=======
                    return GrSurfaceProxy::LazyInstantiationResult{std::move(texture), mode};
                };
                GrSurfaceDesc desc;
                desc.fWidth = w;
                desc.fHeight = h;
                desc.fConfig = kRGBA_8888_GrPixelConfig;
                SkBudgeted budgeted;
                if (texture->resourcePriv().budgetedType() == GrBudgetedType::kBudgeted) {
                    budgeted = SkBudgeted::kYes;
                } else {
                    budgeted = SkBudgeted::kNo;
>>>>>>> 40be567a
                }
                auto proxy = context->priv().proxyProvider()->createLazyProxy(
                        singleUseLazyCB, backendFormat, desc, renderable, 1,
                        GrSurfaceOrigin::kTopLeft_GrSurfaceOrigin, GrMipMapped::kNo,
                        GrMipMapsStatus::kNotAllocated, GrInternalSurfaceFlags ::kNone,
                        SkBackingFit::kExact, budgeted, GrProtected::kNo,
                        GrSurfaceProxy::LazyInstantiationType::kSingleUse);
                rtc->drawTexture(GrNoClip(), proxy, GrSamplerState::Filter::kNearest,
                                 SkBlendMode::kSrcOver, SkPMColor4f(), SkRect::MakeWH(w, h),
                                 SkRect::MakeWH(w, h), GrAA::kNo, GrQuadAAFlags::kNone,
                                 SkCanvas::kFast_SrcRectConstraint, SkMatrix::I(), nullptr);
                // We still have the proxy, which should remain instantiated, thereby keeping the
                // texture not purgeable.
                REPORTER_ASSERT(reporter, idleIDs.find(2) == idleIDs.end());
                context->flush();
                REPORTER_ASSERT(reporter, idleIDs.find(2) == idleIDs.end());
                context->priv().getGpu()->testingOnly_flushGpuAndSync();
                REPORTER_ASSERT(reporter, idleIDs.find(2) == idleIDs.end());

                // This time we move the proxy into the draw.
                rtc->drawTexture(GrNoClip(), std::move(proxy), GrSamplerState::Filter::kNearest,
                                 SkBlendMode::kSrcOver, SkPMColor4f(), SkRect::MakeWH(w, h),
                                 SkRect::MakeWH(w, h), GrAA::kNo, GrQuadAAFlags::kNone,
                                 SkCanvas::kFast_SrcRectConstraint, SkMatrix::I(), nullptr);
                REPORTER_ASSERT(reporter, idleIDs.find(2) == idleIDs.end());
                context->flush();
                context->priv().getGpu()->testingOnly_flushGpuAndSync();
                // Now that the draw is fully consumed by the GPU, the texture should be idle.
                REPORTER_ASSERT(reporter, idleIDs.find(2) != idleIDs.end());

                // Make a proxy that should deinstantiate even if we keep a ref on it.
                auto deinstantiateLazyCB = [&make, &context](GrResourceProvider* rp) {
                    auto texture = make(context, 3);
                    auto mode = GrSurfaceProxy::LazyInstantiationKeyMode::kSynced;
                    if (texture->getUniqueKey().isValid()) {
                        mode = GrSurfaceProxy::LazyInstantiationKeyMode::kUnsynced;
                    }
                    return GrSurfaceProxy::LazyInstantiationResult{std::move(texture), mode};
                };
                proxy = context->priv().proxyProvider()->createLazyProxy(
                        deinstantiateLazyCB, backendFormat, desc, renderable, 1,
                        GrSurfaceOrigin::kTopLeft_GrSurfaceOrigin, GrMipMapped::kNo,
                        GrMipMapsStatus::kNotAllocated, GrInternalSurfaceFlags ::kNone,
                        SkBackingFit::kExact, budgeted, GrProtected::kNo,
                        GrSurfaceProxy::LazyInstantiationType::kDeinstantiate);
                rtc->drawTexture(GrNoClip(), std::move(proxy), GrSamplerState::Filter::kNearest,
                                 SkBlendMode::kSrcOver, SkPMColor4f(), SkRect::MakeWH(w, h),
                                 SkRect::MakeWH(w, h), GrAA::kNo, GrQuadAAFlags::kNone,
                                 SkCanvas::kFast_SrcRectConstraint, SkMatrix::I(), nullptr);
                // At this point the proxy shouldn't even be instantiated, there is no texture with
                // id 3.
                REPORTER_ASSERT(reporter, idleIDs.find(3) == idleIDs.end());
                context->flush();
                context->priv().getGpu()->testingOnly_flushGpuAndSync();
                // Now that the draw is fully consumed, we should have deinstantiated the proxy and
                // the texture it made should be idle.
                REPORTER_ASSERT(reporter, idleIDs.find(3) != idleIDs.end());

                // Make sure we make the call during various shutdown scenarios where the texture
                // might persist after context is destroyed, abandoned, etc. We test three
                // variations of each scenario. One where the texture is just created. Another,
                // where the texture has been used in a draw and then the context is flushed. And
                // one where the the texture was drawn but the context is not flushed.
                // In each scenario we test holding a ref beyond the context shutdown and not.

                // These tests are difficult to get working with Vulkan. See http://skbug.com/8705
                // and http://skbug.com/8275
                GrBackendApi api = sk_gpu_test::GrContextFactory::ContextTypeBackend(contextType);
                if (api == GrBackendApi::kVulkan) {
                    continue;
                }
                int id = 4;
                enum class DrawType {
                    kNoDraw,
                    kDraw,
                    kDrawAndFlush,
                };
                for (auto drawType :
                     {DrawType::kNoDraw, DrawType::kDraw, DrawType::kDrawAndFlush}) {
                    for (bool unrefFirst : {false, true}) {
                        auto possiblyDrawAndFlush = [&context, &texture, drawType, unrefFirst, w,
                                                     h] {
                            if (drawType == DrawType::kNoDraw) {
                                return;
                            }
                            SkImageInfo info = SkImageInfo::Make(w, h, kRGBA_8888_SkColorType,
                                                                 kPremul_SkAlphaType);
                            auto rt = SkSurface::MakeRenderTarget(context, SkBudgeted::kNo, info, 0,
                                                                  nullptr);
                            auto rtc = rt->getCanvas()
                                            ->internal_private_accessTopLayerRenderTargetContext();
                            auto proxy = context->priv().proxyProvider()->testingOnly_createWrapped(
                                    texture, GrColorType::kRGBA_8888, kTopLeft_GrSurfaceOrigin);
                            rtc->drawTexture(
                                    GrNoClip(), proxy, GrSamplerState::Filter::kNearest,
                                    SkBlendMode::kSrcOver, SkPMColor4f(), SkRect::MakeWH(w, h),
                                    SkRect::MakeWH(w, h), GrAA::kNo, GrQuadAAFlags::kNone,
                                    SkCanvas::kFast_SrcRectConstraint, SkMatrix::I(), nullptr);
                            if (drawType == DrawType::kDrawAndFlush) {
                                context->flush();
                            }
                            if (unrefFirst) {
                                texture.reset();
                            }
                        };
                        texture = make(context, id);
                        possiblyDrawAndFlush();
                        context->abandonContext();
                        texture.reset();
                        REPORTER_ASSERT(reporter, idleIDs.find(id) != idleIDs.end());
                        factory.destroyContexts();
                        context = factory.get(contextType);
                        ++id;

                        // Similar to previous, but reset the texture after the context was
                        // abandoned and then destroyed.
                        texture = make(context, id);
                        possiblyDrawAndFlush();
                        context->abandonContext();
                        factory.destroyContexts();
                        texture.reset();
                        REPORTER_ASSERT(reporter, idleIDs.find(id) != idleIDs.end());
                        context = factory.get(contextType);
                        id++;

                        texture = make(context, id);
                        possiblyDrawAndFlush();
                        factory.destroyContexts();
                        texture.reset();
                        REPORTER_ASSERT(reporter, idleIDs.find(id) != idleIDs.end());
                        context = factory.get(contextType);
                        id++;

                        texture = make(context, id);
                        possiblyDrawAndFlush();
                        factory.releaseResourcesAndAbandonContexts();
                        texture.reset();
                        REPORTER_ASSERT(reporter, idleIDs.find(id) != idleIDs.end());
                        context = factory.get(contextType);
                        id++;
                    }
                }
            }
        }
    }
}

// Tests an idle proc that unrefs another resource down to zero.
DEF_GPUTEST_FOR_ALL_CONTEXTS(TextureIdleProcCacheManipulationTest, reporter, contextInfo) {
    GrContext* context = contextInfo.grContext();

    // idle proc that releases another texture.
    auto idleProc = [](void* texture) { reinterpret_cast<GrTexture*>(texture)->unref(); };

    for (const auto& idleMaker : {make_wrapped_texture, make_normal_texture}) {
        for (const auto& otherMaker : {make_wrapped_texture, make_normal_texture}) {
            for (auto idleState :
                 {GrTexture::IdleState::kFlushed, GrTexture::IdleState::kFinished}) {
                auto idleTexture = idleMaker(context, GrRenderable::kNo);
                auto otherTexture = otherMaker(context, GrRenderable::kNo);
                otherTexture->ref();
                idleTexture->addIdleProc(idleProc, otherTexture.get(), idleState);
                otherTexture.reset();
                idleTexture.reset();
            }
        }
    }
}

// Similar to above but more complicated. This flushes the context from the idle proc.
// crbug.com/933526.
DEF_GPUTEST_FOR_ALL_CONTEXTS(TextureIdleProcFlushTest, reporter, contextInfo) {
    GrContext* context = contextInfo.grContext();

    // idle proc that flushes the context.
    auto idleProc = [](void* context) { reinterpret_cast<GrContext*>(context)->flush(); };

    for (const auto& idleMaker : {make_wrapped_texture, make_normal_texture}) {
        for (auto idleState : {GrTexture::IdleState::kFlushed, GrTexture::IdleState::kFinished}) {
            auto idleTexture = idleMaker(context, GrRenderable::kNo);
            idleTexture->addIdleProc(idleProc, context, idleState);
            auto info = SkImageInfo::Make(10, 10, kRGBA_8888_SkColorType, kPremul_SkAlphaType);
            auto surf = SkSurface::MakeRenderTarget(context, SkBudgeted::kNo, info, 1, nullptr);
            // We'll draw two images to the canvas. One is a normal texture-backed image. The other
            // is a wrapped-texture backed image.
            surf->getCanvas()->clear(SK_ColorWHITE);
            auto img1 = surf->makeImageSnapshot();

            GrBackendTexture backendTexture;

            if (!create_backend_texture(context, &backendTexture, info, SkColors::kBlack,
                                        GrMipMapped::kNo, GrRenderable::kNo)) {
                REPORTER_ASSERT(reporter, false);
                continue;
            }

            auto img2 = SkImage::MakeFromTexture(context, backendTexture, kTopLeft_GrSurfaceOrigin,
                                                 info.colorType(), info.alphaType(), nullptr);
            surf->getCanvas()->drawImage(std::move(img1), 0, 0);
            surf->getCanvas()->drawImage(std::move(img2), 1, 1);
            idleTexture.reset();

            delete_backend_texture(context, backendTexture);
        }
    }
}

<<<<<<< HEAD
DEF_GPUTEST_FOR_RENDERING_CONTEXTS(ReadOnlyTexture, reporter, context_info) {
    auto fillPixels = [](const SkPixmap* p, const std::function<uint32_t(int x, int y)>& f) {
        for (int y = 0; y < p->height(); ++y) {
            for (int x = 0; x < p->width(); ++x) {
                *p->writable_addr32(x, y) = f(x, y);
            }
        }
    };

    auto comparePixels = [](const SkPixmap& p1, const SkPixmap& p2, skiatest::Reporter* reporter) {
        SkASSERT(p1.info() == p2.info());
        for (int y = 0; y < p1.height(); ++y) {
            for (int x = 0; x < p1.width(); ++x) {
                REPORTER_ASSERT(reporter, p1.getColor(x, y) == p2.getColor(x, y));
                if (p1.getColor(x, y) != p2.getColor(x, y)) {
                    return;
                }
            }
        }
    };

    static constexpr int kSize = 100;
    SkAutoPixmapStorage pixels;
    pixels.alloc(SkImageInfo::Make(kSize, kSize, kRGBA_8888_SkColorType, kPremul_SkAlphaType));
    fillPixels(&pixels, [](int x, int y) {
        return (0xFFU << 24) | (x << 16) | (y << 8) | uint8_t((x * y) & 0xFF);
    });

    GrContext* context = context_info.grContext();
    GrProxyProvider* proxyProvider = context->priv().proxyProvider();

    // We test both kRW in addition to kRead mostly to ensure that the calls are structured such
    // that they'd succeed if the texture wasn't kRead. We want to be sure we're failing with
    // kRead for the right reason.
    for (auto ioType : {kRead_GrIOType, kRW_GrIOType}) {
        auto backendTex = context->priv().getGpu()->createTestingOnlyBackendTexture(
                kSize, kSize, kRGBA_8888_SkColorType, GrMipMapped::kNo, GrRenderable::kYes,
                pixels.addr());
        auto proxy = proxyProvider->wrapBackendTexture(backendTex, kTopLeft_GrSurfaceOrigin,
                                                       kBorrow_GrWrapOwnership,
                                                       GrWrapCacheable::kNo, ioType);
        auto surfContext = context->priv().makeWrappedSurfaceContext(proxy);

        // Read pixels should work with a read-only texture.
        SkAutoPixmapStorage read;
        read.alloc(pixels.info());
        auto readResult = surfContext->readPixels(pixels.info(), read.writable_addr(), 0, 0, 0);
        REPORTER_ASSERT(reporter, readResult);
        if (readResult) {
            comparePixels(pixels, read, reporter);
        }

        // Write pixels should not work with a read-only texture.
        SkAutoPixmapStorage write;
        write.alloc(pixels.info());
        fillPixels(&write, [&pixels](int x, int y) { return ~*pixels.addr32(); });
        auto writeResult = surfContext->writePixels(pixels.info(), pixels.addr(), 0, 0, 0);
        REPORTER_ASSERT(reporter, writeResult == (ioType == kRW_GrIOType));
        // Try the low level write.
        context->flush();
        auto gpuWriteResult = context->priv().getGpu()->writePixels(
                proxy->peekTexture(), 0, 0, kSize, kSize, GrColorType::kRGBA_8888, write.addr32(),
                0);
        REPORTER_ASSERT(reporter, gpuWriteResult == (ioType == kRW_GrIOType));

        // Copies should not work with a read-only texture
        auto copySrc = proxyProvider->createTextureProxy(
                SkImage::MakeFromRaster(write, nullptr, nullptr), kNone_GrSurfaceFlags, 1,
                SkBudgeted::kYes, SkBackingFit::kExact);
        REPORTER_ASSERT(reporter, copySrc);
        auto copyResult = surfContext->copy(copySrc.get());
        REPORTER_ASSERT(reporter, copyResult == (ioType == kRW_GrIOType));
        // Try the low level copy.
        context->flush();
        auto gpuCopyResult = context->priv().getGpu()->copySurface(
                proxy->peekTexture(), kTopLeft_GrSurfaceOrigin, copySrc->peekTexture(),
                kTopLeft_GrSurfaceOrigin, SkIRect::MakeWH(kSize, kSize), {0, 0});
        REPORTER_ASSERT(reporter, gpuCopyResult == (ioType == kRW_GrIOType));

        // Mip regen should not work with a read only texture.
        if (context->priv().caps()->mipMapSupport()) {
            backendTex = context->createBackendTexture(
                    kSize, kSize, kRGBA_8888_SkColorType, GrMipMapped::kYes, GrRenderable::kYes);
            proxy = proxyProvider->wrapBackendTexture(backendTex, kTopLeft_GrSurfaceOrigin,
                                                      kBorrow_GrWrapOwnership, GrWrapCacheable::kNo,
                                                      ioType);
            context->flush();
            proxy->peekTexture()->texturePriv().markMipMapsDirty();  // avoids assert in GrGpu.
            auto regenResult =
                    context->priv().getGpu()->regenerateMipMapLevels(proxy->peekTexture());
            REPORTER_ASSERT(reporter, regenResult == (ioType == kRW_GrIOType));
        }
    }
}

static sk_sp<GrTexture> make_wrapped_texture(GrContext* context, GrRenderable renderable) {
    auto backendTexture = context->createBackendTexture(
            10, 10, kRGBA_8888_SkColorType, GrMipMapped::kNo, renderable);
    sk_sp<GrTexture> texture;
    if (GrRenderable::kYes == renderable) {
        texture = context->priv().resourceProvider()->wrapRenderableBackendTexture(
                backendTexture, 1, kBorrow_GrWrapOwnership, GrWrapCacheable::kNo);
    } else {
        texture = context->priv().resourceProvider()->wrapBackendTexture(
                backendTexture, kBorrow_GrWrapOwnership, GrWrapCacheable::kNo, kRW_GrIOType);
    }
    // Add a release proc that deletes the GrBackendTexture.
    struct ReleaseContext {
        GrContext* fContext;
        GrBackendTexture fBackendTexture;
    };
    auto release = [](void* rc) {
        auto releaseContext = static_cast<ReleaseContext*>(rc);
        auto context = releaseContext->fContext;
        context->deleteBackendTexture(releaseContext->fBackendTexture);
        delete releaseContext;
    };
    texture->setRelease(release, new ReleaseContext{context, backendTexture});
    return texture;
}

static sk_sp<GrTexture> make_normal_texture(GrContext* context, GrRenderable renderable) {
    GrSurfaceDesc desc;
    desc.fConfig = kRGBA_8888_GrPixelConfig;
    desc.fWidth = desc.fHeight = 10;
    desc.fFlags = GrRenderable::kYes == renderable ? kRenderTarget_GrSurfaceFlag
                                                   : kNone_GrSurfaceFlags;
    return context->priv().resourceProvider()->createTexture(
        desc, SkBudgeted::kNo, GrResourceProvider::Flags::kNoPendingIO);
}

DEF_GPUTEST(TextureIdleProcTest, reporter, options) {
    // Various ways of making textures.
    auto makeWrapped = [](GrContext* context) {
        return make_wrapped_texture(context, GrRenderable::kNo);
    };
    auto makeWrappedRenderable = [](GrContext* context) {
        return make_wrapped_texture(context, GrRenderable::kYes);
    };
    auto makeNormal = [](GrContext* context) {
        return make_normal_texture(context, GrRenderable::kNo);
    };
    auto makeRenderable = [](GrContext* context) {
        return make_normal_texture(context, GrRenderable::kYes);
    };

    std::function<sk_sp<GrTexture>(GrContext*)> makers[] = {makeWrapped, makeWrappedRenderable,
                                                            makeNormal, makeRenderable};

    // Add a unique key, or not.
    auto addKey = [](GrTexture* texture) {
        static uint32_t gN = 0;
        static const GrUniqueKey::Domain kDomain = GrUniqueKey::GenerateDomain();
        GrUniqueKey key;
        GrUniqueKey::Builder builder(&key, kDomain, 1);
        builder[0] = gN++;
        builder.finish();
        texture->resourcePriv().setUniqueKey(key);
    };
    auto dontAddKey = [](GrTexture* texture) {};
    std::function<void(GrTexture*)> keyAdders[] = {addKey, dontAddKey};

    for (const auto& m : makers) {
        for (const auto& keyAdder : keyAdders) {
            for (int type = 0; type < sk_gpu_test::GrContextFactory::kContextTypeCnt; ++type) {
                sk_gpu_test::GrContextFactory factory;
                auto contextType = static_cast<sk_gpu_test::GrContextFactory::ContextType>(type);
                GrContext* context = factory.get(contextType);
                if (!context) {
                    continue;
                }

                // The callback we add simply adds an integer to a set.
                std::set<int> idleIDs;
                struct Context {
                    std::set<int>* fIdleIDs;
                    int fNum;
                };
                auto proc = [](void* context) {
                    static_cast<Context*>(context)->fIdleIDs->insert(
                            static_cast<Context*>(context)->fNum);
                    delete static_cast<Context*>(context);
                };

                // Makes a texture, possibly adds a key, and sets the callback.
                auto make = [&m, &keyAdder, &proc, &idleIDs](GrContext* context, int num) {
                    sk_sp<GrTexture> texture = m(context);
                    texture->addIdleProc(proc, new Context{&idleIDs, num},
                                         GrTexture::IdleState::kFinished);
                    keyAdder(texture.get());
                    return texture;
                };

                auto texture = make(context, 1);
                REPORTER_ASSERT(reporter, idleIDs.find(1) == idleIDs.end());
                bool isRT = SkToBool(texture->asRenderTarget());
                auto backendFormat = texture->backendFormat();
                texture.reset();
                REPORTER_ASSERT(reporter, idleIDs.find(1) != idleIDs.end());

                texture = make(context, 2);
                int w = texture->width();
                int h = texture->height();
                SkImageInfo info =
                        SkImageInfo::Make(w, h, kRGBA_8888_SkColorType, kPremul_SkAlphaType);
                auto rt = SkSurface::MakeRenderTarget(context, SkBudgeted::kNo, info, 0, nullptr);
                auto rtc = rt->getCanvas()->internal_private_accessTopLayerRenderTargetContext();
                auto singleUseLazyCB = [&texture](GrResourceProvider* rp) {
                    auto mode = GrSurfaceProxy::LazyInstantiationKeyMode::kSynced;
                    if (texture->getUniqueKey().isValid()) {
                        mode = GrSurfaceProxy::LazyInstantiationKeyMode::kUnsynced;
                    }
                    return GrSurfaceProxy::LazyInstantiationResult{std::move(texture), mode};
                };
                GrSurfaceDesc desc;
                desc.fWidth = w;
                desc.fHeight = h;
                desc.fConfig = kRGBA_8888_GrPixelConfig;
                if (isRT) {
                    desc.fFlags = kRenderTarget_GrSurfaceFlag;
                }
                SkBudgeted budgeted;
                if (texture->resourcePriv().budgetedType() == GrBudgetedType::kBudgeted) {
                    budgeted = SkBudgeted::kYes;
                } else {
                    budgeted = SkBudgeted::kNo;
                }
                auto proxy = context->priv().proxyProvider()->createLazyProxy(
                        singleUseLazyCB, backendFormat, desc,
                        GrSurfaceOrigin::kTopLeft_GrSurfaceOrigin, GrMipMapped::kNo,
                        GrInternalSurfaceFlags ::kNone, SkBackingFit::kExact, budgeted,
                        GrSurfaceProxy::LazyInstantiationType::kSingleUse);
                rtc->drawTexture(GrNoClip(), proxy, GrSamplerState::Filter::kNearest,
                                 SkBlendMode::kSrcOver, SkPMColor4f(), SkRect::MakeWH(w, h),
                                 SkRect::MakeWH(w, h), GrAA::kNo, GrQuadAAFlags::kNone,
                                 SkCanvas::kFast_SrcRectConstraint, SkMatrix::I(), nullptr);
                // We still have the proxy, which should remain instantiated, thereby keeping the
                // texture not purgeable.
                REPORTER_ASSERT(reporter, idleIDs.find(2) == idleIDs.end());
                context->flush();
                REPORTER_ASSERT(reporter, idleIDs.find(2) == idleIDs.end());
                context->priv().getGpu()->testingOnly_flushGpuAndSync();
                REPORTER_ASSERT(reporter, idleIDs.find(2) == idleIDs.end());

                // This time we move the proxy into the draw.
                rtc->drawTexture(GrNoClip(), std::move(proxy), GrSamplerState::Filter::kNearest,
                                 SkBlendMode::kSrcOver, SkPMColor4f(), SkRect::MakeWH(w, h),
                                 SkRect::MakeWH(w, h), GrAA::kNo, GrQuadAAFlags::kNone,
                                 SkCanvas::kFast_SrcRectConstraint, SkMatrix::I(), nullptr);
                REPORTER_ASSERT(reporter, idleIDs.find(2) == idleIDs.end());
                context->flush();
                context->priv().getGpu()->testingOnly_flushGpuAndSync();
                // Now that the draw is fully consumed by the GPU, the texture should be idle.
                REPORTER_ASSERT(reporter, idleIDs.find(2) != idleIDs.end());

                // Make a proxy that should deinstantiate even if we keep a ref on it.
                auto deinstantiateLazyCB = [&make, &context](GrResourceProvider* rp) {
                    auto texture = make(context, 3);
                    auto mode = GrSurfaceProxy::LazyInstantiationKeyMode::kSynced;
                    if (texture->getUniqueKey().isValid()) {
                        mode = GrSurfaceProxy::LazyInstantiationKeyMode::kUnsynced;
                    }
                    return GrSurfaceProxy::LazyInstantiationResult{std::move(texture), mode};
                };
                proxy = context->priv().proxyProvider()->createLazyProxy(
                        deinstantiateLazyCB, backendFormat, desc,
                        GrSurfaceOrigin::kTopLeft_GrSurfaceOrigin, GrMipMapped::kNo,
                        GrInternalSurfaceFlags ::kNone, SkBackingFit::kExact, budgeted,
                        GrSurfaceProxy::LazyInstantiationType::kDeinstantiate);
                rtc->drawTexture(GrNoClip(), std::move(proxy), GrSamplerState::Filter::kNearest,
                                 SkBlendMode::kSrcOver, SkPMColor4f(), SkRect::MakeWH(w, h),
                                 SkRect::MakeWH(w, h), GrAA::kNo, GrQuadAAFlags::kNone,
                                 SkCanvas::kFast_SrcRectConstraint, SkMatrix::I(), nullptr);
                // At this point the proxy shouldn't even be instantiated, there is no texture with
                // id 3.
                REPORTER_ASSERT(reporter, idleIDs.find(3) == idleIDs.end());
                context->flush();
                context->priv().getGpu()->testingOnly_flushGpuAndSync();
                // Now that the draw is fully consumed, we should have deinstantiated the proxy and
                // the texture it made should be idle.
                REPORTER_ASSERT(reporter, idleIDs.find(3) != idleIDs.end());

                // Make sure we make the call during various shutdown scenarios where the texture
                // might persist after context is destroyed, abandoned, etc. We test three
                // variations of each scenario. One where the texture is just created. Another,
                // where the texture has been used in a draw and then the context is flushed. And
                // one where the the texture was drawn but the context is not flushed.
                // In each scenario we test holding a ref beyond the context shutdown and not.

                // These tests are difficult to get working with Vulkan. See http://skbug.com/8705
                // and http://skbug.com/8275
                GrBackendApi api = sk_gpu_test::GrContextFactory::ContextTypeBackend(contextType);
                if (api == GrBackendApi::kVulkan) {
                    continue;
                }
                int id = 4;
                enum class DrawType {
                    kNoDraw,
                    kDraw,
                    kDrawAndFlush,
                };
                for (auto drawType :
                     {DrawType::kNoDraw, DrawType::kDraw, DrawType::kDrawAndFlush}) {
                    for (bool unrefFirst : {false, true}) {
                        auto possiblyDrawAndFlush = [&context, &texture, drawType, unrefFirst, w,
                                                     h] {
                            if (drawType == DrawType::kNoDraw) {
                                return;
                            }
                            SkImageInfo info = SkImageInfo::Make(w, h, kRGBA_8888_SkColorType,
                                                                 kPremul_SkAlphaType);
                            auto rt = SkSurface::MakeRenderTarget(context, SkBudgeted::kNo, info, 0,
                                                                  nullptr);
                            auto rtc = rt->getCanvas()
                                            ->internal_private_accessTopLayerRenderTargetContext();
                            auto proxy = context->priv().proxyProvider()->testingOnly_createWrapped(
                                                         texture, kTopLeft_GrSurfaceOrigin);
                            rtc->drawTexture(
                                    GrNoClip(), proxy, GrSamplerState::Filter::kNearest,
                                    SkBlendMode::kSrcOver, SkPMColor4f(), SkRect::MakeWH(w, h),
                                    SkRect::MakeWH(w, h), GrAA::kNo, GrQuadAAFlags::kNone,
                                    SkCanvas::kFast_SrcRectConstraint, SkMatrix::I(), nullptr);
                            if (drawType == DrawType::kDrawAndFlush) {
                                context->flush();
                            }
                            if (unrefFirst) {
                                texture.reset();
                            }
                        };
                        texture = make(context, id);
                        possiblyDrawAndFlush();
                        context->abandonContext();
                        texture.reset();
                        REPORTER_ASSERT(reporter, idleIDs.find(id) != idleIDs.end());
                        factory.destroyContexts();
                        context = factory.get(contextType);
                        ++id;

                        // Similar to previous, but reset the texture after the context was
                        // abandoned and then destroyed.
                        texture = make(context, id);
                        possiblyDrawAndFlush();
                        context->abandonContext();
                        factory.destroyContexts();
                        texture.reset();
                        REPORTER_ASSERT(reporter, idleIDs.find(id) != idleIDs.end());
                        context = factory.get(contextType);
                        id++;

                        texture = make(context, id);
                        possiblyDrawAndFlush();
                        factory.destroyContexts();
                        texture.reset();
                        REPORTER_ASSERT(reporter, idleIDs.find(id) != idleIDs.end());
                        context = factory.get(contextType);
                        id++;

                        texture = make(context, id);
                        possiblyDrawAndFlush();
                        factory.releaseResourcesAndAbandonContexts();
                        texture.reset();
                        REPORTER_ASSERT(reporter, idleIDs.find(id) != idleIDs.end());
                        context = factory.get(contextType);
                        id++;
                    }
                }
            }
        }
    }
}

// Tests an idle proc that unrefs another resource down to zero.
DEF_GPUTEST_FOR_ALL_CONTEXTS(TextureIdleProcCacheManipulationTest, reporter, contextInfo) {
    GrContext* context = contextInfo.grContext();

    // idle proc that releases another texture.
    auto idleProc = [](void* texture) { reinterpret_cast<GrTexture*>(texture)->unref(); };

    for (const auto& idleMaker : {make_wrapped_texture, make_normal_texture}) {
        for (const auto& otherMaker : {make_wrapped_texture, make_normal_texture}) {
            for (auto idleState :
                 {GrTexture::IdleState::kFlushed, GrTexture::IdleState::kFinished}) {
                auto idleTexture = idleMaker(context, GrRenderable::kNo);
                auto otherTexture = otherMaker(context, GrRenderable::kNo);
                otherTexture->ref();
                idleTexture->addIdleProc(idleProc, otherTexture.get(), idleState);
                otherTexture.reset();
                idleTexture.reset();
            }
        }
    }
}

// Similar to above but more complicated. This flushes the context from the idle proc.
// crbug.com/933526.
DEF_GPUTEST_FOR_ALL_CONTEXTS(TextureIdleProcFlushTest, reporter, contextInfo) {
    GrContext* context = contextInfo.grContext();

    // idle proc that flushes the context.
    auto idleProc = [](void* context) { reinterpret_cast<GrContext*>(context)->flush(); };

    for (const auto& idleMaker : {make_wrapped_texture, make_normal_texture}) {
        for (auto idleState : {GrTexture::IdleState::kFlushed, GrTexture::IdleState::kFinished}) {
            auto idleTexture = idleMaker(context, GrRenderable::kNo);
            idleTexture->addIdleProc(idleProc, context, idleState);
            auto info = SkImageInfo::Make(10, 10, kRGBA_8888_SkColorType, kPremul_SkAlphaType);
            auto surf = SkSurface::MakeRenderTarget(context, SkBudgeted::kNo, info, 1, nullptr);
            // We'll draw two images to the canvas. One is a normal texture-backed image. The other
            // is a wrapped-texture backed image.
            surf->getCanvas()->clear(SK_ColorWHITE);
            auto img1 = surf->makeImageSnapshot();

            GrBackendTexture backendTexture;

            if (!create_backend_texture(context, &backendTexture, info,
                                        GrMipMapped::kNo, SK_ColorBLACK, GrRenderable::kNo)) {
                REPORTER_ASSERT(reporter, false);
                continue;
            }

            auto img2 = SkImage::MakeFromTexture(context, backendTexture, kTopLeft_GrSurfaceOrigin,
                                                 info.colorType(), info.alphaType(), nullptr);
            surf->getCanvas()->drawImage(std::move(img1), 0, 0);
            surf->getCanvas()->drawImage(std::move(img2), 1, 1);
            idleTexture.reset();

            delete_backend_texture(context, backendTexture);
        }
    }
}

=======
>>>>>>> 40be567a
DEF_GPUTEST_FOR_ALL_CONTEXTS(TextureIdleProcRerefTest, reporter, contextInfo) {
    GrContext* context = contextInfo.grContext();
    // idle proc that refs the texture
    auto idleProc = [](void* texture) { reinterpret_cast<GrTexture*>(texture)->ref(); };
    // release proc to check whether the texture was released or not.
    auto releaseProc = [](void* isReleased) { *reinterpret_cast<bool*>(isReleased) = true; };
    for (auto idleState : {GrTexture::IdleState::kFlushed, GrTexture::IdleState::kFinished}) {
        bool isReleased = false;
        auto idleTexture = make_normal_texture(context, GrRenderable::kNo);
        // This test assumes the texture won't be cached (or else the release proc doesn't get
        // called).
        idleTexture->resourcePriv().removeScratchKey();
        context->flush();
        idleTexture->addIdleProc(idleProc, idleTexture.get(), idleState);
        idleTexture->setRelease(releaseProc, &isReleased);
        auto* raw = idleTexture.get();
        idleTexture.reset();
        REPORTER_ASSERT(reporter, !isReleased);
        raw->unref();
        REPORTER_ASSERT(reporter, isReleased);
    }
}

DEF_GPUTEST_FOR_ALL_CONTEXTS(TextureIdleStateTest, reporter, contextInfo) {
    GrContext* context = contextInfo.grContext();
    for (const auto& idleMaker : {make_wrapped_texture, make_normal_texture}) {
        auto idleTexture = idleMaker(context, GrRenderable::kNo);

        uint32_t flags = 0;
        static constexpr uint32_t kFlushFlag = 0x1;
        static constexpr uint32_t kFinishFlag = 0x2;
        auto flushProc = [](void* flags) { *static_cast<uint32_t*>(flags) |= kFlushFlag; };
        auto finishProc = [](void* flags) { *static_cast<uint32_t*>(flags) |= kFinishFlag; };
        idleTexture->addIdleProc(flushProc, &flags, GrTexture::IdleState::kFlushed);
        idleTexture->addIdleProc(finishProc, &flags, GrTexture::IdleState::kFinished);

        // Insert a copy from idleTexture to another texture so that we have some queued IO on
        // idleTexture.
<<<<<<< HEAD
        auto proxy = context->priv().proxyProvider()->testingOnly_createWrapped(
                std::move(idleTexture), kTopLeft_GrSurfaceOrigin);
        SkImageInfo info = SkImageInfo::Make(proxy->width(), proxy->height(),
                                             kRGBA_8888_SkColorType, kPremul_SkAlphaType);
        auto rt = SkSurface::MakeRenderTarget(context, SkBudgeted::kNo, info, 0, nullptr);
        auto rtc = rt->getCanvas()->internal_private_accessTopLayerRenderTargetContext();
        context->flush();
        rtc->copy(proxy.get());
=======
        SkImageInfo info = SkImageInfo::Make(kSurfSize, kSurfSize, kRGBA_8888_SkColorType,
                                             kPremul_SkAlphaType);
        auto rt = SkSurface::MakeRenderTarget(context, SkBudgeted::kNo, info, 0, nullptr);
        auto rtc = rt->getCanvas()->internal_private_accessTopLayerRenderTargetContext();
        auto proxy = context->priv().proxyProvider()->testingOnly_createWrapped(
                std::move(idleTexture), GrColorType::kRGBA_8888, rtc->asSurfaceProxy()->origin());
        context->flush();
        SkAssertResult(rtc->testCopy(proxy.get()));
>>>>>>> 40be567a
        proxy.reset();
        REPORTER_ASSERT(reporter, flags == 0);

        // After a flush we expect idleTexture to have reached the kFlushed state on all backends.
        // On "managed" backends we expect it to reach kFinished as well. On Vulkan, the only
        // current "unmanaged" backend, we *may* need a sync to reach kFinished.
        context->flush();
        if (contextInfo.backend() == kVulkan_GrBackend) {
            REPORTER_ASSERT(reporter, flags & kFlushFlag);
        } else {
            REPORTER_ASSERT(reporter, flags == (kFlushFlag | kFinishFlag));
        }
        context->priv().getGpu()->testingOnly_flushGpuAndSync();
        REPORTER_ASSERT(reporter, flags == (kFlushFlag | kFinishFlag));
    }
}<|MERGE_RESOLUTION|>--- conflicted
+++ resolved
@@ -8,24 +8,15 @@
 #include <set>
 #include "include/core/SkSurface.h"
 #include "include/gpu/GrContext.h"
-<<<<<<< HEAD
-#include "include/gpu/GrRenderTarget.h"
-=======
->>>>>>> 40be567a
 #include "include/gpu/GrTexture.h"
 #include "src/core/SkAutoPixmapStorage.h"
 #include "src/core/SkMipMap.h"
 #include "src/gpu/GrClip.h"
 #include "src/gpu/GrContextPriv.h"
-<<<<<<< HEAD
-#include "src/gpu/GrGpu.h"
-#include "src/gpu/GrProxyProvider.h"
-=======
 #include "src/gpu/GrDataUtils.h"
 #include "src/gpu/GrGpu.h"
 #include "src/gpu/GrProxyProvider.h"
 #include "src/gpu/GrRenderTarget.h"
->>>>>>> 40be567a
 #include "src/gpu/GrResourceProvider.h"
 #include "src/gpu/GrTexturePriv.h"
 #include "tests/Test.h"
@@ -38,15 +29,6 @@
     auto resourceProvider = context->priv().resourceProvider();
 
     GrSurfaceDesc desc;
-<<<<<<< HEAD
-    desc.fFlags = kRenderTarget_GrSurfaceFlag;
-    desc.fWidth = 256;
-    desc.fHeight = 256;
-    desc.fConfig = kRGBA_8888_GrPixelConfig;
-    desc.fSampleCnt = 1;
-    sk_sp<GrSurface> texRT1 = resourceProvider->createTexture(
-        desc, SkBudgeted::kNo, GrResourceProvider::Flags::kNoPendingIO);
-=======
     desc.fWidth = 256;
     desc.fHeight = 256;
     desc.fConfig = kRGBA_8888_GrPixelConfig;
@@ -55,7 +37,6 @@
     sk_sp<GrSurface> texRT1 = resourceProvider->createTexture(
             desc, format, GrRenderable::kYes, 1, SkBudgeted::kNo, GrProtected::kNo,
             GrResourceProvider::Flags::kNoPendingIO);
->>>>>>> 40be567a
 
     REPORTER_ASSERT(reporter, texRT1.get() == texRT1->asRenderTarget());
     REPORTER_ASSERT(reporter, texRT1.get() == texRT1->asTexture());
@@ -66,32 +47,19 @@
     REPORTER_ASSERT(reporter, static_cast<GrSurface*>(texRT1->asRenderTarget()) ==
                     static_cast<GrSurface*>(texRT1->asTexture()));
 
-<<<<<<< HEAD
-    desc.fFlags = kNone_GrSurfaceFlags;
-    sk_sp<GrTexture> tex1 = resourceProvider->createTexture(
-        desc, SkBudgeted::kNo, GrResourceProvider::Flags::kNoPendingIO);
-=======
     sk_sp<GrTexture> tex1 = resourceProvider->createTexture(
             desc, format, GrRenderable::kNo, 1, SkBudgeted::kNo, GrProtected::kNo,
             GrResourceProvider::Flags::kNoPendingIO);
->>>>>>> 40be567a
     REPORTER_ASSERT(reporter, nullptr == tex1->asRenderTarget());
     REPORTER_ASSERT(reporter, tex1.get() == tex1->asTexture());
     REPORTER_ASSERT(reporter, static_cast<GrSurface*>(tex1.get()) == tex1->asTexture());
 
     GrBackendTexture backendTex = context->createBackendTexture(
-<<<<<<< HEAD
-        256, 256, kRGBA_8888_SkColorType, GrMipMapped::kNo, GrRenderable::kNo);
-
-    sk_sp<GrSurface> texRT2 = resourceProvider->wrapRenderableBackendTexture(
-            backendTex, 1, kBorrow_GrWrapOwnership, GrWrapCacheable::kNo);
-=======
         256, 256, kRGBA_8888_SkColorType,
         SkColors::kTransparent, GrMipMapped::kNo, GrRenderable::kNo, GrProtected::kNo);
 
     sk_sp<GrSurface> texRT2 = resourceProvider->wrapRenderableBackendTexture(
             backendTex, 1, GrColorType::kRGBA_8888, kBorrow_GrWrapOwnership, GrWrapCacheable::kNo);
->>>>>>> 40be567a
 
     REPORTER_ASSERT(reporter, texRT2.get() == texRT2->asRenderTarget());
     REPORTER_ASSERT(reporter, texRT2.get() == texRT2->asTexture());
@@ -113,35 +81,6 @@
     GrResourceProvider* resourceProvider = context->priv().resourceProvider();
     const GrCaps* caps = context->priv().caps();
 
-<<<<<<< HEAD
-    GrPixelConfig configs[] = {
-        kUnknown_GrPixelConfig,
-        kAlpha_8_GrPixelConfig,
-        kAlpha_8_as_Alpha_GrPixelConfig,
-        kAlpha_8_as_Red_GrPixelConfig,
-        kGray_8_GrPixelConfig,
-        kGray_8_as_Lum_GrPixelConfig,
-        kGray_8_as_Red_GrPixelConfig,
-        kRGB_565_GrPixelConfig,
-        kRGBA_4444_GrPixelConfig,
-        kRGBA_8888_GrPixelConfig,
-        kRGB_888_GrPixelConfig,
-        kRGB_888X_GrPixelConfig,
-        kRG_88_GrPixelConfig,
-        kBGRA_8888_GrPixelConfig,
-        kSRGBA_8888_GrPixelConfig,
-        kSBGRA_8888_GrPixelConfig,
-        kRGBA_1010102_GrPixelConfig,
-        kRGBA_float_GrPixelConfig,
-        kRG_float_GrPixelConfig,
-        kAlpha_half_GrPixelConfig,
-        kAlpha_half_as_Red_GrPixelConfig,
-        kRGBA_half_GrPixelConfig,
-        kRGBA_half_Clamped_GrPixelConfig,
-        kRGB_ETC1_GrPixelConfig,
-    };
-    GR_STATIC_ASSERT(kGrPixelConfigCnt == SK_ARRAY_COUNT(configs));
-=======
     // TODO: Should only need format here but need to determine compression type from format
     // without config.
     auto createTexture = [](int width, int height, GrColorType colorType,
@@ -179,7 +118,6 @@
                                      GrResourceProvider::Flags::kNone);
         }
     };
->>>>>>> 40be567a
 
     static constexpr int kW = 64;
     static constexpr int kH = 64;
@@ -200,51 +138,6 @@
         }
 
         for (GrSurfaceOrigin origin : { kTopLeft_GrSurfaceOrigin, kBottomLeft_GrSurfaceOrigin }) {
-<<<<<<< HEAD
-            desc.fFlags = kNone_GrSurfaceFlags;
-            desc.fConfig = config;
-            desc.fSampleCnt = 1;
-
-            sk_sp<GrSurface> tex = resourceProvider->createTexture(
-                desc, SkBudgeted::kNo, GrResourceProvider::Flags::kNoPendingIO);
-            bool ict = caps->isConfigTexturable(desc.fConfig);
-            REPORTER_ASSERT(reporter, SkToBool(tex) == ict,
-                            "config:%d, tex:%d, isConfigTexturable:%d", config, SkToBool(tex), ict);
-
-            GrSRGBEncoded srgbEncoded = GrSRGBEncoded::kNo;
-            GrColorType colorType = GrPixelConfigToColorTypeAndEncoding(config, &srgbEncoded);
-            const GrBackendFormat format =
-                    caps->getBackendFormatFromGrColorType(colorType, srgbEncoded);
-
-            sk_sp<GrTextureProxy> proxy =
-                    proxyProvider->createMipMapProxy(format, desc, origin, SkBudgeted::kNo);
-            REPORTER_ASSERT(reporter, SkToBool(proxy.get()) ==
-                            (caps->isConfigTexturable(desc.fConfig) &&
-                             caps->mipMapSupport()));
-
-            desc.fFlags = kRenderTarget_GrSurfaceFlag;
-            tex = resourceProvider->createTexture(desc, SkBudgeted::kNo,
-                                                  GrResourceProvider::Flags::kNoPendingIO);
-            bool isRenderable = caps->isConfigRenderable(config);
-            REPORTER_ASSERT(reporter, SkToBool(tex) == isRenderable,
-                            "config:%d, tex:%d, isRenderable:%d", config, SkToBool(tex),
-                            isRenderable);
-
-            desc.fSampleCnt = 2;
-            tex = resourceProvider->createTexture(desc, SkBudgeted::kNo,
-                                                  GrResourceProvider::Flags::kNoPendingIO);
-            isRenderable = SkToBool(caps->getRenderTargetSampleCount(2, config));
-            REPORTER_ASSERT(reporter, SkToBool(tex) == isRenderable,
-                            "config:%d, tex:%d, isRenderable:%d", config, SkToBool(tex),
-                            isRenderable);
-        }
-    }
-}
-
-#include "include/private/GrSurfaceProxy.h"
-#include "src/gpu/GrDrawingManager.h"
-#include "src/gpu/GrTextureContext.h"
-=======
             GrSurfaceDesc desc;
             desc.fWidth = kW;
             desc.fHeight = kH;
@@ -327,7 +220,6 @@
 DEF_GPUTEST(InitialTextureClear, reporter, baseOptions) {
     GrContextOptions options = baseOptions;
     options.fClearAllTextures = true;
->>>>>>> 40be567a
 
     static constexpr int kSize = 100;
     static constexpr SkColor kClearColor = 0xABABABAB;
@@ -341,44 +233,6 @@
     GrSurfaceDesc desc;
     desc.fWidth = desc.fHeight = kSize;
 
-<<<<<<< HEAD
-    GrContext* context = context_info.grContext();
-    const GrCaps* caps = context->priv().caps();
-    GrProxyProvider* proxyProvider = context->priv().proxyProvider();
-
-    for (int c = 0; c <= kLast_GrPixelConfig; ++c) {
-        desc.fConfig = static_cast<GrPixelConfig>(c);
-        if (!caps->isConfigTexturable(desc.fConfig)) {
-            continue;
-        }
-        desc.fFlags = kPerformInitialClear_GrSurfaceFlag;
-        for (bool rt : {false, true}) {
-            if (rt && !caps->isConfigRenderable(desc.fConfig)) {
-                continue;
-            }
-            desc.fFlags |= rt ? kRenderTarget_GrSurfaceFlag : kNone_GrSurfaceFlags;
-            for (GrSurfaceOrigin origin :
-                 {kTopLeft_GrSurfaceOrigin, kBottomLeft_GrSurfaceOrigin}) {
-                for (auto fit : { SkBackingFit::kApprox, SkBackingFit::kExact }) {
-                    // Try directly creating the texture.
-                    // Do this twice in an attempt to hit the cache on the second time through.
-                    for (int i = 0; i < 2; ++i) {
-                        auto proxy = proxyProvider->testingOnly_createInstantiatedProxy(
-                                desc, origin, fit, SkBudgeted::kYes);
-                        if (!proxy) {
-                            continue;
-                        }
-                        auto texCtx = context->priv().makeWrappedSurfaceContext(std::move(proxy));
-                        SkImageInfo info = SkImageInfo::Make(
-                                kSize, kSize, kRGBA_8888_SkColorType, kPremul_SkAlphaType);
-                        memset(data.get(), 0xAB, kSize * kSize * sizeof(uint32_t));
-                        if (texCtx->readPixels(info, data.get(), 0, 0, 0)) {
-                            uint32_t cmp = GrPixelConfigIsOpaque(desc.fConfig) ? 0xFF000000 : 0;
-                            for (int i = 0; i < kSize * kSize; ++i) {
-                                if (cmp != data.get()[i]) {
-                                    ERRORF(reporter, "Failed on config %d", desc.fConfig);
-                                    break;
-=======
     for (int ct = 0; ct < sk_gpu_test::GrContextFactory::kContextTypeCnt; ++ct) {
         sk_gpu_test::GrContextFactory factory(options);
         auto contextType = static_cast<sk_gpu_test::GrContextFactory::ContextType>(ct);
@@ -446,27 +300,12 @@
                                                expectedClearColor, readback.addr32()[i]);
                                         break;
                                     }
->>>>>>> 40be567a
                                 }
                             }
                         }
 
                         context->priv().testingOnly_purgeAllUnlockedResources();
                     }
-<<<<<<< HEAD
-                    context->priv().testingOnly_purgeAllUnlockedResources();
-
-                    GrSRGBEncoded srgbEncoded = GrSRGBEncoded::kNo;
-                    GrColorType colorType = GrPixelConfigToColorTypeAndEncoding(desc.fConfig,
-                                                                                &srgbEncoded);
-                    const GrBackendFormat format =
-                            caps->getBackendFormatFromGrColorType(colorType, srgbEncoded);
-
-                    // Try creating the texture as a deferred proxy.
-                    for (int i = 0; i < 2; ++i) {
-                        auto surfCtx = context->priv().makeDeferredSurfaceContext(
-                                format, desc, origin, GrMipMapped::kNo, fit, SkBudgeted::kYes);
-=======
 
                     // Try creating the texture as a deferred proxy.
                     {
@@ -481,7 +320,6 @@
                                     kUnknown_SkAlphaType, nullptr, GrMipMapped::kNo,
                                     kTopLeft_GrSurfaceOrigin);
                         }
->>>>>>> 40be567a
                         if (!surfCtx) {
                             continue;
                         }
@@ -739,9 +577,6 @@
                     if (texture->getUniqueKey().isValid()) {
                         mode = GrSurfaceProxy::LazyInstantiationKeyMode::kUnsynced;
                     }
-<<<<<<< HEAD
-                    context->priv().testingOnly_purgeAllUnlockedResources();
-=======
                     return GrSurfaceProxy::LazyInstantiationResult{std::move(texture), mode};
                 };
                 GrSurfaceDesc desc;
@@ -753,7 +588,6 @@
                     budgeted = SkBudgeted::kYes;
                 } else {
                     budgeted = SkBudgeted::kNo;
->>>>>>> 40be567a
                 }
                 auto proxy = context->priv().proxyProvider()->createLazyProxy(
                         singleUseLazyCB, backendFormat, desc, renderable, 1,
@@ -961,440 +795,6 @@
     }
 }
 
-<<<<<<< HEAD
-DEF_GPUTEST_FOR_RENDERING_CONTEXTS(ReadOnlyTexture, reporter, context_info) {
-    auto fillPixels = [](const SkPixmap* p, const std::function<uint32_t(int x, int y)>& f) {
-        for (int y = 0; y < p->height(); ++y) {
-            for (int x = 0; x < p->width(); ++x) {
-                *p->writable_addr32(x, y) = f(x, y);
-            }
-        }
-    };
-
-    auto comparePixels = [](const SkPixmap& p1, const SkPixmap& p2, skiatest::Reporter* reporter) {
-        SkASSERT(p1.info() == p2.info());
-        for (int y = 0; y < p1.height(); ++y) {
-            for (int x = 0; x < p1.width(); ++x) {
-                REPORTER_ASSERT(reporter, p1.getColor(x, y) == p2.getColor(x, y));
-                if (p1.getColor(x, y) != p2.getColor(x, y)) {
-                    return;
-                }
-            }
-        }
-    };
-
-    static constexpr int kSize = 100;
-    SkAutoPixmapStorage pixels;
-    pixels.alloc(SkImageInfo::Make(kSize, kSize, kRGBA_8888_SkColorType, kPremul_SkAlphaType));
-    fillPixels(&pixels, [](int x, int y) {
-        return (0xFFU << 24) | (x << 16) | (y << 8) | uint8_t((x * y) & 0xFF);
-    });
-
-    GrContext* context = context_info.grContext();
-    GrProxyProvider* proxyProvider = context->priv().proxyProvider();
-
-    // We test both kRW in addition to kRead mostly to ensure that the calls are structured such
-    // that they'd succeed if the texture wasn't kRead. We want to be sure we're failing with
-    // kRead for the right reason.
-    for (auto ioType : {kRead_GrIOType, kRW_GrIOType}) {
-        auto backendTex = context->priv().getGpu()->createTestingOnlyBackendTexture(
-                kSize, kSize, kRGBA_8888_SkColorType, GrMipMapped::kNo, GrRenderable::kYes,
-                pixels.addr());
-        auto proxy = proxyProvider->wrapBackendTexture(backendTex, kTopLeft_GrSurfaceOrigin,
-                                                       kBorrow_GrWrapOwnership,
-                                                       GrWrapCacheable::kNo, ioType);
-        auto surfContext = context->priv().makeWrappedSurfaceContext(proxy);
-
-        // Read pixels should work with a read-only texture.
-        SkAutoPixmapStorage read;
-        read.alloc(pixels.info());
-        auto readResult = surfContext->readPixels(pixels.info(), read.writable_addr(), 0, 0, 0);
-        REPORTER_ASSERT(reporter, readResult);
-        if (readResult) {
-            comparePixels(pixels, read, reporter);
-        }
-
-        // Write pixels should not work with a read-only texture.
-        SkAutoPixmapStorage write;
-        write.alloc(pixels.info());
-        fillPixels(&write, [&pixels](int x, int y) { return ~*pixels.addr32(); });
-        auto writeResult = surfContext->writePixels(pixels.info(), pixels.addr(), 0, 0, 0);
-        REPORTER_ASSERT(reporter, writeResult == (ioType == kRW_GrIOType));
-        // Try the low level write.
-        context->flush();
-        auto gpuWriteResult = context->priv().getGpu()->writePixels(
-                proxy->peekTexture(), 0, 0, kSize, kSize, GrColorType::kRGBA_8888, write.addr32(),
-                0);
-        REPORTER_ASSERT(reporter, gpuWriteResult == (ioType == kRW_GrIOType));
-
-        // Copies should not work with a read-only texture
-        auto copySrc = proxyProvider->createTextureProxy(
-                SkImage::MakeFromRaster(write, nullptr, nullptr), kNone_GrSurfaceFlags, 1,
-                SkBudgeted::kYes, SkBackingFit::kExact);
-        REPORTER_ASSERT(reporter, copySrc);
-        auto copyResult = surfContext->copy(copySrc.get());
-        REPORTER_ASSERT(reporter, copyResult == (ioType == kRW_GrIOType));
-        // Try the low level copy.
-        context->flush();
-        auto gpuCopyResult = context->priv().getGpu()->copySurface(
-                proxy->peekTexture(), kTopLeft_GrSurfaceOrigin, copySrc->peekTexture(),
-                kTopLeft_GrSurfaceOrigin, SkIRect::MakeWH(kSize, kSize), {0, 0});
-        REPORTER_ASSERT(reporter, gpuCopyResult == (ioType == kRW_GrIOType));
-
-        // Mip regen should not work with a read only texture.
-        if (context->priv().caps()->mipMapSupport()) {
-            backendTex = context->createBackendTexture(
-                    kSize, kSize, kRGBA_8888_SkColorType, GrMipMapped::kYes, GrRenderable::kYes);
-            proxy = proxyProvider->wrapBackendTexture(backendTex, kTopLeft_GrSurfaceOrigin,
-                                                      kBorrow_GrWrapOwnership, GrWrapCacheable::kNo,
-                                                      ioType);
-            context->flush();
-            proxy->peekTexture()->texturePriv().markMipMapsDirty();  // avoids assert in GrGpu.
-            auto regenResult =
-                    context->priv().getGpu()->regenerateMipMapLevels(proxy->peekTexture());
-            REPORTER_ASSERT(reporter, regenResult == (ioType == kRW_GrIOType));
-        }
-    }
-}
-
-static sk_sp<GrTexture> make_wrapped_texture(GrContext* context, GrRenderable renderable) {
-    auto backendTexture = context->createBackendTexture(
-            10, 10, kRGBA_8888_SkColorType, GrMipMapped::kNo, renderable);
-    sk_sp<GrTexture> texture;
-    if (GrRenderable::kYes == renderable) {
-        texture = context->priv().resourceProvider()->wrapRenderableBackendTexture(
-                backendTexture, 1, kBorrow_GrWrapOwnership, GrWrapCacheable::kNo);
-    } else {
-        texture = context->priv().resourceProvider()->wrapBackendTexture(
-                backendTexture, kBorrow_GrWrapOwnership, GrWrapCacheable::kNo, kRW_GrIOType);
-    }
-    // Add a release proc that deletes the GrBackendTexture.
-    struct ReleaseContext {
-        GrContext* fContext;
-        GrBackendTexture fBackendTexture;
-    };
-    auto release = [](void* rc) {
-        auto releaseContext = static_cast<ReleaseContext*>(rc);
-        auto context = releaseContext->fContext;
-        context->deleteBackendTexture(releaseContext->fBackendTexture);
-        delete releaseContext;
-    };
-    texture->setRelease(release, new ReleaseContext{context, backendTexture});
-    return texture;
-}
-
-static sk_sp<GrTexture> make_normal_texture(GrContext* context, GrRenderable renderable) {
-    GrSurfaceDesc desc;
-    desc.fConfig = kRGBA_8888_GrPixelConfig;
-    desc.fWidth = desc.fHeight = 10;
-    desc.fFlags = GrRenderable::kYes == renderable ? kRenderTarget_GrSurfaceFlag
-                                                   : kNone_GrSurfaceFlags;
-    return context->priv().resourceProvider()->createTexture(
-        desc, SkBudgeted::kNo, GrResourceProvider::Flags::kNoPendingIO);
-}
-
-DEF_GPUTEST(TextureIdleProcTest, reporter, options) {
-    // Various ways of making textures.
-    auto makeWrapped = [](GrContext* context) {
-        return make_wrapped_texture(context, GrRenderable::kNo);
-    };
-    auto makeWrappedRenderable = [](GrContext* context) {
-        return make_wrapped_texture(context, GrRenderable::kYes);
-    };
-    auto makeNormal = [](GrContext* context) {
-        return make_normal_texture(context, GrRenderable::kNo);
-    };
-    auto makeRenderable = [](GrContext* context) {
-        return make_normal_texture(context, GrRenderable::kYes);
-    };
-
-    std::function<sk_sp<GrTexture>(GrContext*)> makers[] = {makeWrapped, makeWrappedRenderable,
-                                                            makeNormal, makeRenderable};
-
-    // Add a unique key, or not.
-    auto addKey = [](GrTexture* texture) {
-        static uint32_t gN = 0;
-        static const GrUniqueKey::Domain kDomain = GrUniqueKey::GenerateDomain();
-        GrUniqueKey key;
-        GrUniqueKey::Builder builder(&key, kDomain, 1);
-        builder[0] = gN++;
-        builder.finish();
-        texture->resourcePriv().setUniqueKey(key);
-    };
-    auto dontAddKey = [](GrTexture* texture) {};
-    std::function<void(GrTexture*)> keyAdders[] = {addKey, dontAddKey};
-
-    for (const auto& m : makers) {
-        for (const auto& keyAdder : keyAdders) {
-            for (int type = 0; type < sk_gpu_test::GrContextFactory::kContextTypeCnt; ++type) {
-                sk_gpu_test::GrContextFactory factory;
-                auto contextType = static_cast<sk_gpu_test::GrContextFactory::ContextType>(type);
-                GrContext* context = factory.get(contextType);
-                if (!context) {
-                    continue;
-                }
-
-                // The callback we add simply adds an integer to a set.
-                std::set<int> idleIDs;
-                struct Context {
-                    std::set<int>* fIdleIDs;
-                    int fNum;
-                };
-                auto proc = [](void* context) {
-                    static_cast<Context*>(context)->fIdleIDs->insert(
-                            static_cast<Context*>(context)->fNum);
-                    delete static_cast<Context*>(context);
-                };
-
-                // Makes a texture, possibly adds a key, and sets the callback.
-                auto make = [&m, &keyAdder, &proc, &idleIDs](GrContext* context, int num) {
-                    sk_sp<GrTexture> texture = m(context);
-                    texture->addIdleProc(proc, new Context{&idleIDs, num},
-                                         GrTexture::IdleState::kFinished);
-                    keyAdder(texture.get());
-                    return texture;
-                };
-
-                auto texture = make(context, 1);
-                REPORTER_ASSERT(reporter, idleIDs.find(1) == idleIDs.end());
-                bool isRT = SkToBool(texture->asRenderTarget());
-                auto backendFormat = texture->backendFormat();
-                texture.reset();
-                REPORTER_ASSERT(reporter, idleIDs.find(1) != idleIDs.end());
-
-                texture = make(context, 2);
-                int w = texture->width();
-                int h = texture->height();
-                SkImageInfo info =
-                        SkImageInfo::Make(w, h, kRGBA_8888_SkColorType, kPremul_SkAlphaType);
-                auto rt = SkSurface::MakeRenderTarget(context, SkBudgeted::kNo, info, 0, nullptr);
-                auto rtc = rt->getCanvas()->internal_private_accessTopLayerRenderTargetContext();
-                auto singleUseLazyCB = [&texture](GrResourceProvider* rp) {
-                    auto mode = GrSurfaceProxy::LazyInstantiationKeyMode::kSynced;
-                    if (texture->getUniqueKey().isValid()) {
-                        mode = GrSurfaceProxy::LazyInstantiationKeyMode::kUnsynced;
-                    }
-                    return GrSurfaceProxy::LazyInstantiationResult{std::move(texture), mode};
-                };
-                GrSurfaceDesc desc;
-                desc.fWidth = w;
-                desc.fHeight = h;
-                desc.fConfig = kRGBA_8888_GrPixelConfig;
-                if (isRT) {
-                    desc.fFlags = kRenderTarget_GrSurfaceFlag;
-                }
-                SkBudgeted budgeted;
-                if (texture->resourcePriv().budgetedType() == GrBudgetedType::kBudgeted) {
-                    budgeted = SkBudgeted::kYes;
-                } else {
-                    budgeted = SkBudgeted::kNo;
-                }
-                auto proxy = context->priv().proxyProvider()->createLazyProxy(
-                        singleUseLazyCB, backendFormat, desc,
-                        GrSurfaceOrigin::kTopLeft_GrSurfaceOrigin, GrMipMapped::kNo,
-                        GrInternalSurfaceFlags ::kNone, SkBackingFit::kExact, budgeted,
-                        GrSurfaceProxy::LazyInstantiationType::kSingleUse);
-                rtc->drawTexture(GrNoClip(), proxy, GrSamplerState::Filter::kNearest,
-                                 SkBlendMode::kSrcOver, SkPMColor4f(), SkRect::MakeWH(w, h),
-                                 SkRect::MakeWH(w, h), GrAA::kNo, GrQuadAAFlags::kNone,
-                                 SkCanvas::kFast_SrcRectConstraint, SkMatrix::I(), nullptr);
-                // We still have the proxy, which should remain instantiated, thereby keeping the
-                // texture not purgeable.
-                REPORTER_ASSERT(reporter, idleIDs.find(2) == idleIDs.end());
-                context->flush();
-                REPORTER_ASSERT(reporter, idleIDs.find(2) == idleIDs.end());
-                context->priv().getGpu()->testingOnly_flushGpuAndSync();
-                REPORTER_ASSERT(reporter, idleIDs.find(2) == idleIDs.end());
-
-                // This time we move the proxy into the draw.
-                rtc->drawTexture(GrNoClip(), std::move(proxy), GrSamplerState::Filter::kNearest,
-                                 SkBlendMode::kSrcOver, SkPMColor4f(), SkRect::MakeWH(w, h),
-                                 SkRect::MakeWH(w, h), GrAA::kNo, GrQuadAAFlags::kNone,
-                                 SkCanvas::kFast_SrcRectConstraint, SkMatrix::I(), nullptr);
-                REPORTER_ASSERT(reporter, idleIDs.find(2) == idleIDs.end());
-                context->flush();
-                context->priv().getGpu()->testingOnly_flushGpuAndSync();
-                // Now that the draw is fully consumed by the GPU, the texture should be idle.
-                REPORTER_ASSERT(reporter, idleIDs.find(2) != idleIDs.end());
-
-                // Make a proxy that should deinstantiate even if we keep a ref on it.
-                auto deinstantiateLazyCB = [&make, &context](GrResourceProvider* rp) {
-                    auto texture = make(context, 3);
-                    auto mode = GrSurfaceProxy::LazyInstantiationKeyMode::kSynced;
-                    if (texture->getUniqueKey().isValid()) {
-                        mode = GrSurfaceProxy::LazyInstantiationKeyMode::kUnsynced;
-                    }
-                    return GrSurfaceProxy::LazyInstantiationResult{std::move(texture), mode};
-                };
-                proxy = context->priv().proxyProvider()->createLazyProxy(
-                        deinstantiateLazyCB, backendFormat, desc,
-                        GrSurfaceOrigin::kTopLeft_GrSurfaceOrigin, GrMipMapped::kNo,
-                        GrInternalSurfaceFlags ::kNone, SkBackingFit::kExact, budgeted,
-                        GrSurfaceProxy::LazyInstantiationType::kDeinstantiate);
-                rtc->drawTexture(GrNoClip(), std::move(proxy), GrSamplerState::Filter::kNearest,
-                                 SkBlendMode::kSrcOver, SkPMColor4f(), SkRect::MakeWH(w, h),
-                                 SkRect::MakeWH(w, h), GrAA::kNo, GrQuadAAFlags::kNone,
-                                 SkCanvas::kFast_SrcRectConstraint, SkMatrix::I(), nullptr);
-                // At this point the proxy shouldn't even be instantiated, there is no texture with
-                // id 3.
-                REPORTER_ASSERT(reporter, idleIDs.find(3) == idleIDs.end());
-                context->flush();
-                context->priv().getGpu()->testingOnly_flushGpuAndSync();
-                // Now that the draw is fully consumed, we should have deinstantiated the proxy and
-                // the texture it made should be idle.
-                REPORTER_ASSERT(reporter, idleIDs.find(3) != idleIDs.end());
-
-                // Make sure we make the call during various shutdown scenarios where the texture
-                // might persist after context is destroyed, abandoned, etc. We test three
-                // variations of each scenario. One where the texture is just created. Another,
-                // where the texture has been used in a draw and then the context is flushed. And
-                // one where the the texture was drawn but the context is not flushed.
-                // In each scenario we test holding a ref beyond the context shutdown and not.
-
-                // These tests are difficult to get working with Vulkan. See http://skbug.com/8705
-                // and http://skbug.com/8275
-                GrBackendApi api = sk_gpu_test::GrContextFactory::ContextTypeBackend(contextType);
-                if (api == GrBackendApi::kVulkan) {
-                    continue;
-                }
-                int id = 4;
-                enum class DrawType {
-                    kNoDraw,
-                    kDraw,
-                    kDrawAndFlush,
-                };
-                for (auto drawType :
-                     {DrawType::kNoDraw, DrawType::kDraw, DrawType::kDrawAndFlush}) {
-                    for (bool unrefFirst : {false, true}) {
-                        auto possiblyDrawAndFlush = [&context, &texture, drawType, unrefFirst, w,
-                                                     h] {
-                            if (drawType == DrawType::kNoDraw) {
-                                return;
-                            }
-                            SkImageInfo info = SkImageInfo::Make(w, h, kRGBA_8888_SkColorType,
-                                                                 kPremul_SkAlphaType);
-                            auto rt = SkSurface::MakeRenderTarget(context, SkBudgeted::kNo, info, 0,
-                                                                  nullptr);
-                            auto rtc = rt->getCanvas()
-                                            ->internal_private_accessTopLayerRenderTargetContext();
-                            auto proxy = context->priv().proxyProvider()->testingOnly_createWrapped(
-                                                         texture, kTopLeft_GrSurfaceOrigin);
-                            rtc->drawTexture(
-                                    GrNoClip(), proxy, GrSamplerState::Filter::kNearest,
-                                    SkBlendMode::kSrcOver, SkPMColor4f(), SkRect::MakeWH(w, h),
-                                    SkRect::MakeWH(w, h), GrAA::kNo, GrQuadAAFlags::kNone,
-                                    SkCanvas::kFast_SrcRectConstraint, SkMatrix::I(), nullptr);
-                            if (drawType == DrawType::kDrawAndFlush) {
-                                context->flush();
-                            }
-                            if (unrefFirst) {
-                                texture.reset();
-                            }
-                        };
-                        texture = make(context, id);
-                        possiblyDrawAndFlush();
-                        context->abandonContext();
-                        texture.reset();
-                        REPORTER_ASSERT(reporter, idleIDs.find(id) != idleIDs.end());
-                        factory.destroyContexts();
-                        context = factory.get(contextType);
-                        ++id;
-
-                        // Similar to previous, but reset the texture after the context was
-                        // abandoned and then destroyed.
-                        texture = make(context, id);
-                        possiblyDrawAndFlush();
-                        context->abandonContext();
-                        factory.destroyContexts();
-                        texture.reset();
-                        REPORTER_ASSERT(reporter, idleIDs.find(id) != idleIDs.end());
-                        context = factory.get(contextType);
-                        id++;
-
-                        texture = make(context, id);
-                        possiblyDrawAndFlush();
-                        factory.destroyContexts();
-                        texture.reset();
-                        REPORTER_ASSERT(reporter, idleIDs.find(id) != idleIDs.end());
-                        context = factory.get(contextType);
-                        id++;
-
-                        texture = make(context, id);
-                        possiblyDrawAndFlush();
-                        factory.releaseResourcesAndAbandonContexts();
-                        texture.reset();
-                        REPORTER_ASSERT(reporter, idleIDs.find(id) != idleIDs.end());
-                        context = factory.get(contextType);
-                        id++;
-                    }
-                }
-            }
-        }
-    }
-}
-
-// Tests an idle proc that unrefs another resource down to zero.
-DEF_GPUTEST_FOR_ALL_CONTEXTS(TextureIdleProcCacheManipulationTest, reporter, contextInfo) {
-    GrContext* context = contextInfo.grContext();
-
-    // idle proc that releases another texture.
-    auto idleProc = [](void* texture) { reinterpret_cast<GrTexture*>(texture)->unref(); };
-
-    for (const auto& idleMaker : {make_wrapped_texture, make_normal_texture}) {
-        for (const auto& otherMaker : {make_wrapped_texture, make_normal_texture}) {
-            for (auto idleState :
-                 {GrTexture::IdleState::kFlushed, GrTexture::IdleState::kFinished}) {
-                auto idleTexture = idleMaker(context, GrRenderable::kNo);
-                auto otherTexture = otherMaker(context, GrRenderable::kNo);
-                otherTexture->ref();
-                idleTexture->addIdleProc(idleProc, otherTexture.get(), idleState);
-                otherTexture.reset();
-                idleTexture.reset();
-            }
-        }
-    }
-}
-
-// Similar to above but more complicated. This flushes the context from the idle proc.
-// crbug.com/933526.
-DEF_GPUTEST_FOR_ALL_CONTEXTS(TextureIdleProcFlushTest, reporter, contextInfo) {
-    GrContext* context = contextInfo.grContext();
-
-    // idle proc that flushes the context.
-    auto idleProc = [](void* context) { reinterpret_cast<GrContext*>(context)->flush(); };
-
-    for (const auto& idleMaker : {make_wrapped_texture, make_normal_texture}) {
-        for (auto idleState : {GrTexture::IdleState::kFlushed, GrTexture::IdleState::kFinished}) {
-            auto idleTexture = idleMaker(context, GrRenderable::kNo);
-            idleTexture->addIdleProc(idleProc, context, idleState);
-            auto info = SkImageInfo::Make(10, 10, kRGBA_8888_SkColorType, kPremul_SkAlphaType);
-            auto surf = SkSurface::MakeRenderTarget(context, SkBudgeted::kNo, info, 1, nullptr);
-            // We'll draw two images to the canvas. One is a normal texture-backed image. The other
-            // is a wrapped-texture backed image.
-            surf->getCanvas()->clear(SK_ColorWHITE);
-            auto img1 = surf->makeImageSnapshot();
-
-            GrBackendTexture backendTexture;
-
-            if (!create_backend_texture(context, &backendTexture, info,
-                                        GrMipMapped::kNo, SK_ColorBLACK, GrRenderable::kNo)) {
-                REPORTER_ASSERT(reporter, false);
-                continue;
-            }
-
-            auto img2 = SkImage::MakeFromTexture(context, backendTexture, kTopLeft_GrSurfaceOrigin,
-                                                 info.colorType(), info.alphaType(), nullptr);
-            surf->getCanvas()->drawImage(std::move(img1), 0, 0);
-            surf->getCanvas()->drawImage(std::move(img2), 1, 1);
-            idleTexture.reset();
-
-            delete_backend_texture(context, backendTexture);
-        }
-    }
-}
-
-=======
->>>>>>> 40be567a
 DEF_GPUTEST_FOR_ALL_CONTEXTS(TextureIdleProcRerefTest, reporter, contextInfo) {
     GrContext* context = contextInfo.grContext();
     // idle proc that refs the texture
@@ -1433,16 +833,6 @@
 
         // Insert a copy from idleTexture to another texture so that we have some queued IO on
         // idleTexture.
-<<<<<<< HEAD
-        auto proxy = context->priv().proxyProvider()->testingOnly_createWrapped(
-                std::move(idleTexture), kTopLeft_GrSurfaceOrigin);
-        SkImageInfo info = SkImageInfo::Make(proxy->width(), proxy->height(),
-                                             kRGBA_8888_SkColorType, kPremul_SkAlphaType);
-        auto rt = SkSurface::MakeRenderTarget(context, SkBudgeted::kNo, info, 0, nullptr);
-        auto rtc = rt->getCanvas()->internal_private_accessTopLayerRenderTargetContext();
-        context->flush();
-        rtc->copy(proxy.get());
-=======
         SkImageInfo info = SkImageInfo::Make(kSurfSize, kSurfSize, kRGBA_8888_SkColorType,
                                              kPremul_SkAlphaType);
         auto rt = SkSurface::MakeRenderTarget(context, SkBudgeted::kNo, info, 0, nullptr);
@@ -1451,7 +841,6 @@
                 std::move(idleTexture), GrColorType::kRGBA_8888, rtc->asSurfaceProxy()->origin());
         context->flush();
         SkAssertResult(rtc->testCopy(proxy.get()));
->>>>>>> 40be567a
         proxy.reset();
         REPORTER_ASSERT(reporter, flags == 0);
 
