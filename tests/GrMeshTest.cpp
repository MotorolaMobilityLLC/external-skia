--- conflicted
+++ resolved
@@ -77,27 +77,14 @@
  */
 
 static void run_test(GrContext* context, const char* testName, skiatest::Reporter*,
-<<<<<<< HEAD
-                     const sk_sp<GrRenderTargetContext>&, const SkBitmap& gold,
-=======
                      const std::unique_ptr<GrRenderTargetContext>&, const SkBitmap& gold,
->>>>>>> 40be567a
                      std::function<void(DrawMeshHelper*)> testFn);
 
 DEF_GPUTEST_FOR_RENDERING_CONTEXTS(GrMeshTest, reporter, ctxInfo) {
     GrContext* context = ctxInfo.grContext();
 
-<<<<<<< HEAD
-    const GrBackendFormat format =
-            context->priv().caps()->getBackendFormatFromColorType(kRGBA_8888_SkColorType);
-
-    sk_sp<GrRenderTargetContext> rtc(context->priv().makeDeferredRenderTargetContext(
-            format, SkBackingFit::kExact, kImageWidth, kImageHeight, kRGBA_8888_GrPixelConfig,
-            nullptr));
-=======
     auto rtc = context->priv().makeDeferredRenderTargetContext(
             SkBackingFit::kExact, kImageWidth, kImageHeight, GrColorType::kRGBA_8888, nullptr);
->>>>>>> 40be567a
     if (!rtc) {
         ERRORF(reporter, "could not create render target context.");
         return;
@@ -286,13 +273,8 @@
 
     const char* name() const override { return "GrMeshTestOp"; }
     FixedFunctionFlags fixedFunctionFlags() const override { return FixedFunctionFlags::kNone; }
-<<<<<<< HEAD
-    GrProcessorSet::Analysis finalize(
-            const GrCaps&, const GrAppliedClip*, GrFSAAType, GrClampType) override {
-=======
     GrProcessorSet::Analysis finalize(const GrCaps&, const GrAppliedClip*,
                                       bool hasMixedSampledCoverage, GrClampType) override {
->>>>>>> 40be567a
         return GrProcessorSet::EmptySetAnalysis();
     }
     void onPrepare(GrOpFlushState*) override {}
@@ -398,22 +380,14 @@
 }
 
 void DrawMeshHelper::drawMesh(const GrMesh& mesh) {
-<<<<<<< HEAD
-    GrPipeline pipeline(GrScissorTest::kDisabled, SkBlendMode::kSrc);
-=======
     GrPipeline pipeline(GrScissorTest::kDisabled, SkBlendMode::kSrc, GrSwizzle::RGBA());
->>>>>>> 40be567a
     GrMeshTestProcessor mtp(mesh.isInstanced(), mesh.hasVertexData());
     fState->rtCommandBuffer()->draw(mtp, pipeline, nullptr, nullptr, &mesh, 1,
                                     SkRect::MakeIWH(kImageWidth, kImageHeight));
 }
 
 static void run_test(GrContext* context, const char* testName, skiatest::Reporter* reporter,
-<<<<<<< HEAD
-                     const sk_sp<GrRenderTargetContext>& rtc, const SkBitmap& gold,
-=======
                      const std::unique_ptr<GrRenderTargetContext>& rtc, const SkBitmap& gold,
->>>>>>> 40be567a
                      std::function<void(DrawMeshHelper*)> testFn) {
     const int w = gold.width(), h = gold.height(), rowBytes = gold.rowBytes();
     const uint32_t* goldPx = reinterpret_cast<const uint32_t*>(gold.getPixels());
@@ -430,11 +404,7 @@
     rtc->clear(nullptr, SkPMColor4f::FromBytes_RGBA(0xbaaaaaad),
                GrRenderTargetContext::CanClearFullscreen::kYes);
     rtc->priv().testingOnly_addDrawOp(GrMeshTestOp::Make(context, testFn));
-<<<<<<< HEAD
-    rtc->readPixels(gold.info(), resultPx, rowBytes, 0, 0, 0);
-=======
     rtc->readPixels(gold.info(), resultPx, rowBytes, {0, 0});
->>>>>>> 40be567a
     for (int y = 0; y < h; ++y) {
         for (int x = 0; x < w; ++x) {
             uint32_t expected = goldPx[y * kImageWidth + x];
