--- conflicted
+++ resolved
@@ -8,10 +8,7 @@
 #include "include/private/SkHalf.h"
 #include "include/private/SkTo.h"
 #include "src/core/SkRasterPipeline.h"
-<<<<<<< HEAD
-=======
 #include "src/gpu/GrSwizzle.h"
->>>>>>> 40be567a
 #include "tests/Test.h"
 
 DEF_TEST(SkRasterPipeline, r) {
@@ -234,8 +231,6 @@
             }
         }
     }
-<<<<<<< HEAD
-=======
 
     {
         alignas(8) uint16_t data[]= {
@@ -348,7 +343,6 @@
             }
         }
     }
->>>>>>> 40be567a
 }
 
 DEF_TEST(SkRasterPipeline_u16, r) {
@@ -498,8 +492,6 @@
     }
 }
 
-<<<<<<< HEAD
-=======
 DEF_TEST(SkRasterPipeline_swizzle, r) {
     // This takes the lowp code path
     {
@@ -557,7 +549,6 @@
     }
 }
 
->>>>>>> 40be567a
 DEF_TEST(SkRasterPipeline_lowp_clamp01, r) {
     // This may seem like a funny pipeline to create,
     // but it certainly shouldn't crash when you run it.
