/*
 * Copyright 2011 Google Inc.
 *
 * Use of this source code is governed by a BSD-style license that can be
 * found in the LICENSE file.
 */

#include "include/core/SkRefCnt.h"
<<<<<<< HEAD
#include "src/utils/SkMetaData.h"
#include "tests/Test.h"

static void test_ptrs(skiatest::Reporter* reporter) {
    SkRefCnt ref;
    REPORTER_ASSERT(reporter, ref.unique());

    {
        SkMetaData md0, md1;
        const char name[] = "refcnt";

        md0.setRefCnt(name, &ref);
        REPORTER_ASSERT(reporter, md0.findRefCnt(name));
        REPORTER_ASSERT(reporter, md0.hasRefCnt(name, &ref));
        REPORTER_ASSERT(reporter, !ref.unique());

        md1 = md0;
        REPORTER_ASSERT(reporter, md1.findRefCnt(name));
        REPORTER_ASSERT(reporter, md1.hasRefCnt(name, &ref));
        REPORTER_ASSERT(reporter, !ref.unique());

        REPORTER_ASSERT(reporter, md0.removeRefCnt(name));
        REPORTER_ASSERT(reporter, !md0.findRefCnt(name));
        REPORTER_ASSERT(reporter, !md0.hasRefCnt(name, &ref));
        REPORTER_ASSERT(reporter, !ref.unique());
    }
    REPORTER_ASSERT(reporter, ref.unique());
}
=======
#include "tests/Test.h"
#include "tools/SkMetaData.h"
>>>>>>> 40be567a

DEF_TEST(MetaData, reporter) {
    SkMetaData  m1;

    REPORTER_ASSERT(reporter, !m1.findS32("int"));
    REPORTER_ASSERT(reporter, !m1.findScalar("scalar"));
    REPORTER_ASSERT(reporter, !m1.removeS32("int"));
    REPORTER_ASSERT(reporter, !m1.removeScalar("scalar"));

    m1.setS32("int", 12345);
    m1.setScalar("scalar", SK_Scalar1 * 42);
    m1.setPtr("ptr", &m1);
    m1.setBool("true", true);
    m1.setBool("false", false);

    int32_t     n;
    SkScalar    s;

    m1.setScalar("scalar", SK_Scalar1/2);

    REPORTER_ASSERT(reporter, m1.findS32("int", &n) && n == 12345);
    REPORTER_ASSERT(reporter, m1.findScalar("scalar", &s) && s == SK_Scalar1/2);
    REPORTER_ASSERT(reporter, m1.hasBool("true", true));
    REPORTER_ASSERT(reporter, m1.hasBool("false", false));

    SkMetaData::Iter iter(m1);
    const char* name;

    static const struct {
        const char*         fName;
        SkMetaData::Type    fType;
        int                 fCount;
    } gElems[] = {
        { "int",    SkMetaData::kS32_Type,      1 },
        { "scalar", SkMetaData::kScalar_Type,   1 },
        { "ptr",    SkMetaData::kPtr_Type,      1 },
        { "true",   SkMetaData::kBool_Type,     1 },
        { "false",  SkMetaData::kBool_Type,     1 }
    };

    int                 loop = 0;
    int count;
    SkMetaData::Type    t;
    while ((name = iter.next(&t, &count)) != nullptr)
    {
        int match = 0;
        for (unsigned i = 0; i < SK_ARRAY_COUNT(gElems); i++)
        {
            if (!strcmp(name, gElems[i].fName))
            {
                match += 1;
                REPORTER_ASSERT(reporter, gElems[i].fType == t);
                REPORTER_ASSERT(reporter, gElems[i].fCount == count);
            }
        }
        REPORTER_ASSERT(reporter, match == 1);
        loop += 1;
    }
    REPORTER_ASSERT(reporter, loop == SK_ARRAY_COUNT(gElems));

    REPORTER_ASSERT(reporter, m1.removeS32("int"));
    REPORTER_ASSERT(reporter, m1.removeScalar("scalar"));
    REPORTER_ASSERT(reporter, m1.removeBool("true"));
    REPORTER_ASSERT(reporter, m1.removeBool("false"));

    REPORTER_ASSERT(reporter, !m1.findS32("int"));
    REPORTER_ASSERT(reporter, !m1.findScalar("scalar"));
    REPORTER_ASSERT(reporter, !m1.findBool("true"));
    REPORTER_ASSERT(reporter, !m1.findBool("false"));
}<|MERGE_RESOLUTION|>--- conflicted
+++ resolved
@@ -6,39 +6,8 @@
  */
 
 #include "include/core/SkRefCnt.h"
-<<<<<<< HEAD
-#include "src/utils/SkMetaData.h"
-#include "tests/Test.h"
-
-static void test_ptrs(skiatest::Reporter* reporter) {
-    SkRefCnt ref;
-    REPORTER_ASSERT(reporter, ref.unique());
-
-    {
-        SkMetaData md0, md1;
-        const char name[] = "refcnt";
-
-        md0.setRefCnt(name, &ref);
-        REPORTER_ASSERT(reporter, md0.findRefCnt(name));
-        REPORTER_ASSERT(reporter, md0.hasRefCnt(name, &ref));
-        REPORTER_ASSERT(reporter, !ref.unique());
-
-        md1 = md0;
-        REPORTER_ASSERT(reporter, md1.findRefCnt(name));
-        REPORTER_ASSERT(reporter, md1.hasRefCnt(name, &ref));
-        REPORTER_ASSERT(reporter, !ref.unique());
-
-        REPORTER_ASSERT(reporter, md0.removeRefCnt(name));
-        REPORTER_ASSERT(reporter, !md0.findRefCnt(name));
-        REPORTER_ASSERT(reporter, !md0.hasRefCnt(name, &ref));
-        REPORTER_ASSERT(reporter, !ref.unique());
-    }
-    REPORTER_ASSERT(reporter, ref.unique());
-}
-=======
 #include "tests/Test.h"
 #include "tools/SkMetaData.h"
->>>>>>> 40be567a
 
 DEF_TEST(MetaData, reporter) {
     SkMetaData  m1;
