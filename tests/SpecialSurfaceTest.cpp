/*
* Copyright 2016 Google Inc.
*
* Use of this source code is governed by a BSD-style license that can be
* found in the LICENSE file
*/

#include "include/core/SkBitmap.h"
#include "include/core/SkCanvas.h"
#include "src/core/SkSpecialImage.h"
#include "src/core/SkSpecialSurface.h"
#include "tests/Test.h"

#include "include/gpu/GrContext.h"
#include "src/gpu/GrCaps.h"
#include "src/gpu/GrContextPriv.h"
#include "src/gpu/SkGr.h"

class TestingSpecialSurfaceAccess {
public:
    static const SkIRect& Subset(const SkSpecialSurface* surf) {
        return surf->subset();
    }
};

// Both 'kSmallerSize' and 'kFullSize' need to be a non-power-of-2 to exercise
// the gpu's loose fit behavior
static const int kSmallerSize = 10;
static const int kPad = 5;
static const int kFullSize = kSmallerSize + 2 * kPad;

// Exercise the public API of SkSpecialSurface (e.g., getCanvas, newImageSnapshot)
static void test_surface(const sk_sp<SkSpecialSurface>& surf,
                         skiatest::Reporter* reporter,
                         int offset) {

    const SkIRect surfSubset = TestingSpecialSurfaceAccess::Subset(surf.get());
    REPORTER_ASSERT(reporter, offset == surfSubset.fLeft);
    REPORTER_ASSERT(reporter, offset == surfSubset.fTop);
    REPORTER_ASSERT(reporter, kSmallerSize == surfSubset.width());
    REPORTER_ASSERT(reporter, kSmallerSize == surfSubset.height());

    SkCanvas* canvas = surf->getCanvas();
    SkASSERT_RELEASE(canvas);

    canvas->clear(SK_ColorRED);

    sk_sp<SkSpecialImage> img(surf->makeImageSnapshot());
    REPORTER_ASSERT(reporter, img);

    const SkIRect imgSubset = img->subset();
    REPORTER_ASSERT(reporter, surfSubset == imgSubset);

    // the canvas was invalidated by the newImageSnapshot call
    REPORTER_ASSERT(reporter, !surf->getCanvas());
}

DEF_TEST(SpecialSurface_Raster, reporter) {

    SkImageInfo info = SkImageInfo::MakeN32(kSmallerSize, kSmallerSize, kOpaque_SkAlphaType);
    sk_sp<SkSpecialSurface> surf(SkSpecialSurface::MakeRaster(info));

    test_surface(surf, reporter, 0);
}

DEF_TEST(SpecialSurface_Raster2, reporter) {

    SkBitmap bm;
    bm.allocN32Pixels(kFullSize, kFullSize, true);

    const SkIRect subset = SkIRect::MakeXYWH(kPad, kPad, kSmallerSize, kSmallerSize);

    sk_sp<SkSpecialSurface> surf(SkSpecialSurface::MakeFromBitmap(subset, bm));

    test_surface(surf, reporter, kPad);

    // TODO: check that the clear didn't escape the active region
}

DEF_GPUTEST_FOR_RENDERING_CONTEXTS(SpecialSurface_Gpu1, reporter, ctxInfo) {
<<<<<<< HEAD
    for (auto config : { kRGBA_8888_GrPixelConfig, kRGBA_1010102_GrPixelConfig }) {
        const GrCaps* caps = ctxInfo.grContext()->priv().caps();
        if (!caps->isConfigRenderable(config)) {
            continue;
        }
        GrSRGBEncoded srgbEncoded = GrSRGBEncoded::kNo;
        GrColorType colorType = GrPixelConfigToColorTypeAndEncoding(config, &srgbEncoded);
        const GrBackendFormat format =
                caps->getBackendFormatFromGrColorType(colorType, srgbEncoded);
        sk_sp<SkSpecialSurface> surf(SkSpecialSurface::MakeRenderTarget(ctxInfo.grContext(),
                                                                        format,
                                                                        kSmallerSize, kSmallerSize,
                                                                        config, nullptr));
=======
    for (auto colorType : {GrColorType::kRGBA_8888, GrColorType::kRGBA_1010102}) {
        if (!ctxInfo.grContext()->colorTypeSupportedAsSurface(
                    GrColorTypeToSkColorType(colorType))) {
            continue;
        }
        sk_sp<SkSpecialSurface> surf(SkSpecialSurface::MakeRenderTarget(
                ctxInfo.grContext(), kSmallerSize, kSmallerSize, colorType, nullptr));
>>>>>>> 40be567a
        test_surface(surf, reporter, 0);
    }
}<|MERGE_RESOLUTION|>--- conflicted
+++ resolved
@@ -78,21 +78,6 @@
 }
 
 DEF_GPUTEST_FOR_RENDERING_CONTEXTS(SpecialSurface_Gpu1, reporter, ctxInfo) {
-<<<<<<< HEAD
-    for (auto config : { kRGBA_8888_GrPixelConfig, kRGBA_1010102_GrPixelConfig }) {
-        const GrCaps* caps = ctxInfo.grContext()->priv().caps();
-        if (!caps->isConfigRenderable(config)) {
-            continue;
-        }
-        GrSRGBEncoded srgbEncoded = GrSRGBEncoded::kNo;
-        GrColorType colorType = GrPixelConfigToColorTypeAndEncoding(config, &srgbEncoded);
-        const GrBackendFormat format =
-                caps->getBackendFormatFromGrColorType(colorType, srgbEncoded);
-        sk_sp<SkSpecialSurface> surf(SkSpecialSurface::MakeRenderTarget(ctxInfo.grContext(),
-                                                                        format,
-                                                                        kSmallerSize, kSmallerSize,
-                                                                        config, nullptr));
-=======
     for (auto colorType : {GrColorType::kRGBA_8888, GrColorType::kRGBA_1010102}) {
         if (!ctxInfo.grContext()->colorTypeSupportedAsSurface(
                     GrColorTypeToSkColorType(colorType))) {
@@ -100,7 +85,6 @@
         }
         sk_sp<SkSpecialSurface> surf(SkSpecialSurface::MakeRenderTarget(
                 ctxInfo.grContext(), kSmallerSize, kSmallerSize, colorType, nullptr));
->>>>>>> 40be567a
         test_surface(surf, reporter, 0);
     }
 }