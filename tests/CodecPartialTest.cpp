/*
 * Copyright 2016 Google Inc.
 *
 * Use of this source code is governed by a BSD-style license that can be
 * found in the LICENSE file.
 */

#include "include/codec/SkCodec.h"
#include "include/core/SkBitmap.h"
#include "include/core/SkData.h"
#include "include/core/SkImageInfo.h"
#include "include/core/SkRefCnt.h"
#include "include/core/SkStream.h"
#include "include/core/SkString.h"
#include "include/core/SkTypes.h"
#include "src/core/SkMakeUnique.h"
#include "tests/CodecPriv.h"
#include "tests/FakeStreams.h"
#include "tests/Test.h"
#include "tools/Resources.h"

#include <cstring>
#include <initializer_list>
#include <memory>
#include <utility>
#include <vector>

static SkImageInfo standardize_info(SkCodec* codec) {
    SkImageInfo defaultInfo = codec->getInfo();
    // Note: This drops the SkColorSpace, allowing the equality check between two
    // different codecs created from the same file to have the same SkImageInfo.
    return SkImageInfo::MakeN32Premul(defaultInfo.width(), defaultInfo.height());
}

static bool create_truth(sk_sp<SkData> data, SkBitmap* dst) {
    std::unique_ptr<SkCodec> codec(SkCodec::MakeFromData(std::move(data)));
    if (!codec) {
        return false;
    }

    const SkImageInfo info = standardize_info(codec.get());
    dst->allocPixels(info);
    return SkCodec::kSuccess == codec->getPixels(info, dst->getPixels(), dst->rowBytes());
}

static bool compare_bitmaps(skiatest::Reporter* r, const SkBitmap& bm1, const SkBitmap& bm2) {
    const SkImageInfo& info = bm1.info();
    if (info != bm2.info()) {
        ERRORF(r, "Bitmaps have different image infos!");
        return false;
    }
    const size_t rowBytes = info.minRowBytes();
    for (int i = 0; i < info.height(); i++) {
        if (memcmp(bm1.getAddr(0, i), bm2.getAddr(0, i), rowBytes)) {
            ERRORF(r, "Bitmaps have different pixels, starting on line %i!", i);
            return false;
        }
    }

    return true;
}

static void test_partial(skiatest::Reporter* r, const char* name, const sk_sp<SkData>& file,
                         size_t minBytes, size_t increment) {
    SkBitmap truth;
    if (!create_truth(file, &truth)) {
        ERRORF(r, "Failed to decode %s\n", name);
        return;
    }

    // Now decode part of the file
    HaltingStream* stream = new HaltingStream(file, minBytes);

    // Note that we cheat and hold on to a pointer to stream, though it is owned by
    // partialCodec.
    auto partialCodec = SkCodec::MakeFromStream(std::unique_ptr<SkStream>(stream));
    if (!partialCodec) {
        ERRORF(r, "Failed to create codec for %s with %zu bytes", name, minBytes);
        return;
    }

    const SkImageInfo info = standardize_info(partialCodec.get());
    SkASSERT(info == truth.info());
    SkBitmap incremental;
    incremental.allocPixels(info);

    while (true) {
        const SkCodec::Result startResult = partialCodec->startIncrementalDecode(info,
                incremental.getPixels(), incremental.rowBytes());
        if (startResult == SkCodec::kSuccess) {
            break;
        }

        if (stream->isAllDataReceived()) {
            ERRORF(r, "Failed to start incremental decode\n");
            return;
        }

        stream->addNewData(increment);
    }

    while (true) {
        // This imitates how Chromium calls getFrameCount before resuming a decode.
<<<<<<< HEAD
        // Without this line, the test passes. With it, it fails when skia_use_wuffs
        // is true.
        partialCodec->getFrameCount();
=======
        partialCodec->getFrameCount();

>>>>>>> 40be567a
        const SkCodec::Result result = partialCodec->incrementalDecode();

        if (result == SkCodec::kSuccess) {
            break;
        }

        REPORTER_ASSERT(r, result == SkCodec::kIncompleteInput);

        if (stream->isAllDataReceived()) {
            ERRORF(r, "Failed to completely decode %s", name);
            return;
        }

        stream->addNewData(increment);
    }

    // compare to original
    compare_bitmaps(r, truth, incremental);
}

static void test_partial(skiatest::Reporter* r, const char* name, size_t minBytes = 0) {
    sk_sp<SkData> file = GetResourceAsData(name);
    if (!file) {
        SkDebugf("missing resource %s\n", name);
        return;
    }

    // This size is arbitrary, but deliberately different from the buffer size used by SkPngCodec.
    constexpr size_t kIncrement = 1000;
    test_partial(r, name, file, SkTMax(file->size() / 2, minBytes), kIncrement);
}

DEF_TEST(Codec_partial, r) {
#if 0
    // FIXME (scroggo): SkPngCodec needs to use SkStreamBuffer in order to
    // support incremental decoding.
    test_partial(r, "images/plane.png");
    test_partial(r, "images/plane_interlaced.png");
    test_partial(r, "images/yellow_rose.png");
    test_partial(r, "images/index8.png");
    test_partial(r, "images/color_wheel.png");
    test_partial(r, "images/mandrill_256.png");
    test_partial(r, "images/mandrill_32.png");
    test_partial(r, "images/arrow.png");
    test_partial(r, "images/randPixels.png");
    test_partial(r, "images/baby_tux.png");
#endif
    test_partial(r, "images/box.gif");
    test_partial(r, "images/randPixels.gif", 215);
    test_partial(r, "images/color_wheel.gif");
}

DEF_TEST(Codec_partialWuffs, r) {
    const char* path = "images/alphabetAnim.gif";
    auto file = GetResourceAsData(path);
    if (!file) {
        ERRORF(r, "missing %s", path);
    } else {
        // This is the end of the first frame. SkCodec will treat this as a
        // single frame gif.
        file = SkData::MakeSubset(file.get(), 0, 153);
        // Start with 100 to get a partial decode, then add the rest of the
        // first frame to decode a full image.
        test_partial(r, path, file, 100, 53);
    }
}

// Verify that when decoding an animated gif byte by byte we report the correct
// fRequiredFrame as soon as getFrameInfo reports the frame.
DEF_TEST(Codec_requiredFrame, r) {
    auto path = "images/colorTables.gif";
    sk_sp<SkData> file = GetResourceAsData(path);
    if (!file) {
        return;
    }

    std::unique_ptr<SkCodec> codec(SkCodec::MakeFromData(file));
    if (!codec) {
        ERRORF(r, "Failed to create codec from %s", path);
        return;
    }

    auto frameInfo = codec->getFrameInfo();
    if (frameInfo.size() <= 1) {
        ERRORF(r, "Test is uninteresting with 0 or 1 frames");
        return;
    }

    HaltingStream* stream(nullptr);
    std::unique_ptr<SkCodec> partialCodec(nullptr);
    for (size_t i = 0; !partialCodec; i++) {
        if (file->size() == i) {
            ERRORF(r, "Should have created a partial codec for %s", path);
            return;
        }
        stream = new HaltingStream(file, i);
        partialCodec = SkCodec::MakeFromStream(std::unique_ptr<SkStream>(stream));
    }

    std::vector<SkCodec::FrameInfo> partialInfo;
    size_t frameToCompare = 0;
    while (true) {
        partialInfo = partialCodec->getFrameInfo();
        for (; frameToCompare < partialInfo.size(); frameToCompare++) {
            REPORTER_ASSERT(r, partialInfo[frameToCompare].fRequiredFrame
                                == frameInfo[frameToCompare].fRequiredFrame);
        }

        if (frameToCompare == frameInfo.size()) {
            break;
        }

        if (stream->getLength() == file->size()) {
            ERRORF(r, "Should have found all frames for %s", path);
            return;
        }
        stream->addNewData(1);
    }
}

DEF_TEST(Codec_partialAnim, r) {
    auto path = "images/test640x479.gif";
    sk_sp<SkData> file = GetResourceAsData(path);
    if (!file) {
        return;
    }

    // This stream will be owned by fullCodec, but we hang on to the pointer
    // to determine frame offsets.
    std::unique_ptr<SkCodec> fullCodec(SkCodec::MakeFromStream(skstd::make_unique<SkMemoryStream>(file)));
    const auto info = standardize_info(fullCodec.get());

    // frameByteCounts stores the number of bytes to decode a particular frame.
    // - [0] is the number of bytes for the header
    // - frames[i] requires frameByteCounts[i+1] bytes to decode
    const std::vector<size_t> frameByteCounts = { 455, 69350, 1344, 1346, 1327 };
    std::vector<SkBitmap> frames;
    for (size_t i = 0; true; i++) {
        SkBitmap frame;
        frame.allocPixels(info);

        SkCodec::Options opts;
        opts.fFrameIndex = i;
        const SkCodec::Result result = fullCodec->getPixels(info, frame.getPixels(),
                frame.rowBytes(), &opts);

        if (result == SkCodec::kIncompleteInput || result == SkCodec::kInvalidInput) {
            // We need to distinguish between a partial frame and no more frames.
            // getFrameInfo lets us do this, since it tells the number of frames
            // not considering whether they are complete.
            // FIXME: Should we use a different Result?
            if (fullCodec->getFrameInfo().size() > i) {
                // This is a partial frame.
                frames.push_back(frame);
            }
            break;
        }

        if (result != SkCodec::kSuccess) {
            ERRORF(r, "Failed to decode frame %i from %s", i, path);
            return;
        }

        frames.push_back(frame);
    }

    // Now decode frames partially, then completely, and compare to the original.
    HaltingStream* haltingStream = new HaltingStream(file, frameByteCounts[0]);
    std::unique_ptr<SkCodec> partialCodec(SkCodec::MakeFromStream(
                                                      std::unique_ptr<SkStream>(haltingStream)));
    if (!partialCodec) {
        ERRORF(r, "Failed to create a partial codec from %s with %i bytes out of %i",
               path, frameByteCounts[0], file->size());
        return;
    }

    SkASSERT(frameByteCounts.size() > frames.size());
    for (size_t i = 0; i < frames.size(); i++) {
        const size_t fullFrameBytes = frameByteCounts[i + 1];
        const size_t firstHalf = fullFrameBytes / 2;
        const size_t secondHalf = fullFrameBytes - firstHalf;

        haltingStream->addNewData(firstHalf);
        auto frameInfo = partialCodec->getFrameInfo();
        REPORTER_ASSERT(r, frameInfo.size() == i + 1);
        REPORTER_ASSERT(r, !frameInfo[i].fFullyReceived);

        SkBitmap frame;
        frame.allocPixels(info);

        SkCodec::Options opts;
        opts.fFrameIndex = i;
        SkCodec::Result result = partialCodec->startIncrementalDecode(info,
                frame.getPixels(), frame.rowBytes(), &opts);
        if (result != SkCodec::kSuccess) {
            ERRORF(r, "Failed to start incremental decode for %s on frame %i",
                   path, i);
            return;
        }

        result = partialCodec->incrementalDecode();
        REPORTER_ASSERT(r, SkCodec::kIncompleteInput == result);

        haltingStream->addNewData(secondHalf);
        result = partialCodec->incrementalDecode();
        REPORTER_ASSERT(r, SkCodec::kSuccess == result);

        frameInfo = partialCodec->getFrameInfo();
        REPORTER_ASSERT(r, frameInfo.size() == i + 1);
        REPORTER_ASSERT(r, frameInfo[i].fFullyReceived);
        if (!compare_bitmaps(r, frames[i], frame)) {
            ERRORF(r, "\tfailure was on frame %i", i);
            SkString name = SkStringPrintf("expected_%i", i);
            write_bm(name.c_str(), frames[i]);

            name = SkStringPrintf("actual_%i", i);
            write_bm(name.c_str(), frame);
        }
    }
}

// Test that calling getPixels when an incremental decode has been
// started (but not finished) makes the next call to incrementalDecode
// require a call to startIncrementalDecode.
static void test_interleaved(skiatest::Reporter* r, const char* name) {
    sk_sp<SkData> file = GetResourceAsData(name);
    if (!file) {
        return;
    }
    const size_t halfSize = file->size() / 2;
    std::unique_ptr<SkCodec> partialCodec(SkCodec::MakeFromStream(
                                  skstd::make_unique<HaltingStream>(std::move(file), halfSize)));
    if (!partialCodec) {
        ERRORF(r, "Failed to create codec for %s", name);
        return;
    }

    const SkImageInfo info = standardize_info(partialCodec.get());
    SkBitmap incremental;
    incremental.allocPixels(info);

    const SkCodec::Result startResult = partialCodec->startIncrementalDecode(info,
            incremental.getPixels(), incremental.rowBytes());
    if (startResult != SkCodec::kSuccess) {
        ERRORF(r, "Failed to start incremental decode\n");
        return;
    }

    SkCodec::Result result = partialCodec->incrementalDecode();
    REPORTER_ASSERT(r, result == SkCodec::kIncompleteInput);

    SkBitmap full;
    full.allocPixels(info);
    result = partialCodec->getPixels(info, full.getPixels(), full.rowBytes());
    REPORTER_ASSERT(r, result == SkCodec::kIncompleteInput);

    // Now incremental decode will fail
    result = partialCodec->incrementalDecode();
    REPORTER_ASSERT(r, result == SkCodec::kInvalidParameters);
}

DEF_TEST(Codec_rewind, r) {
    test_interleaved(r, "images/plane.png");
    test_interleaved(r, "images/plane_interlaced.png");
    test_interleaved(r, "images/box.gif");
}

// Modified version of the giflib logo, from
// http://giflib.sourceforge.net/whatsinagif/bits_and_bytes.html
// The global color map has been replaced with a local color map.
static unsigned char gNoGlobalColorMap[] = {
  // Header
  0x47, 0x49, 0x46, 0x38, 0x39, 0x61,

  // Logical screen descriptor
  0x0A, 0x00, 0x0A, 0x00, 0x11, 0x00, 0x00,

  // Image descriptor
  0x2C, 0x00, 0x00, 0x00, 0x00, 0x0A, 0x00, 0x0A, 0x00, 0x81,

  // Local color table
  0xFF, 0xFF, 0xFF, 0xFF, 0x00, 0x00, 0x00, 0x00, 0xFF, 0x00, 0x00, 0x00,

  // Image data
  0x02, 0x16, 0x8C, 0x2D, 0x99, 0x87, 0x2A, 0x1C, 0xDC, 0x33, 0xA0, 0x02, 0x75,
  0xEC, 0x95, 0xFA, 0xA8, 0xDE, 0x60, 0x8C, 0x04, 0x91, 0x4C, 0x01, 0x00,

  // Trailer
  0x3B,
};

// Test that a gif file truncated before its local color map behaves as expected.
DEF_TEST(Codec_GifPreMap, r) {
    sk_sp<SkData> data = SkData::MakeWithoutCopy(gNoGlobalColorMap, sizeof(gNoGlobalColorMap));
    std::unique_ptr<SkCodec> codec(SkCodec::MakeFromData(data));
    if (!codec) {
        ERRORF(r, "failed to create codec");
        return;
    }

    SkBitmap truth;
    auto info = standardize_info(codec.get());
    truth.allocPixels(info);

    auto result = codec->getPixels(info, truth.getPixels(), truth.rowBytes());
    REPORTER_ASSERT(r, result == SkCodec::kSuccess);

    // Truncate to 23 bytes, just before the color map. This should fail to decode.
    //
    // See also Codec_GifTruncated2 in GifTest.cpp for this magic 23.
    codec = SkCodec::MakeFromData(SkData::MakeWithoutCopy(gNoGlobalColorMap, 23));
    REPORTER_ASSERT(r, codec);
    if (codec) {
        SkBitmap bm;
        bm.allocPixels(info);
        result = codec->getPixels(info, bm.getPixels(), bm.rowBytes());

        // See the comments in Codec_GifTruncated2.
#ifdef SK_HAS_WUFFS_LIBRARY
        REPORTER_ASSERT(r, result == SkCodec::kIncompleteInput);
#else
        REPORTER_ASSERT(r, result == SkCodec::kInvalidInput);
#endif
    }

    // Again, truncate to 23 bytes, this time for an incremental decode. We
    // cannot start an incremental decode until we have more data. If we did,
    // we would be using the wrong color table.
    HaltingStream* stream = new HaltingStream(data, 23);
    codec = SkCodec::MakeFromStream(std::unique_ptr<SkStream>(stream));
    REPORTER_ASSERT(r, codec);
    if (codec) {
        SkBitmap bm;
        bm.allocPixels(info);
        result = codec->startIncrementalDecode(info, bm.getPixels(), bm.rowBytes());

        // See the comments in Codec_GifTruncated2.
#ifdef SK_HAS_WUFFS_LIBRARY
        REPORTER_ASSERT(r, result == SkCodec::kSuccess);

        // Note that this is incrementalDecode, not startIncrementalDecode.
        result = codec->incrementalDecode();
        REPORTER_ASSERT(r, result == SkCodec::kIncompleteInput);

        stream->addNewData(data->size());
#else
        REPORTER_ASSERT(r, result == SkCodec::kIncompleteInput);

        // Note that this is startIncrementalDecode, not incrementalDecode.
        stream->addNewData(data->size());
        result = codec->startIncrementalDecode(info, bm.getPixels(), bm.rowBytes());
        REPORTER_ASSERT(r, result == SkCodec::kSuccess);
#endif

        result = codec->incrementalDecode();
        REPORTER_ASSERT(r, result == SkCodec::kSuccess);
        compare_bitmaps(r, truth, bm);
    }
}

DEF_TEST(Codec_emptyIDAT, r) {
    const char* name = "images/baby_tux.png";
    sk_sp<SkData> file = GetResourceAsData(name);
    if (!file) {
        return;
    }

    // Truncate to the beginning of the IDAT, immediately after the IDAT tag.
    file = SkData::MakeSubset(file.get(), 0, 80);

    std::unique_ptr<SkCodec> codec(SkCodec::MakeFromData(std::move(file)));
    if (!codec) {
        ERRORF(r, "Failed to create a codec for %s", name);
        return;
    }

    SkBitmap bm;
    const auto info = standardize_info(codec.get());
    bm.allocPixels(info);

    const auto result = codec->getPixels(info, bm.getPixels(), bm.rowBytes());
    REPORTER_ASSERT(r, SkCodec::kIncompleteInput == result);
}

DEF_TEST(Codec_incomplete, r) {
    for (const char* name : { "images/baby_tux.png",
                              "images/baby_tux.webp",
                              "images/CMYK.jpg",
                              "images/color_wheel.gif",
                              "images/google_chrome.ico",
                              "images/rle.bmp",
                              "images/mandrill.wbmp",
                              }) {
        sk_sp<SkData> file = GetResourceAsData(name);
        if (!file) {
            continue;
        }

        for (size_t len = 14; len <= file->size(); len += 5) {
            SkCodec::Result result;
            std::unique_ptr<SkCodec> codec(SkCodec::MakeFromStream(
                                   skstd::make_unique<SkMemoryStream>(file->data(), len), &result));
            if (codec) {
                if (result != SkCodec::kSuccess) {
                    ERRORF(r, "Created an SkCodec for %s with %lu bytes, but "
                              "reported an error %i", name, len, result);
                }
                break;
            }

            if (SkCodec::kIncompleteInput != result) {
                ERRORF(r, "Reported error %i for %s with %lu bytes",
                       result, name, len);
                break;
            }
        }
    }
}<|MERGE_RESOLUTION|>--- conflicted
+++ resolved
@@ -101,14 +101,8 @@
 
     while (true) {
         // This imitates how Chromium calls getFrameCount before resuming a decode.
-<<<<<<< HEAD
-        // Without this line, the test passes. With it, it fails when skia_use_wuffs
-        // is true.
         partialCodec->getFrameCount();
-=======
-        partialCodec->getFrameCount();
-
->>>>>>> 40be567a
+
         const SkCodec::Result result = partialCodec->incrementalDecode();
 
         if (result == SkCodec::kSuccess) {
