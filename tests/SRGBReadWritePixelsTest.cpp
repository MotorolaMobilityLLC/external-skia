--- conflicted
+++ resolved
@@ -10,10 +10,7 @@
 #include "include/gpu/GrContext.h"
 #include "src/gpu/GrCaps.h"
 #include "src/gpu/GrContextPriv.h"
-<<<<<<< HEAD
-=======
 #include "src/gpu/GrRenderTargetContext.h"
->>>>>>> 40be567a
 #include "src/gpu/GrSurfaceContext.h"
 #include "src/gpu/SkGr.h"
 #include "tests/Test.h"
@@ -189,24 +186,6 @@
     return data;
 }
 
-<<<<<<< HEAD
-static sk_sp<GrSurfaceContext> make_surface_context(Encoding contextEncoding, GrContext* context,
-                                                    skiatest::Reporter* reporter) {
-    GrSurfaceDesc desc;
-    desc.fFlags = kRenderTarget_GrSurfaceFlag;
-    desc.fWidth = kW;
-    desc.fHeight = kH;
-    desc.fConfig = encoding_as_pixel_config(contextEncoding);
-
-    GrSRGBEncoded srgbEncoded = GrSRGBEncoded::kNo;
-    GrColorType colorType = GrPixelConfigToColorTypeAndEncoding(desc.fConfig, &srgbEncoded);
-    const GrBackendFormat format =
-            context->priv().caps()->getBackendFormatFromGrColorType(colorType, srgbEncoded);
-
-    auto surfaceContext = context->priv().makeDeferredSurfaceContext(
-            format, desc, kBottomLeft_GrSurfaceOrigin, GrMipMapped::kNo, SkBackingFit::kExact,
-            SkBudgeted::kNo, encoding_as_color_space(contextEncoding));
-=======
 static std::unique_ptr<GrSurfaceContext> make_surface_context(Encoding contextEncoding,
                                                               GrContext* context,
                                                               skiatest::Reporter* reporter) {
@@ -214,7 +193,6 @@
             SkBackingFit::kExact, kW, kH, GrColorType::kRGBA_8888,
             encoding_as_color_space(contextEncoding), 1, GrMipMapped::kNo,
             kBottomLeft_GrSurfaceOrigin, nullptr, SkBudgeted::kNo, GrProtected::kNo);
->>>>>>> 40be567a
     if (!surfaceContext) {
         ERRORF(reporter, "Could not create %s surface context.", encoding_as_str(contextEncoding));
     }
@@ -250,13 +228,8 @@
 // are sRGB, linear, or untagged RGBA_8888.
 DEF_GPUTEST_FOR_RENDERING_CONTEXTS(SRGBReadWritePixels, reporter, ctxInfo) {
     GrContext* context = ctxInfo.grContext();
-<<<<<<< HEAD
-    if (!context->priv().caps()->isConfigRenderable(kSRGBA_8888_GrPixelConfig) &&
-        !context->priv().caps()->isConfigTexturable(kSRGBA_8888_GrPixelConfig)) {
-=======
     if (!context->priv().caps()->getDefaultBackendFormat(GrColorType::kRGBA_8888_SRGB,
                                                          GrRenderable::kNo).isValid()) {
->>>>>>> 40be567a
         return;
     }
     // We allow more error on GPUs with lower precision shader variables.
