--- conflicted
+++ resolved
@@ -7,34 +7,19 @@
 
 #include "tests/Test.h"
 
-<<<<<<< HEAD
-#include "include/gpu/GrBackendSemaphore.h"
-#include "include/gpu/GrTexture.h"
-=======
 #include "include/core/SkBitmap.h"
 #include "include/gpu/GrBackendSemaphore.h"
 #include "include/gpu/GrTexture.h"
 #include "src/core/SkPointPriv.h"
->>>>>>> 40be567a
 #include "src/gpu/GrClip.h"
 #include "src/gpu/GrContextPriv.h"
 #include "src/gpu/GrDefaultGeoProcFactory.h"
 #include "src/gpu/GrOnFlushResourceProvider.h"
 #include "src/gpu/GrProxyProvider.h"
-<<<<<<< HEAD
-#include "src/gpu/GrQuad.h"
-#include "src/gpu/GrRenderTargetContextPriv.h"
-#include "src/gpu/GrResourceProvider.h"
-
-#include "include/core/SkBitmap.h"
-#include "src/core/SkPointPriv.h"
-#include "src/gpu/effects/generated/GrSimpleTextureEffect.h"
-=======
 #include "src/gpu/GrRenderTargetContextPriv.h"
 #include "src/gpu/GrResourceProvider.h"
 #include "src/gpu/effects/generated/GrSimpleTextureEffect.h"
 #include "src/gpu/geometry/GrQuad.h"
->>>>>>> 40be567a
 #include "src/gpu/ops/GrSimpleMeshDrawOpHelper.h"
 
 namespace {
@@ -86,26 +71,16 @@
 
     FixedFunctionFlags fixedFunctionFlags() const override { return FixedFunctionFlags::kNone; }
 
-<<<<<<< HEAD
-    GrProcessorSet::Analysis finalize(const GrCaps& caps, const GrAppliedClip*,
-                                      GrFSAAType fsaaType, GrClampType clampType) override {
-=======
     GrProcessorSet::Analysis finalize(
             const GrCaps& caps, const GrAppliedClip*, bool hasMixedSampledCoverage,
             GrClampType clampType) override {
->>>>>>> 40be567a
         // Set the color to unknown because the subclass may change the color later.
         GrProcessorAnalysisColor gpColor;
         gpColor.setToUnknown();
         // We ignore the clip so pass this rather than the GrAppliedClip param.
         static GrAppliedClip kNoClip;
-<<<<<<< HEAD
-        return fHelper.finalizeProcessors(
-                caps, &kNoClip, fsaaType, clampType, GrProcessorAnalysisCoverage::kNone, &gpColor);
-=======
         return fHelper.finalizeProcessors(caps, &kNoClip, hasMixedSampledCoverage, clampType,
                                           GrProcessorAnalysisCoverage::kNone, &gpColor);
->>>>>>> 40be567a
     }
 
 protected:
@@ -183,17 +158,10 @@
         GrMesh* mesh = target->allocMesh(GrPrimitiveType::kTriangles);
         mesh->setIndexed(indexBuffer, 6, firstIndex, 0, 3, GrPrimitiveRestart::kNo);
         mesh->setVertexData(vertexBuffer, firstVertex);
-<<<<<<< HEAD
 
         target->recordDraw(std::move(gp), mesh);
     }
 
-=======
-
-        target->recordDraw(std::move(gp), mesh);
-    }
-
->>>>>>> 40be567a
     void onExecute(GrOpFlushState* flushState, const SkRect& chainBounds) override {
         fHelper.executeDrawsAndUploads(this, flushState, chainBounds);
     }
@@ -333,15 +301,6 @@
             return fAtlasProxy;
         }
 
-<<<<<<< HEAD
-        const GrBackendFormat format = caps->getBackendFormatFromColorType(kRGBA_8888_SkColorType);
-
-        fAtlasProxy = GrProxyProvider::MakeFullyLazyProxy(
-                [](GrResourceProvider* resourceProvider)
-                        -> GrSurfaceProxy::LazyInstantiationResult {
-                    GrSurfaceDesc desc;
-                    desc.fFlags = kRenderTarget_GrSurfaceFlag;
-=======
         const GrBackendFormat format = caps->getDefaultBackendFormat(GrColorType::kRGBA_8888,
                                                                      GrRenderable::kYes);
 
@@ -349,21 +308,12 @@
                 [format](GrResourceProvider* resourceProvider)
                         -> GrSurfaceProxy::LazyInstantiationResult {
                     GrSurfaceDesc desc;
->>>>>>> 40be567a
                     // TODO: until partial flushes in MDB lands we're stuck having
                     // all 9 atlas draws occur
                     desc.fWidth = 9 /*this->numOps()*/ * kAtlasTileSize;
                     desc.fHeight = kAtlasTileSize;
                     desc.fConfig = kRGBA_8888_GrPixelConfig;
 
-<<<<<<< HEAD
-                    auto texture = resourceProvider->createTexture(
-                            desc, SkBudgeted::kYes, GrResourceProvider::Flags::kNoPendingIO);
-                    return std::move(texture);
-                },
-                format,
-                GrProxyProvider::Renderable::kYes,
-=======
                     return resourceProvider->createTexture(
                             desc, format, GrRenderable::kYes, 1, SkBudgeted::kYes, GrProtected::kNo,
                             GrResourceProvider::Flags::kNoPendingIO);
@@ -372,7 +322,6 @@
                 GrRenderable::kYes,
                 1,
                 GrProtected::kNo,
->>>>>>> 40be567a
                 kBottomLeft_GrSurfaceOrigin,
                 kRGBA_8888_GrPixelConfig,
                 *proxyProvider->caps());
@@ -487,24 +436,11 @@
 // This creates an off-screen rendertarget whose ops which eventually pull from the atlas.
 static sk_sp<GrTextureProxy> make_upstream_image(GrContext* context, AtlasObject* object, int start,
                                                  sk_sp<GrTextureProxy> atlasProxy) {
-<<<<<<< HEAD
-    const GrBackendFormat format =
-            context->priv().caps()->getBackendFormatFromColorType(kRGBA_8888_SkColorType);
-
-    sk_sp<GrRenderTargetContext> rtc(context->priv().makeDeferredRenderTargetContext(
-                                                                      format,
-                                                                      SkBackingFit::kApprox,
-                                                                      3*kDrawnTileSize,
-                                                                      kDrawnTileSize,
-                                                                      kRGBA_8888_GrPixelConfig,
-                                                                      nullptr));
-=======
     auto rtc = context->priv().makeDeferredRenderTargetContext(SkBackingFit::kApprox,
                                                                3* kDrawnTileSize,
                                                                kDrawnTileSize,
                                                                GrColorType::kRGBA_8888,
                                                                nullptr);
->>>>>>> 40be567a
 
     rtc->clear(nullptr, { 1, 0, 0, 1 }, GrRenderTargetContext::CanClearFullscreen::kYes);
 
@@ -617,21 +553,8 @@
     static const int kFinalWidth = 6*kDrawnTileSize;
     static const int kFinalHeight = kDrawnTileSize;
 
-<<<<<<< HEAD
-    const GrBackendFormat format =
-            context->priv().caps()->getBackendFormatFromColorType(kRGBA_8888_SkColorType);
-
-    sk_sp<GrRenderTargetContext> rtc(context->priv().makeDeferredRenderTargetContext(
-                                                                      format,
-                                                                      SkBackingFit::kApprox,
-                                                                      kFinalWidth,
-                                                                      kFinalHeight,
-                                                                      kRGBA_8888_GrPixelConfig,
-                                                                      nullptr));
-=======
     auto rtc = context->priv().makeDeferredRenderTargetContext(
             SkBackingFit::kApprox, kFinalWidth, kFinalHeight, GrColorType::kRGBA_8888, nullptr);
->>>>>>> 40be567a
 
     rtc->clear(nullptr, SK_PMColor4fWHITE, GrRenderTargetContext::CanClearFullscreen::kYes);
 
