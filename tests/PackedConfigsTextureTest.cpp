/*
 * Copyright 2016 Google Inc.
 *
 * Use of this source code is governed by a BSD-style license that can be
 * found in the LICENSE file.
 */

/*
 * This is a straightforward test of using packed pixel configs (4444, 565).
 * This test will make sure that these RGBA_4444 and RGB_565 are always supported
 * as valid texturing configs.
 */

#include "tests/Test.h"

#include "include/gpu/GrContext.h"
<<<<<<< HEAD
#include "include/private/GrTextureProxy.h"
#include "src/gpu/GrContextPriv.h"
#include "src/gpu/GrProxyProvider.h"
=======
#include "src/gpu/GrContextPriv.h"
#include "src/gpu/GrProxyProvider.h"
#include "src/gpu/GrTextureProxy.h"
>>>>>>> 40be567a
#include "tools/gpu/ProxyUtils.h"

static const int DEV_W = 10, DEV_H = 10;
static const uint8_t TOL = 0x4;

static void check_component(skiatest::Reporter* reporter, uint8_t control, uint8_t test) {
    uint8_t diff = 0;
    if (control >= test) {
        diff = control - test;
    } else {
        diff = test - control;
    }
    REPORTER_ASSERT(reporter, diff < TOL);
}

static uint8_t expand_value(uint8_t original, int sigBits) {
    SkASSERT(sigBits >= 4);
    uint8_t inSigBitShift = 8 - sigBits;
    uint8_t duplBitShift = sigBits - inSigBitShift;
    return (original << inSigBitShift) + (original >> duplBitShift);
}

static void check_4444(skiatest::Reporter* reporter,
                       const SkTDArray<uint16_t>& controlData,
                       const SkTDArray<uint32_t>& readBuffer) {
    for (int j = 0; j < DEV_H; ++j) {
        for (int i = 0; i < DEV_W; ++i) {
            uint16_t control = controlData[i + j * DEV_H];
            uint32_t test = readBuffer[i + j * DEV_H];

            // Test alpha component
            uint8_t ctrlComp = expand_value(control & 0xF, 4);
            uint8_t testComp = GrColorUnpackA(test);
            check_component(reporter, ctrlComp, testComp);

            // Test blue component
            ctrlComp = expand_value((control >> 4) & 0xF, 4);
            testComp = GrColorUnpackB(test);
            check_component(reporter, ctrlComp, testComp);

            // Test green component
            ctrlComp = expand_value((control >> 8) & 0xF, 4);
            testComp = GrColorUnpackG(test);
            check_component(reporter, ctrlComp, testComp);

            // Test red component
            ctrlComp = expand_value((control >> 12) & 0xF, 4);
            testComp = GrColorUnpackR(test);
            check_component(reporter, ctrlComp, testComp);
        }
    }
}

static void check_565(skiatest::Reporter* reporter,
                      const SkTDArray<uint16_t>& controlData,
                      const SkTDArray<GrColor>& readBuffer) {
    for (int j = 0; j < DEV_H; ++j) {
        for (int i = 0; i < DEV_W; ++i) {
            uint16_t control = controlData[i + j * DEV_H];
            GrColor test = readBuffer[i + j * DEV_H];
            // Test blue component (5 bit control)
            uint8_t ctrlComp = expand_value(control & 0x1F, 5);
            uint8_t testComp = GrColorUnpackB(test);
            check_component(reporter, ctrlComp, testComp);

            // Test green component (6 bit control)
            ctrlComp = expand_value((control >> 5) & 0x3F, 6);
            testComp = GrColorUnpackG(test);
            check_component(reporter, ctrlComp, testComp);

            // Test red component (5 bit control)
            ctrlComp = expand_value((control >> 11) & 0x1F, 5);
            testComp = GrColorUnpackR(test);
            check_component(reporter, ctrlComp, testComp);
        }
    }
}

static void run_test(skiatest::Reporter* reporter, GrContext* context, int arraySize,
                     SkColorType colorType) {
    SkTDArray<uint16_t> controlPixelData;
    // We will read back into an 8888 buffer since 565/4444 read backs aren't supported
    SkTDArray<GrColor> readBuffer;
    controlPixelData.setCount(arraySize);
    readBuffer.setCount(arraySize);

    for (int i = 0; i < arraySize; i += 2) {
        controlPixelData[i] = 0xF00F;
        controlPixelData[i + 1] = 0xA62F;
    }

    const SkImageInfo dstInfo =
            SkImageInfo::Make(DEV_W, DEV_H, kRGBA_8888_SkColorType, kPremul_SkAlphaType);

    for (auto origin : { kTopLeft_GrSurfaceOrigin, kBottomLeft_GrSurfaceOrigin }) {
<<<<<<< HEAD
        auto proxy = sk_gpu_test::MakeTextureProxyFromData(context, GrRenderable::kNo,
                                                           DEV_W, DEV_H, colorType,
                                                           origin, controlPixelData.begin(), 0);
        SkASSERT(proxy);

        sk_sp<GrSurfaceContext> sContext = context->priv().makeWrappedSurfaceContext(
                                                                        std::move(proxy));

        if (!sContext->readPixels(dstInfo, readBuffer.begin(), 0, 0, 0)) {
=======
        auto proxy = sk_gpu_test::MakeTextureProxyFromData(context, GrRenderable::kNo, DEV_W, DEV_H,
                                                           colorType, kPremul_SkAlphaType, origin,
                                                           controlPixelData.begin(), 0);
        SkASSERT(proxy);

        auto sContext = context->priv().makeWrappedSurfaceContext(
                std::move(proxy), SkColorTypeToGrColorType(colorType), kPremul_SkAlphaType);

        if (!sContext->readPixels(dstInfo, readBuffer.begin(), 0, {0, 0})) {
>>>>>>> 40be567a
            // We only require this to succeed if the format is renderable.
            REPORTER_ASSERT(reporter, !context->colorTypeSupportedAsSurface(colorType));
            return;
        }

        if (kARGB_4444_SkColorType == colorType) {
            check_4444(reporter, controlPixelData, readBuffer);
        } else {
            SkASSERT(kRGB_565_SkColorType == colorType);
            check_565(reporter, controlPixelData, readBuffer);
        }
    }
}

static const int CONTROL_ARRAY_SIZE = DEV_W * DEV_H;

DEF_GPUTEST_FOR_RENDERING_CONTEXTS(RGBA4444TextureTest, reporter, ctxInfo) {
    if (ctxInfo.grContext()->colorTypeSupportedAsImage(kARGB_4444_SkColorType)) {
        run_test(reporter, ctxInfo.grContext(), CONTROL_ARRAY_SIZE, kARGB_4444_SkColorType);
    }
}

DEF_GPUTEST_FOR_RENDERING_CONTEXTS(RGB565TextureTest, reporter, ctxInfo) {
    if (ctxInfo.grContext()->colorTypeSupportedAsImage(kRGB_565_SkColorType)) {
        run_test(reporter, ctxInfo.grContext(), CONTROL_ARRAY_SIZE, kRGB_565_SkColorType);
    }
}<|MERGE_RESOLUTION|>--- conflicted
+++ resolved
@@ -14,15 +14,9 @@
 #include "tests/Test.h"
 
 #include "include/gpu/GrContext.h"
-<<<<<<< HEAD
-#include "include/private/GrTextureProxy.h"
-#include "src/gpu/GrContextPriv.h"
-#include "src/gpu/GrProxyProvider.h"
-=======
 #include "src/gpu/GrContextPriv.h"
 #include "src/gpu/GrProxyProvider.h"
 #include "src/gpu/GrTextureProxy.h"
->>>>>>> 40be567a
 #include "tools/gpu/ProxyUtils.h"
 
 static const int DEV_W = 10, DEV_H = 10;
@@ -118,17 +112,6 @@
             SkImageInfo::Make(DEV_W, DEV_H, kRGBA_8888_SkColorType, kPremul_SkAlphaType);
 
     for (auto origin : { kTopLeft_GrSurfaceOrigin, kBottomLeft_GrSurfaceOrigin }) {
-<<<<<<< HEAD
-        auto proxy = sk_gpu_test::MakeTextureProxyFromData(context, GrRenderable::kNo,
-                                                           DEV_W, DEV_H, colorType,
-                                                           origin, controlPixelData.begin(), 0);
-        SkASSERT(proxy);
-
-        sk_sp<GrSurfaceContext> sContext = context->priv().makeWrappedSurfaceContext(
-                                                                        std::move(proxy));
-
-        if (!sContext->readPixels(dstInfo, readBuffer.begin(), 0, 0, 0)) {
-=======
         auto proxy = sk_gpu_test::MakeTextureProxyFromData(context, GrRenderable::kNo, DEV_W, DEV_H,
                                                            colorType, kPremul_SkAlphaType, origin,
                                                            controlPixelData.begin(), 0);
@@ -138,7 +121,6 @@
                 std::move(proxy), SkColorTypeToGrColorType(colorType), kPremul_SkAlphaType);
 
         if (!sContext->readPixels(dstInfo, readBuffer.begin(), 0, {0, 0})) {
->>>>>>> 40be567a
             // We only require this to succeed if the format is renderable.
             REPORTER_ASSERT(reporter, !context->colorTypeSupportedAsSurface(colorType));
             return;
