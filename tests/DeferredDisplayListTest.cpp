--- conflicted
+++ resolved
@@ -25,11 +25,6 @@
 #include "include/gpu/GrContextThreadSafeProxy.h"
 #include "include/gpu/GrTypes.h"
 #include "include/gpu/gl/GrGLTypes.h"
-<<<<<<< HEAD
-#include "include/private/GrRenderTargetProxy.h"
-#include "include/private/GrTextureProxy.h"
-=======
->>>>>>> 40be567a
 #include "include/private/GrTypesPriv.h"
 #include "include/private/SkDeferredDisplayList.h"
 #include "src/core/SkDeferredDisplayListPriv.h"
@@ -37,11 +32,8 @@
 #include "src/gpu/GrContextPriv.h"
 #include "src/gpu/GrGpu.h"
 #include "src/gpu/GrRenderTargetContext.h"
-<<<<<<< HEAD
-=======
 #include "src/gpu/GrRenderTargetProxy.h"
 #include "src/gpu/GrTextureProxy.h"
->>>>>>> 40be567a
 #include "src/gpu/SkGpuDevice.h"
 #include "src/gpu/gl/GrGLDefines.h"
 #include "src/image/SkImage_GpuBase.h"
@@ -53,18 +45,6 @@
 #include <initializer_list>
 #include <memory>
 #include <utility>
-<<<<<<< HEAD
-
-class SurfaceParameters {
-public:
-    static const int kNumParams   = 11;
-    static const int kSampleCount = 5;
-    static const int kMipMipCount = 8;
-    static const int kFBO0Count   = 9;
-
-    SurfaceParameters(GrBackendApi backend)
-            : fBackend(backend)
-=======
 
 #ifdef SK_VULKAN
 #include "src/gpu/vk/GrVkCaps.h"
@@ -80,7 +60,6 @@
 
     SurfaceParameters(GrContext* context)
             : fBackend(context->backend())
->>>>>>> 40be567a
             , fWidth(64)
             , fHeight(64)
             , fOrigin(kTopLeft_GrSurfaceOrigin)
@@ -90,9 +69,6 @@
             , fSurfaceProps(0x0, kUnknown_SkPixelGeometry)
             , fShouldCreateMipMaps(true)
             , fUsesGLFBO0(false)
-<<<<<<< HEAD
-            , fIsTextureable(true) {
-=======
             , fIsTextureable(true)
             , fIsProtected(GrProtected::kNo) {
 #ifdef SK_VULKAN
@@ -102,16 +78,12 @@
             fIsProtected = GrProtected(vkCaps->supportsProtectedMemory());
         }
 #endif
->>>>>>> 40be567a
     }
 
     int sampleCount() const { return fSampleCount; }
 
     void setColorType(SkColorType ct) { fColorType = ct; }
-<<<<<<< HEAD
-=======
     SkColorType colorType() const { return fColorType; }
->>>>>>> 40be567a
     void setColorSpace(sk_sp<SkColorSpace> cs) { fColorSpace = std::move(cs); }
     void setTextureable(bool isTextureable) { fIsTextureable = isTextureable; }
     void setShouldCreateMipMaps(bool shouldCreateMipMaps) {
@@ -154,18 +126,11 @@
         case 9:
             if (GrBackendApi::kOpenGL == fBackend) {
                 fUsesGLFBO0 = true;
-<<<<<<< HEAD
-=======
                 fShouldCreateMipMaps = false; // needs to changed in tandem w/ textureability
->>>>>>> 40be567a
                 fIsTextureable = false;
             }
             break;
         case 10:
-<<<<<<< HEAD
-            fIsTextureable = false;
-            break;
-=======
             fShouldCreateMipMaps = false; // needs to changed in tandem w/ textureability
             fIsTextureable = false;
             break;
@@ -173,7 +138,6 @@
             fIsProtected = GrProtected::kYes == fIsProtected ? GrProtected::kNo
                                                              : GrProtected::kYes;
             break;
->>>>>>> 40be567a
         }
     }
 
@@ -186,13 +150,8 @@
         SkImageInfo ii = SkImageInfo::Make(fWidth, fHeight, fColorType,
                                            kPremul_SkAlphaType, fColorSpace);
 
-<<<<<<< HEAD
-        const GrCaps* caps = context->priv().caps();
-        GrBackendFormat backendFormat = caps->getBackendFormatFromColorType(fColorType);
-=======
         GrBackendFormat backendFormat = context->defaultBackendFormat(fColorType,
                                                                       GrRenderable::kYes);
->>>>>>> 40be567a
         if (!backendFormat.isValid()) {
             return SkSurfaceCharacterization();
         }
@@ -200,11 +159,7 @@
         SkSurfaceCharacterization c = context->threadSafeProxy()->createCharacterization(
                                                 maxResourceBytes, ii, backendFormat, fSampleCount,
                                                 fOrigin, fSurfaceProps, fShouldCreateMipMaps,
-<<<<<<< HEAD
-                                                fUsesGLFBO0, fIsTextureable);
-=======
                                                 fUsesGLFBO0, fIsTextureable, fIsProtected);
->>>>>>> 40be567a
         return c;
     }
 
@@ -225,11 +180,7 @@
 
     // Create the surface with the current set of parameters
     sk_sp<SkSurface> make(GrContext* context, GrBackendTexture* backend) const {
-<<<<<<< HEAD
-        GrGpu* gpu = context->priv().getGpu();
-=======
         const SkSurfaceCharacterization c = this->createCharacterization(context);
->>>>>>> 40be567a
 
         GrMipMapped mipmapped = !fIsTextureable
                                         ? GrMipMapped::kNo
@@ -250,18 +201,6 @@
                 return nullptr;
             }
 
-<<<<<<< HEAD
-            return SkSurface::MakeFromBackendRenderTarget(context, backendRT, fOrigin,
-                                                          fColorType, fColorSpace, &fSurfaceProps);
-        }
-
-        *backend = context->createBackendTexture(fWidth, fHeight, fColorType,
-                                                 mipmapped, GrRenderable::kYes);
-        if (!backend->isValid() || !gpu->isTestingOnlyBackendTexture(*backend)) {
-            return nullptr;
-        }
-
-=======
             sk_sp<SkSurface> result = SkSurface::MakeFromBackendRenderTarget(context, backendRT,
                                                                              fOrigin, fColorType,
                                                                              fColorSpace,
@@ -281,7 +220,6 @@
         // sure that surface creation will/would've also failed
         SkASSERT(!c.isValid() || c.isCompatible(*backend));
 
->>>>>>> 40be567a
         sk_sp<SkSurface> surface;
         if (!fIsTextureable) {
             // Create a surface w/ the current parameters but make it non-textureable
@@ -295,10 +233,7 @@
         }
 
         if (!surface) {
-<<<<<<< HEAD
-=======
             SkASSERT(!c.isValid());
->>>>>>> 40be567a
             this->cleanUpBackEnd(context, *backend);
             return nullptr;
         }
@@ -324,66 +259,12 @@
     bool                fShouldCreateMipMaps;
     bool                fUsesGLFBO0;
     bool                fIsTextureable;
-<<<<<<< HEAD
-=======
     GrProtected         fIsProtected;
->>>>>>> 40be567a
 };
 
 // Test out operator== && operator!=
 DEF_GPUTEST_FOR_RENDERING_CONTEXTS(DDLOperatorEqTest, reporter, ctxInfo) {
-<<<<<<< HEAD
     GrContext* context = ctxInfo.grContext();
-
-    for (int i = 0; i < SurfaceParameters::kNumParams; ++i) {
-        SurfaceParameters params1(context->backend());
-        params1.modify(i);
-
-        SkSurfaceCharacterization char1 = params1.createCharacterization(context);
-        if (!char1.isValid()) {
-            continue;  // can happen on some platforms (ChromeOS)
-        }
-
-        for (int j = 0; j < SurfaceParameters::kNumParams; ++j) {
-            SurfaceParameters params2(context->backend());
-            params2.modify(j);
-
-            SkSurfaceCharacterization char2 = params2.createCharacterization(context);
-            if (!char2.isValid()) {
-                continue;  // can happen on some platforms (ChromeOS)
-            }
-
-            if (i == j) {
-                REPORTER_ASSERT(reporter, char1 == char2);
-            } else {
-                REPORTER_ASSERT(reporter, char1 != char2);
-            }
-
-        }
-    }
-
-    {
-        SurfaceParameters params(context->backend());
-
-        SkSurfaceCharacterization valid = params.createCharacterization(context);
-        SkASSERT(valid.isValid());
-
-        SkSurfaceCharacterization inval1, inval2;
-        SkASSERT(!inval1.isValid() && !inval2.isValid());
-
-        REPORTER_ASSERT(reporter, inval1 != inval2);
-        REPORTER_ASSERT(reporter, valid != inval1);
-        REPORTER_ASSERT(reporter, inval1 != valid);
-    }
-}
-
-////////////////////////////////////////////////////////////////////////////////
-// This tests SkSurfaceCharacterization/SkSurface compatibility
-DEF_GPUTEST_FOR_RENDERING_CONTEXTS(DDLSurfaceCharacterizationTest, reporter, ctxInfo) {
-=======
->>>>>>> 40be567a
-    GrContext* context = ctxInfo.grContext();
-    GrGpu* gpu = context->priv().getGpu();
 
     for (int i = 0; i < SurfaceParameters::kNumParams; ++i) {
         SurfaceParameters params1(context);
@@ -443,11 +324,7 @@
 
     // First, create a DDL using the stock SkSurface parameters
     {
-<<<<<<< HEAD
-        SurfaceParameters params(context->backend());
-=======
         SurfaceParameters params(context);
->>>>>>> 40be567a
 
         ddl = params.createDDL(context);
         SkAssertResult(ddl);
@@ -469,11 +346,6 @@
 
     // Then, alter each parameter in turn and check that the DDL & surface are incompatible
     for (int i = 0; i < SurfaceParameters::kNumParams; ++i) {
-<<<<<<< HEAD
-        SurfaceParameters params(context->backend());
-        params.modify(i);
-
-=======
         SurfaceParameters params(context);
         params.modify(i);
 
@@ -492,7 +364,6 @@
 #endif
         }
 
->>>>>>> 40be567a
         GrBackendTexture backend;
         sk_sp<SkSurface> s = params.make(context, &backend);
         if (!s) {
@@ -500,19 +371,8 @@
         }
 
         if (SurfaceParameters::kSampleCount == i) {
-<<<<<<< HEAD
-            SkSurface_Gpu* gpuSurf = static_cast<SkSurface_Gpu*>(s.get());
-
-            int supportedSampleCount = context->priv().caps()->getRenderTargetSampleCount(
-                    params.sampleCount(),
-                    gpuSurf->getDevice()
-                            ->accessRenderTargetContext()
-                            ->asRenderTargetProxy()
-                            ->config());
-=======
             int supportedSampleCount = caps->getRenderTargetSampleCount(
                     params.sampleCount(), backend.getBackendFormat());
->>>>>>> 40be567a
             if (1 == supportedSampleCount) {
                 // If changing the sample count won't result in a different
                 // surface characterization, skip this step
@@ -522,12 +382,7 @@
             }
         }
 
-<<<<<<< HEAD
-        if (SurfaceParameters::kMipMipCount == i &&
-            !context->priv().caps()->mipMapSupport()) {
-=======
         if (SurfaceParameters::kMipMipCount == i && !caps->mipMapSupport()) {
->>>>>>> 40be567a
             // If changing the mipmap setting won't result in a different surface characterization,
             // skip this step
             s = nullptr;
@@ -553,11 +408,7 @@
 
     // Next test the compatibility of resource cache parameters
     {
-<<<<<<< HEAD
-        const SurfaceParameters params(context->backend());
-=======
         const SurfaceParameters params(context);
->>>>>>> 40be567a
         GrBackendTexture backend;
 
         sk_sp<SkSurface> s = params.make(context, &backend);
@@ -595,12 +446,8 @@
     // Test that the textureability of the DDL characterization can block a DDL draw
     {
         GrBackendTexture backend;
-<<<<<<< HEAD
-        SurfaceParameters params(context->backend());
-=======
         SurfaceParameters params(context);
         params.setShouldCreateMipMaps(false);
->>>>>>> 40be567a
         params.setTextureable(false);
 
         sk_sp<SkSurface> s = params.make(context, &backend);
@@ -625,11 +472,7 @@
 
     // Exercise the createResized method
     {
-<<<<<<< HEAD
-        SurfaceParameters params(context->backend());
-=======
         SurfaceParameters params(context);
->>>>>>> 40be567a
         GrBackendTexture backend;
 
         sk_sp<SkSurface> s = params.make(context, &backend);
@@ -659,15 +502,12 @@
     }
 }
 
-<<<<<<< HEAD
-=======
 DEF_GPUTEST_FOR_RENDERING_CONTEXTS(DDLSurfaceCharacterizationTest, reporter, ctxInfo) {
     GrContext* context = ctxInfo.grContext();
 
     DDLSurfaceCharacterizationTestImpl(context, reporter);
 }
 
->>>>>>> 40be567a
 // Test that a DDL created w/o textureability can be replayed into both a textureable and
 // non-textureable destination. Note that DDLSurfaceCharacterizationTest tests that a
 // textureable DDL cannot be played into a non-textureable destination but can be replayed
@@ -685,18 +525,11 @@
     for (bool textureability : { true, false }) {
         std::unique_ptr<SkDeferredDisplayList> ddl;
 
-<<<<<<< HEAD
-        // First, create a DDL w/o textureability. TODO: once we have reusable DDLs, move this
-        // outside of the loop.
-        {
-            SurfaceParameters params(context->backend());
-=======
         // First, create a DDL w/o textureability (and thus no mipmaps). TODO: once we have
         // reusable DDLs, move this outside of the loop.
         {
             SurfaceParameters params(context);
             params.setShouldCreateMipMaps(false);
->>>>>>> 40be567a
             params.setTextureable(false);
 
             ddl = params.createDDL(context);
@@ -704,12 +537,8 @@
         }
 
         // Then verify it can draw into either flavor of destination
-<<<<<<< HEAD
-        SurfaceParameters params(context->backend());
-=======
         SurfaceParameters params(context);
         params.setShouldCreateMipMaps(textureability);
->>>>>>> 40be567a
         params.setTextureable(textureability);
 
         GrBackendTexture backend;
@@ -728,22 +557,6 @@
 
 }
 
-<<<<<<< HEAD
-////////////////////////////////////////////////////////////////////////////////
-// This tests the SkSurface::MakeRenderTarget variant that takes an SkSurfaceCharacterization.
-// In particular, the SkSurface and the SkSurfaceCharacterization should always be compatible.
-DEF_GPUTEST_FOR_RENDERING_CONTEXTS(DDLMakeRenderTargetTest, reporter, ctxInfo) {
-    GrContext* context = ctxInfo.grContext();
-
-    for (int i = 0; i < SurfaceParameters::kNumParams; ++i) {
-        SurfaceParameters params(context->backend());
-        params.modify(i);
-
-        SkSurfaceCharacterization c = params.createCharacterization(context);
-        GrBackendTexture backend;
-
-        if (!c.isValid()) {
-=======
 static void test_make_render_target(skiatest::Reporter* reporter,
                                     GrContext* context,
                                     const SurfaceParameters& params) {
@@ -752,7 +565,6 @@
 
         if (!c.isValid()) {
             GrBackendTexture backend;
->>>>>>> 40be567a
             sk_sp<SkSurface> tmp = params.make(context, &backend);
 
             // If we couldn't characterize the surface we shouldn't be able to create it either
@@ -761,39 +573,6 @@
                 tmp = nullptr;
                 params.cleanUpBackEnd(context, backend);
             }
-<<<<<<< HEAD
-            continue;
-        }
-
-        if (!context->priv().caps()->mipMapSupport()) {
-            params.setShouldCreateMipMaps(false);
-        }
-        sk_sp<SkSurface> s = params.make(context, &backend);
-        if (!s) {
-            REPORTER_ASSERT(reporter, !c.isValid());
-            continue;
-        }
-
-        REPORTER_ASSERT(reporter, c.isValid());
-
-        if (SurfaceParameters::kFBO0Count == i) {
-            // MakeRenderTarget doesn't support FBO0
-            params.cleanUpBackEnd(context, backend);
-            continue;
-        }
-
-        s = SkSurface::MakeRenderTarget(context, c, SkBudgeted::kYes);
-        REPORTER_ASSERT(reporter, s);
-
-        SkSurface_Gpu* g = static_cast<SkSurface_Gpu*>(s.get());
-        REPORTER_ASSERT(reporter, g->isCompatible(c));
-
-        s = nullptr;
-        params.cleanUpBackEnd(context, backend);
-    }
-}
-
-=======
             return;
         }
     }
@@ -878,7 +657,6 @@
     DDLMakeRenderTargetTestImpl(context, reporter);
 }
 
->>>>>>> 40be567a
 ////////////////////////////////////////////////////////////////////////////////
 static constexpr int kSize = 8;
 
@@ -897,21 +675,13 @@
     GrContext* context = ctxInfo.grContext();
 
     GrBackendTexture backendTex = context->createBackendTexture(
-<<<<<<< HEAD
-            kSize, kSize, kRGBA_8888_SkColorType, GrMipMapped::kNo, GrRenderable::kNo);
-=======
             kSize, kSize, kRGBA_8888_SkColorType,
             SkColors::kTransparent, GrMipMapped::kNo, GrRenderable::kNo, GrProtected::kNo);
->>>>>>> 40be567a
     if (!backendTex.isValid()) {
         return;
     }
 
-<<<<<<< HEAD
-    SurfaceParameters params(context->backend());
-=======
     SurfaceParameters params(context);
->>>>>>> 40be567a
     GrBackendTexture backend;
 
     sk_sp<SkSurface> s = params.make(context, &backend);
@@ -954,7 +724,6 @@
     REPORTER_ASSERT(reporter, !image);
 
     context->deleteBackendTexture(backendTex);
-<<<<<<< HEAD
 
     s = nullptr;
     params.cleanUpBackEnd(context, backend);
@@ -993,8 +762,9 @@
         REPORTER_ASSERT(reporter, !recorder.getCanvas());
         REPORTER_ASSERT(reporter, !recorder.detach());
 
-        const GrCaps* caps = context->priv().caps();
-        GrBackendFormat format = caps->getBackendFormatFromColorType(kRGBA_8888_SkColorType);
+        GrBackendFormat format = context->defaultBackendFormat(kRGBA_8888_SkColorType,
+                                                               GrRenderable::kNo);
+        SkASSERT(format.isValid());
 
         sk_sp<SkImage> image = recorder.makePromiseTexture(
                 format, 32, 32, GrMipMapped::kNo,
@@ -1065,8 +835,8 @@
 
     GrBackendTexture backendTexture;
 
-    if (!create_backend_texture(context, &backendTexture, ii, GrMipMapped::kNo, SK_ColorCYAN,
-                                GrRenderable::kNo)) {
+    if (!create_backend_texture(context, &backendTexture, ii, SkColors::kCyan,
+                                GrMipMapped::kNo, GrRenderable::kNo)) {
         REPORTER_ASSERT(reporter, false);
         return;
     }
@@ -1079,8 +849,9 @@
     {
         SkDeferredDisplayListRecorder recorder(characterization);
 
-        const GrCaps* caps = context->priv().caps();
-        GrBackendFormat format = caps->getBackendFormatFromColorType(kRGBA_8888_SkColorType);
+        GrBackendFormat format = context->defaultBackendFormat(kRGBA_8888_SkColorType,
+                                                               GrRenderable::kNo);
+        SkASSERT(format.isValid());
 
         sk_sp<SkImage> promiseImage = recorder.makePromiseTexture(
                 format, 32, 32, GrMipMapped::kNo,
@@ -1229,7 +1000,6 @@
 }
 
 ////////////////////////////////////////////////////////////////////////////////
-
 // Test colorType and pixelConfig compatibility.
 DEF_GPUTEST_FOR_GL_RENDERING_CONTEXTS(DDLCompatibilityTest, reporter, ctxInfo) {
     GrContext* context = ctxInfo.grContext();
@@ -1237,333 +1007,6 @@
     for (int ct = 0; ct <= kLastEnum_SkColorType; ++ct) {
         SkColorType colorType = static_cast<SkColorType>(ct);
 
-        SurfaceParameters params(context->backend());
-        params.setColorType(colorType);
-        params.setColorSpace(nullptr);
-
-        SkSurfaceCharacterization c = params.createCharacterization(context);
-        GrBackendTexture backend;
-
-        if (!c.isValid()) {
-            sk_sp<SkSurface> tmp = params.make(context, &backend);
-
-            // If we couldn't characterize the surface we shouldn't be able to create it either
-            REPORTER_ASSERT(reporter, !tmp);
-            if (tmp) {
-                tmp = nullptr;
-                params.cleanUpBackEnd(context, backend);
-            }
-            continue;
-        }
-
-        if (!context->priv().caps()->mipMapSupport()) {
-            params.setShouldCreateMipMaps(false);
-        }
-        sk_sp<SkSurface> s = params.make(context, &backend);
-        REPORTER_ASSERT(reporter, s);
-        if (!s) {
-            s = nullptr;
-            params.cleanUpBackEnd(context, backend);
-            continue;
-        }
-
-        SkSurface_Gpu* gpuSurface = static_cast<SkSurface_Gpu*>(s.get());
-        REPORTER_ASSERT(reporter, gpuSurface->isCompatible(c));
-
-        s = nullptr;
-        params.cleanUpBackEnd(context, backend);
-
-        s = SkSurface::MakeRenderTarget(context, c, SkBudgeted::kYes);
-        REPORTER_ASSERT(reporter, s);
-        if (!s) {
-            continue;
-=======
-
-    s = nullptr;
-    params.cleanUpBackEnd(context, backend);
-}
-
-static sk_sp<SkPromiseImageTexture> dummy_fulfill_proc(void*) {
-    SkASSERT(0);
-    return nullptr;
-}
-static void dummy_release_proc(void*) { SkASSERT(0); }
-static void dummy_done_proc(void*) {}
-
-////////////////////////////////////////////////////////////////////////////////
-// Test out the behavior of an invalid DDLRecorder
-DEF_GPUTEST_FOR_RENDERING_CONTEXTS(DDLInvalidRecorder, reporter, ctxInfo) {
-    GrContext* context = ctxInfo.grContext();
-
-    {
-        SkImageInfo ii = SkImageInfo::MakeN32Premul(32, 32);
-        sk_sp<SkSurface> s = SkSurface::MakeRenderTarget(context, SkBudgeted::kNo, ii);
-
-        SkSurfaceCharacterization characterization;
-        SkAssertResult(s->characterize(&characterization));
-
-        // never calling getCanvas means the backing surface is never allocated
-        SkDeferredDisplayListRecorder recorder(characterization);
-    }
-
-    {
-        SkSurfaceCharacterization invalid;
-
-        SkDeferredDisplayListRecorder recorder(invalid);
-
-        const SkSurfaceCharacterization c = recorder.characterization();
-        REPORTER_ASSERT(reporter, !c.isValid());
-        REPORTER_ASSERT(reporter, !recorder.getCanvas());
-        REPORTER_ASSERT(reporter, !recorder.detach());
-
-        GrBackendFormat format = context->defaultBackendFormat(kRGBA_8888_SkColorType,
-                                                               GrRenderable::kNo);
-        SkASSERT(format.isValid());
-
-        sk_sp<SkImage> image = recorder.makePromiseTexture(
-                format, 32, 32, GrMipMapped::kNo,
-                kTopLeft_GrSurfaceOrigin,
-                kRGBA_8888_SkColorType,
-                kPremul_SkAlphaType, nullptr,
-                dummy_fulfill_proc,
-                dummy_release_proc,
-                dummy_done_proc,
-                nullptr,
-                SkDeferredDisplayListRecorder::PromiseImageApiVersion::kNew);
-        REPORTER_ASSERT(reporter, !image);
-    }
-
-}
-
-////////////////////////////////////////////////////////////////////////////////
-// Ensure that flushing while DDL recording doesn't cause a crash
-DEF_GPUTEST_FOR_RENDERING_CONTEXTS(DDLFlushWhileRecording, reporter, ctxInfo) {
-    GrContext* context = ctxInfo.grContext();
-
-    SkImageInfo ii = SkImageInfo::MakeN32Premul(32, 32);
-    sk_sp<SkSurface> s = SkSurface::MakeRenderTarget(context, SkBudgeted::kNo, ii);
-
-    SkSurfaceCharacterization characterization;
-    SkAssertResult(s->characterize(&characterization));
-
-    SkDeferredDisplayListRecorder recorder(characterization);
-    SkCanvas* canvas = recorder.getCanvas();
-
-    canvas->getGrContext()->flush();
-}
-
-////////////////////////////////////////////////////////////////////////////////
-// Test that flushing a DDL via SkSurface::flush works
-
-struct FulfillInfo {
-    sk_sp<SkPromiseImageTexture> fTex;
-    bool fFulfilled = false;
-    bool fReleased  = false;
-    bool fDone      = false;
-};
-
-static sk_sp<SkPromiseImageTexture> tracking_fulfill_proc(void* context) {
-    FulfillInfo* info = (FulfillInfo*) context;
-    info->fFulfilled = true;
-    return info->fTex;
-}
-
-static void tracking_release_proc(void* context) {
-    FulfillInfo* info = (FulfillInfo*) context;
-    info->fReleased = true;
-}
-
-static void tracking_done_proc(void* context) {
-    FulfillInfo* info = (FulfillInfo*) context;
-    info->fDone = true;
-}
-
-DEF_GPUTEST_FOR_RENDERING_CONTEXTS(DDLSkSurfaceFlush, reporter, ctxInfo) {
-    GrContext* context = ctxInfo.grContext();
-
-    SkImageInfo ii = SkImageInfo::Make(32, 32, kRGBA_8888_SkColorType, kPremul_SkAlphaType);
-    sk_sp<SkSurface> s = SkSurface::MakeRenderTarget(context, SkBudgeted::kNo, ii);
-
-    SkSurfaceCharacterization characterization;
-    SkAssertResult(s->characterize(&characterization));
-
-    GrBackendTexture backendTexture;
-
-    if (!create_backend_texture(context, &backendTexture, ii, SkColors::kCyan,
-                                GrMipMapped::kNo, GrRenderable::kNo)) {
-        REPORTER_ASSERT(reporter, false);
-        return;
-    }
-
-    FulfillInfo fulfillInfo;
-    fulfillInfo.fTex = SkPromiseImageTexture::Make(backendTexture);
-
-    std::unique_ptr<SkDeferredDisplayList> ddl;
-
-    {
-        SkDeferredDisplayListRecorder recorder(characterization);
-
-        GrBackendFormat format = context->defaultBackendFormat(kRGBA_8888_SkColorType,
-                                                               GrRenderable::kNo);
-        SkASSERT(format.isValid());
-
-        sk_sp<SkImage> promiseImage = recorder.makePromiseTexture(
-                format, 32, 32, GrMipMapped::kNo,
-                kTopLeft_GrSurfaceOrigin,
-                kRGBA_8888_SkColorType,
-                kPremul_SkAlphaType, nullptr,
-                tracking_fulfill_proc,
-                tracking_release_proc,
-                tracking_done_proc,
-                &fulfillInfo,
-                SkDeferredDisplayListRecorder::PromiseImageApiVersion::kNew);
-
-        SkCanvas* canvas = recorder.getCanvas();
-
-        canvas->clear(SK_ColorRED);
-        canvas->drawImage(promiseImage, 0, 0);
-        ddl = recorder.detach();
-    }
-
-    context->flush();
-
-    s->draw(ddl.get());
-
-    GrFlushInfo flushInfo;
-    s->flush(SkSurface::BackendSurfaceAccess::kPresent, flushInfo);
-
-    REPORTER_ASSERT(reporter, fulfillInfo.fFulfilled);
-    REPORTER_ASSERT(reporter, fulfillInfo.fReleased);
-
-    if (GrBackendApi::kVulkan == context->backend() ||
-        GrBackendApi::kMetal  == context->backend()) {
-        // In order to receive the done callback with Vulkan we need to perform the equivalent
-        // of a glFinish
-        GrFlushInfo flushInfoSyncCpu;
-        flushInfoSyncCpu.fFlags = kSyncCpu_GrFlushFlag;
-        s->flush(SkSurface::BackendSurfaceAccess::kPresent, flushInfoSyncCpu);
-    }
-
-    REPORTER_ASSERT(reporter, fulfillInfo.fDone);
-
-    REPORTER_ASSERT(reporter, fulfillInfo.fTex->unique());
-    fulfillInfo.fTex.reset();
-
-    delete_backend_texture(context, backendTexture);
-}
-
-////////////////////////////////////////////////////////////////////////////////
-// Ensure that reusing a single DDLRecorder to create multiple DDLs works cleanly
-DEF_GPUTEST_FOR_RENDERING_CONTEXTS(DDLMultipleDDLs, reporter, ctxInfo) {
-    GrContext* context = ctxInfo.grContext();
-
-    SkImageInfo ii = SkImageInfo::MakeN32Premul(32, 32);
-    sk_sp<SkSurface> s = SkSurface::MakeRenderTarget(context, SkBudgeted::kNo, ii);
-
-    SkBitmap bitmap;
-    bitmap.allocPixels(ii);
-
-    SkSurfaceCharacterization characterization;
-    SkAssertResult(s->characterize(&characterization));
-
-    SkDeferredDisplayListRecorder recorder(characterization);
-
-    SkCanvas* canvas1 = recorder.getCanvas();
-
-    canvas1->clear(SK_ColorRED);
-
-    canvas1->save();
-    canvas1->clipRect(SkRect::MakeXYWH(8, 8, 16, 16));
-
-    std::unique_ptr<SkDeferredDisplayList> ddl1 = recorder.detach();
-
-    SkCanvas* canvas2 = recorder.getCanvas();
-
-    SkPaint p;
-    p.setColor(SK_ColorGREEN);
-    canvas2->drawRect(SkRect::MakeWH(32, 32), p);
-
-    std::unique_ptr<SkDeferredDisplayList> ddl2 = recorder.detach();
-
-    REPORTER_ASSERT(reporter, ddl1->priv().lazyProxyData());
-    REPORTER_ASSERT(reporter, ddl2->priv().lazyProxyData());
-
-    // The lazy proxy data being different ensures that the SkSurface, SkCanvas and backing-
-    // lazy proxy are all different between the two DDLs
-    REPORTER_ASSERT(reporter, ddl1->priv().lazyProxyData() != ddl2->priv().lazyProxyData());
-
-    s->draw(ddl1.get());
-    s->draw(ddl2.get());
-
-    // Make sure the clipRect from DDL1 didn't percolate into DDL2
-    s->readPixels(ii, bitmap.getPixels(), bitmap.rowBytes(), 0, 0);
-    for (int y = 0; y < 32; ++y) {
-        for (int x = 0; x < 32; ++x) {
-            REPORTER_ASSERT(reporter, bitmap.getColor(x, y) == SK_ColorGREEN);
-            if (bitmap.getColor(x, y) != SK_ColorGREEN) {
-                return; // we only really need to report the error once
-            }
-        }
-    }
-}
-
-////////////////////////////////////////////////////////////////////////////////
-// Check that the texture-specific flags (i.e., for external & rectangle textures) work
-// for promise images. As such, this is a GL-only test.
-DEF_GPUTEST_FOR_GL_RENDERING_CONTEXTS(DDLTextureFlagsTest, reporter, ctxInfo) {
-    GrContext* context = ctxInfo.grContext();
-
-    SkImageInfo ii = SkImageInfo::MakeN32Premul(32, 32);
-    sk_sp<SkSurface> s = SkSurface::MakeRenderTarget(context, SkBudgeted::kNo, ii);
-
-    SkSurfaceCharacterization characterization;
-    SkAssertResult(s->characterize(&characterization));
-
-    SkDeferredDisplayListRecorder recorder(characterization);
-
-    for (GrGLenum target : { GR_GL_TEXTURE_EXTERNAL, GR_GL_TEXTURE_RECTANGLE, GR_GL_TEXTURE_2D } ) {
-        for (auto mipMapped : { GrMipMapped::kNo, GrMipMapped::kYes }) {
-            GrBackendFormat format = GrBackendFormat::MakeGL(GR_GL_RGBA8, target);
-
-            sk_sp<SkImage> image = recorder.makePromiseTexture(
-                    format, 32, 32, mipMapped,
-                    kTopLeft_GrSurfaceOrigin,
-                    kRGBA_8888_SkColorType,
-                    kPremul_SkAlphaType, nullptr,
-                    dummy_fulfill_proc,
-                    dummy_release_proc,
-                    dummy_done_proc,
-                    nullptr,
-                    SkDeferredDisplayListRecorder::PromiseImageApiVersion::kNew);
-            if (GR_GL_TEXTURE_2D != target && mipMapped == GrMipMapped::kYes) {
-                REPORTER_ASSERT(reporter, !image);
-                continue;
-            }
-            REPORTER_ASSERT(reporter, image);
-
-            GrTextureProxy* backingProxy = ((SkImage_GpuBase*) image.get())->peekProxy();
-
-            REPORTER_ASSERT(reporter, backingProxy->mipMapped() == mipMapped);
-            if (GR_GL_TEXTURE_2D == target) {
-                REPORTER_ASSERT(reporter, !backingProxy->hasRestrictedSampling());
-            } else {
-                REPORTER_ASSERT(reporter, backingProxy->hasRestrictedSampling());
-            }
->>>>>>> 40be567a
-        }
-
-<<<<<<< HEAD
-        gpuSurface = static_cast<SkSurface_Gpu*>(s.get());
-        REPORTER_ASSERT(reporter, gpuSurface->isCompatible(c));
-=======
-////////////////////////////////////////////////////////////////////////////////
-// Test colorType and pixelConfig compatibility.
-DEF_GPUTEST_FOR_GL_RENDERING_CONTEXTS(DDLCompatibilityTest, reporter, ctxInfo) {
-    GrContext* context = ctxInfo.grContext();
-
-    for (int ct = 0; ct <= kLastEnum_SkColorType; ++ct) {
-        SkColorType colorType = static_cast<SkColorType>(ct);
-
         SurfaceParameters params(context);
         params.setColorType(colorType);
         params.setColorSpace(nullptr);
@@ -1573,7 +1016,6 @@
         }
 
         test_make_render_target(reporter, context, params);
->>>>>>> 40be567a
     }
 
 }