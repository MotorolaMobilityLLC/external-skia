--- conflicted
+++ resolved
@@ -28,16 +28,8 @@
  *  "Target A". Note that you'll need to zoom your PDF viewer in a fair bit in
  *  order for the scrolling to not be blocked by the edge of the document.
  */
-<<<<<<< HEAD
-class InternalLinksGM : public GM {
-public:
-    InternalLinksGM() {
-        this->setBGColor(0xFFDDDDDD);
-    }
-=======
 class InternalLinksGM : public skiagm::GM {
     void onOnceBeforeDraw() override { this->setBGColor(0xFFDDDDDD); }
->>>>>>> 40be567a
 
     SkString onShortName() override { return SkString("internal_links"); }
 
@@ -77,12 +69,4 @@
 };
 }  // namespace
 
-<<<<<<< HEAD
-//////////////////////////////////////////////////////////////////////////////
-
-DEF_GM( return new InternalLinksGM; )
-
-}
-=======
-DEF_GM( return new InternalLinksGM; )
->>>>>>> 40be567a
+DEF_GM( return new InternalLinksGM; )