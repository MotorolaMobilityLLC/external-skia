/*
 * Copyright 2014 Google Inc.
 *
 * Use of this source code is governed by a BSD-style license that can be
 * found in the LICENSE file.
 */

// This test only works with the GPU backend.

#include "gm/gm.h"
#include "include/core/SkBlendMode.h"
#include "include/core/SkCanvas.h"
#include "include/core/SkMatrix.h"
#include "include/core/SkPaint.h"
#include "include/core/SkPath.h"
#include "include/core/SkPoint.h"
#include "include/core/SkRect.h"
#include "include/core/SkRefCnt.h"
#include "include/core/SkScalar.h"
#include "include/core/SkSize.h"
#include "include/core/SkString.h"
#include "include/core/SkTypes.h"
#include "include/gpu/GrContext.h"
#include "include/private/GrRecordingContext.h"
#include "include/private/GrSharedEnums.h"
#include "include/private/GrTypesPriv.h"
#include "include/private/SkColorData.h"
#include "src/core/SkPointPriv.h"
#include "src/core/SkTLList.h"
#include "src/gpu/GrCaps.h"
#include "src/gpu/GrDefaultGeoProcFactory.h"
#include "src/gpu/GrFragmentProcessor.h"
#include "src/gpu/GrGeometryProcessor.h"
#include "src/gpu/GrMemoryPool.h"
#include "src/gpu/GrOpFlushState.h"
#include "src/gpu/GrPaint.h"
#include "src/gpu/GrProcessorAnalysis.h"
#include "src/gpu/GrProcessorSet.h"
#include "src/gpu/GrRecordingContextPriv.h"
#include "src/gpu/GrRenderTargetContext.h"
#include "src/gpu/GrRenderTargetContextPriv.h"
#include "src/gpu/GrUserStencilSettings.h"
#include "src/gpu/effects/GrConvexPolyEffect.h"
#include "src/gpu/effects/GrPorterDuffXferProcessor.h"
#include "src/gpu/ops/GrDrawOp.h"
#include "src/gpu/ops/GrMeshDrawOp.h"
#include "src/gpu/ops/GrOp.h"

#include <memory>
#include <utility>

class GrAppliedClip;

/** outset rendered rect to visualize anti-aliased poly edges */
static SkRect outset(const SkRect& unsorted) {
    SkRect r = unsorted;
    r.outset(5.f, 5.f);
    return r;
}

/** sorts a rect */
static SkRect sorted_rect(const SkRect& unsorted) {
    SkRect r = unsorted;
    r.sort();
    return r;
}

namespace skiagm {
class PolyBoundsOp : public GrMeshDrawOp {
public:
    DEFINE_OP_CLASS_ID

    static std::unique_ptr<GrDrawOp> Make(GrRecordingContext* context,
                                          GrPaint&& paint,
                                          const SkRect& rect) {
        GrOpMemoryPool* pool = context->priv().opMemoryPool();

        return pool->allocate<PolyBoundsOp>(std::move(paint), rect);
    }

    const char* name() const override { return "PolyBoundsOp"; }

    void visitProxies(const VisitProxyFunc& func) const override {
        fProcessors.visitProxies(func);
    }

    FixedFunctionFlags fixedFunctionFlags() const override { return FixedFunctionFlags::kNone; }

<<<<<<< HEAD
    GrProcessorSet::Analysis finalize(const GrCaps& caps, const GrAppliedClip* clip,
                                      GrFSAAType fsaaType, GrClampType clampType) override {
        return fProcessors.finalize(
                fColor, GrProcessorAnalysisCoverage::kNone, clip, &GrUserStencilSettings::kUnused,
                fsaaType, caps, clampType, &fColor);
=======
    GrProcessorSet::Analysis finalize(
            const GrCaps& caps, const GrAppliedClip* clip, bool hasMixedSampledCoverage,
            GrClampType clampType) override {
        return fProcessors.finalize(
                fColor, GrProcessorAnalysisCoverage::kNone, clip, &GrUserStencilSettings::kUnused,
                hasMixedSampledCoverage, caps, clampType, &fColor);
>>>>>>> 40be567a
    }

private:
    friend class ::GrOpMemoryPool; // for ctor

    PolyBoundsOp(GrPaint&& paint, const SkRect& rect)
            : INHERITED(ClassID())
            , fColor(paint.getColor4f())
            , fProcessors(std::move(paint))
            , fRect(outset(rect)) {
        this->setBounds(sorted_rect(fRect), HasAABloat::kNo, IsZeroArea::kNo);
    }

    void onPrepareDraws(Target* target) override {
        using namespace GrDefaultGeoProcFactory;

        Color color(fColor);
        sk_sp<GrGeometryProcessor> gp(GrDefaultGeoProcFactory::Make(
                target->caps().shaderCaps(),
                color,
                Coverage::kSolid_Type,
                LocalCoords::kUnused_Type,
                SkMatrix::I()));

        SkASSERT(gp->vertexStride() == sizeof(SkPoint));
        QuadHelper helper(target, sizeof(SkPoint), 1);
        SkPoint* verts = reinterpret_cast<SkPoint*>(helper.vertices());
        if (!verts) {
            return;
        }

        SkPointPriv::SetRectTriStrip(verts, fRect, sizeof(SkPoint));
        helper.recordDraw(target, std::move(gp));
    }

    void onExecute(GrOpFlushState* flushState, const SkRect& chainBounds) override {
        flushState->executeDrawsAndUploadsForMeshDrawOp(this, chainBounds, std::move(fProcessors));
    }

    SkPMColor4f fColor;
    GrProcessorSet fProcessors;
    SkRect fRect;

    typedef GrMeshDrawOp INHERITED;
};

/**
 * This GM directly exercises a GrProcessor that draws convex polygons.
 */
class ConvexPolyEffect : public GpuGM {
public:
    ConvexPolyEffect() {
        this->setBGColor(0xFFFFFFFF);
    }

protected:
    SkString onShortName() override {
        return SkString("convex_poly_effect");
    }

    SkISize onISize() override {
        return SkISize::Make(720, 800);
    }

    void onOnceBeforeDraw() override {
        SkPath tri;
        tri.moveTo(5.f, 5.f);
        tri.lineTo(100.f, 20.f);
        tri.lineTo(15.f, 100.f);

        fPaths.addToTail(tri);
        fPaths.addToTail(SkPath())->reverseAddPath(tri);

        tri.close();
        fPaths.addToTail(tri);

        SkPath ngon;
        constexpr SkScalar kRadius = 50.f;
        const SkPoint center = { kRadius, kRadius };
        for (int i = 0; i < GrConvexPolyEffect::kMaxEdges; ++i) {
            SkScalar angle = 2 * SK_ScalarPI * i / GrConvexPolyEffect::kMaxEdges;
            SkPoint point = { SkScalarCos(angle), SkScalarSin(angle) };
            point.scale(kRadius);
            point = center + point;
            if (0 == i) {
                ngon.moveTo(point);
            } else {
                ngon.lineTo(point);
            }
        }

        fPaths.addToTail(ngon);
        SkMatrix scaleM;
        scaleM.setScale(1.1f, 0.4f);
        ngon.transform(scaleM);
        fPaths.addToTail(ngon);

        SkPath linePath;
        linePath.moveTo(5.f, 5.f);
        linePath.lineTo(6.f, 6.f);
        fPaths.addToTail(linePath);

        // integer edges
        fRects.addToTail(SkRect::MakeLTRB(5.f, 1.f, 30.f, 25.f));
        // half-integer edges
        fRects.addToTail(SkRect::MakeLTRB(5.5f, 0.5f, 29.5f, 24.5f));
        // vertically/horizontally thin rects that cover pixel centers
        fRects.addToTail(SkRect::MakeLTRB(5.25f, 0.5f, 5.75f, 24.5f));
        fRects.addToTail(SkRect::MakeLTRB(5.5f,  0.5f, 29.5f, 0.75f));
        // vertically/horizontally thin rects that don't cover pixel centers
        fRects.addToTail(SkRect::MakeLTRB(5.55f, 0.5f, 5.75f, 24.5f));
        fRects.addToTail(SkRect::MakeLTRB(5.5f, .05f, 29.5f, .25f));
        // small in x and y
        fRects.addToTail(SkRect::MakeLTRB(5.05f, .55f, 5.45f, .85f));
        // inverted in x and y
        fRects.addToTail(SkRect::MakeLTRB(100.f, 50.5f, 5.f, 0.5f));
    }

    void onDraw(GrContext* context, GrRenderTargetContext* renderTargetContext,
                SkCanvas* canvas) override {
        SkScalar y = 0;
        constexpr SkScalar kDX = 12.f;
        for (PathList::Iter iter(fPaths, PathList::Iter::kHead_IterStart);
             iter.get();
             iter.next()) {
            const SkPath* path = iter.get();
            SkScalar x = 0;

            for (int et = 0; et < kGrClipEdgeTypeCnt; ++et) {
                const SkMatrix m = SkMatrix::MakeTrans(x, y);
                SkPath p;
                path->transform(m, &p);

                GrClipEdgeType edgeType = (GrClipEdgeType) et;
                std::unique_ptr<GrFragmentProcessor> fp(GrConvexPolyEffect::Make(edgeType, p));
                if (!fp) {
                    continue;
                }

                GrPaint grPaint;
                grPaint.setColor4f({ 0, 0, 0, 1.f });
                grPaint.setXPFactory(GrPorterDuffXPFactory::Get(SkBlendMode::kSrc));
                grPaint.addCoverageFragmentProcessor(std::move(fp));

                std::unique_ptr<GrDrawOp> op =
                        PolyBoundsOp::Make(context, std::move(grPaint), p.getBounds());
                renderTargetContext->priv().testingOnly_addDrawOp(std::move(op));

                x += SkScalarCeilToScalar(path->getBounds().width() + kDX);
            }

            // Draw AA and non AA paths using normal API for reference.
            canvas->save();
            canvas->translate(x, y);
            SkPaint paint;
            canvas->drawPath(*path, paint);
            canvas->translate(path->getBounds().width() + 10.f, 0);
            paint.setAntiAlias(true);
            canvas->drawPath(*path, paint);
            canvas->restore();

            y += SkScalarCeilToScalar(path->getBounds().height() + 20.f);
        }

        for (RectList::Iter iter(fRects, RectList::Iter::kHead_IterStart);
             iter.get();
             iter.next()) {

            SkScalar x = 0;

            for (int et = 0; et < kGrClipEdgeTypeCnt; ++et) {
                SkRect rect = *iter.get();
                rect.offset(x, y);
                GrClipEdgeType edgeType = (GrClipEdgeType) et;
                std::unique_ptr<GrFragmentProcessor> fp(GrConvexPolyEffect::Make(edgeType, rect));
                if (!fp) {
                    continue;
                }

                GrPaint grPaint;
                grPaint.setColor4f({ 0, 0, 0, 1.f });
                grPaint.setXPFactory(GrPorterDuffXPFactory::Get(SkBlendMode::kSrc));
                grPaint.addCoverageFragmentProcessor(std::move(fp));

                std::unique_ptr<GrDrawOp> op = PolyBoundsOp::Make(context, std::move(grPaint),
                                                                  rect);
                renderTargetContext->priv().testingOnly_addDrawOp(std::move(op));

                x += SkScalarCeilToScalar(rect.width() + kDX);
            }

            // Draw rect without and with AA using normal API for reference
            canvas->save();
            canvas->translate(x, y);
            SkPaint paint;
            canvas->drawRect(*iter.get(), paint);
            x += SkScalarCeilToScalar(iter.get()->width() + kDX);
            paint.setAntiAlias(true);
            canvas->drawRect(*iter.get(), paint);
            canvas->restore();

            y += SkScalarCeilToScalar(iter.get()->height() + 20.f);
        }
    }

private:
    typedef SkTLList<SkPath, 1> PathList;
    typedef SkTLList<SkRect, 1> RectList;
    PathList fPaths;
    RectList fRects;

    typedef GM INHERITED;
};

DEF_GM(return new ConvexPolyEffect;)
}<|MERGE_RESOLUTION|>--- conflicted
+++ resolved
@@ -86,20 +86,12 @@
 
     FixedFunctionFlags fixedFunctionFlags() const override { return FixedFunctionFlags::kNone; }
 
-<<<<<<< HEAD
-    GrProcessorSet::Analysis finalize(const GrCaps& caps, const GrAppliedClip* clip,
-                                      GrFSAAType fsaaType, GrClampType clampType) override {
-        return fProcessors.finalize(
-                fColor, GrProcessorAnalysisCoverage::kNone, clip, &GrUserStencilSettings::kUnused,
-                fsaaType, caps, clampType, &fColor);
-=======
     GrProcessorSet::Analysis finalize(
             const GrCaps& caps, const GrAppliedClip* clip, bool hasMixedSampledCoverage,
             GrClampType clampType) override {
         return fProcessors.finalize(
                 fColor, GrProcessorAnalysisCoverage::kNone, clip, &GrUserStencilSettings::kUnused,
                 hasMixedSampledCoverage, caps, clampType, &fColor);
->>>>>>> 40be567a
     }
 
 private:
