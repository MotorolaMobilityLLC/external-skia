--- conflicted
+++ resolved
@@ -71,21 +71,12 @@
                 SkScalar x = SkIntToScalar(10);
                 SkScalar y = SkIntToScalar(20);
 
-<<<<<<< HEAD
-                SkFourByteTag tag = SkSetFourByteTag('w','g','h','t');
-                SkScalar styleValue = SkDoubleToScalar(0.5 + (5 * j + i) * ((2.0 - 0.5) / (2 * 5)));
-                SkFontArguments::VariationPosition::Coordinate coordinates[] = {{tag, styleValue}};
-                SkFontArguments::VariationPosition position =
-                        { coordinates, SK_ARRAY_COUNT(coordinates) };
-                if (j == 0 && distortable) {
-=======
                 SkScalar styleValue = SkScalarInterp(tagMin, tagMax,
                                                      SkScalar(row * cols + col) / (rows * cols));
                 SkFontArguments::VariationPosition::Coordinate coordinates[] = {{tag, styleValue}};
                 SkFontArguments::VariationPosition position =
                         { coordinates, SK_ARRAY_COUNT(coordinates) };
                 if (row == 0 && distortable) {
->>>>>>> 40be567a
                     sk_sp<SkTypeface> clone = distortable->makeClone(
                             SkFontArguments().setVariationDesignPosition(position));
                     font.setTypeface(clone ? std::move(clone) : distortable);
