--- conflicted
+++ resolved
@@ -103,13 +103,8 @@
                     bounds.offset(SkIntToScalar(x), SkIntToScalar(y));
 
                     renderTargetContext->priv().testingOnly_addDrawOp(
-<<<<<<< HEAD
-                            GrFillRectOp::Make(context, std::move(grPaint), GrAAType::kNone,
-                                               SkMatrix::I(), bounds));
-=======
                             GrFillRectOp::MakeNonAARect(context, std::move(grPaint),
                                                         SkMatrix::I(), bounds));
->>>>>>> 40be567a
                 }
             canvas->restore();
             x = x + fTestOffsetX;
