/*
 * Copyright 2017 Google Inc.
 *
 * Use of this source code is governed by a BSD-style license that can be
 * found in the LICENSE file.
 */

#include "gm/gm.h"
#include "include/core/SkBitmap.h"
#include "include/core/SkCanvas.h"
#include "include/core/SkColor.h"
#include "include/core/SkFont.h"
#include "include/core/SkFontTypes.h"
#include "include/core/SkImage.h"
#include "include/core/SkImageInfo.h"
#include "include/core/SkMatrix.h"
#include "include/core/SkPaint.h"
#include "include/core/SkPoint.h"
#include "include/core/SkRect.h"
#include "include/core/SkRefCnt.h"
#include "include/core/SkSize.h"
#include "include/core/SkString.h"
#include "include/core/SkSurface.h"
#include "include/core/SkTypeface.h"
#include "include/core/SkTypes.h"
#include "include/gpu/GrContext.h"
#include "include/gpu/GrTypes.h"
#include "include/private/SkTArray.h"
#include "src/image/SkImage_Base.h"
#include "src/image/SkImage_Gpu.h"
#include "tools/ToolUtils.h"
#include "tools/gpu/ProxyUtils.h"

#include <string.h>
#include <utility>

class GrRenderTargetContext;

static const int kNumMatrices = 6;
static const int kImageSize = 128;
static const int kLabelSize = 32;
static const int kNumLabels = 4;
static const int kInset = 16;

static const int kCellSize = kImageSize+2*kLabelSize;
static const int kGMWidth  = kNumMatrices*kCellSize;
static const int kGMHeight = 4*kCellSize;

static const SkPoint kPoints[kNumLabels] = {
    {          0, kImageSize },     // LL
    { kImageSize, kImageSize },     // LR
    {          0,          0 },     // UL
    { kImageSize,          0 },     // UR
};

static const SkMatrix kUVMatrices[kNumMatrices] = {
    SkMatrix::MakeAll( 0, -1, 1,
                      -1,  0, 1,
                       0,  0, 1),
    SkMatrix::MakeAll( 1,  0, 0,
                       0, -1, 1,
                       0,  0, 1),
    // flip x
    SkMatrix::MakeAll(-1,  0, 1,
                       0,  1, 0,
                       0,  0, 1),
    SkMatrix::MakeAll( 0,  1, 0,
                      -1,  0, 1,
                       0,  0, 1),
    // flip both x & y == rotate 180
    SkMatrix::MakeAll(-1,  0, 1,
                       0, -1, 1,
                       0,  0, 1),
    // identity
    SkMatrix::MakeAll(1,  0, 0,
                      0,  1, 0,
                      0,  0, 1)
};


// Create a fixed size text label like "LL" or "LR".
static sk_sp<SkImage> make_text_image(GrContext* context, const char* text, SkColor color) {
    SkPaint paint;
    paint.setAntiAlias(true);
    paint.setColor(color);

    SkFont font;
    font.setEdging(SkFont::Edging::kAntiAlias);
    font.setTypeface(ToolUtils::create_portable_typeface());
    font.setSize(32);

    SkRect bounds;
    font.measureText(text, strlen(text), SkTextEncoding::kUTF8, &bounds);
    const SkMatrix mat = SkMatrix::MakeRectToRect(bounds, SkRect::MakeWH(kLabelSize, kLabelSize),
                                                  SkMatrix::kFill_ScaleToFit);

    const SkImageInfo ii = SkImageInfo::MakeN32Premul(kLabelSize, kLabelSize);
    sk_sp<SkSurface> surf = SkSurface::MakeRaster(ii);

    SkCanvas* canvas = surf->getCanvas();

    canvas->clear(SK_ColorWHITE);
    canvas->concat(mat);
    canvas->drawSimpleText(text, strlen(text), SkTextEncoding::kUTF8, 0, 0, font, paint);

    sk_sp<SkImage> image = surf->makeImageSnapshot();

<<<<<<< HEAD
    return image->makeTextureImage(context, nullptr);
=======
    return image->makeTextureImage(context);
>>>>>>> 40be567a
}

// Create an image with each corner marked w/ "LL", "LR", etc., with the origin either bottom-left
// or top-left.
static sk_sp<SkImage> make_reference_image(GrContext* context,
                                           const SkTArray<sk_sp<SkImage>>& labels,
                                           bool bottomLeftOrigin) {
    SkASSERT(kNumLabels == labels.count());

    SkImageInfo ii =
            SkImageInfo::Make(kImageSize, kImageSize, kRGBA_8888_SkColorType, kOpaque_SkAlphaType);
    SkBitmap bm;
    bm.allocPixels(ii);
    SkCanvas canvas(bm);

    canvas.clear(SK_ColorWHITE);
    for (int i = 0; i < kNumLabels; ++i) {
        canvas.drawImage(labels[i],
                         0.0 != kPoints[i].fX ? kPoints[i].fX-kLabelSize-kInset : kInset,
                         0.0 != kPoints[i].fY ? kPoints[i].fY-kLabelSize-kInset : kInset);
    }

    auto origin = bottomLeftOrigin ? kBottomLeft_GrSurfaceOrigin : kTopLeft_GrSurfaceOrigin;

<<<<<<< HEAD
    auto proxy = sk_gpu_test::MakeTextureProxyFromData(context, GrRenderable::kNo,
                                                       kImageSize, kImageSize,
                                                       bm.colorType(), origin, bm.getPixels(),
                                                       bm.rowBytes());
=======
    auto proxy = sk_gpu_test::MakeTextureProxyFromData(context, GrRenderable::kNo, kImageSize,
                                                       kImageSize, bm.colorType(), bm.alphaType(),
                                                       origin, bm.getPixels(), bm.rowBytes());
>>>>>>> 40be567a
    if (!proxy) {
        return nullptr;
    }

    return sk_make_sp<SkImage_Gpu>(sk_ref_sp(context), kNeedNewImageUniqueID, kOpaque_SkAlphaType,
                                   std::move(proxy), nullptr);
}

// Here we're converting from a matrix that is intended for UVs to a matrix that is intended
// for rect geometry used for a drawImage call. They are, in some sense, inverses of each
// other but we also need a scale to map from the [0..1] uv range to the actual size of
// image.
static bool UVMatToGeomMatForImage(SkMatrix* geomMat, const SkMatrix& uvMat) {

    const SkMatrix yFlip = SkMatrix::MakeAll(1, 0, 0, 0, -1, 1, 0, 0, 1);

    SkMatrix tmp = uvMat;
    tmp.preConcat(yFlip);
    tmp.preScale(1.0f/kImageSize, 1.0f/kImageSize);

    tmp.postConcat(yFlip);
    tmp.postScale(kImageSize, kImageSize);

    return tmp.invert(geomMat);
}

// This GM exercises drawImage with a set of matrices that use an unusual amount of flips and
// rotates.
class FlippityGM : public skiagm::GpuGM {
public:
    FlippityGM() {
        this->setBGColor(0xFFCCCCCC);
    }

private:
    SkString onShortName() override {
        return SkString("flippity");
    }

    SkISize onISize() override {
        return SkISize::Make(kGMWidth, kGMHeight);
    }

    // Draw the reference image and the four corner labels in the matrix's coordinate space
    void drawImageWithMatrixAndLabels(SkCanvas* canvas, SkImage* image, int matIndex,
                                      bool drawSubset, bool drawScaled) {
        static const SkRect kSubsets[kNumMatrices] = {
            SkRect::MakeXYWH(kInset, 0, kImageSize-kInset, kImageSize),
            SkRect::MakeXYWH(0, kInset, kImageSize, kImageSize-kInset),
            SkRect::MakeXYWH(0, 0, kImageSize-kInset, kImageSize),
            SkRect::MakeXYWH(0, 0, kImageSize, kImageSize-kInset),
            SkRect::MakeXYWH(kInset/2, kInset/2, kImageSize-kInset, kImageSize-kInset),
            SkRect::MakeXYWH(kInset, kInset, kImageSize-2*kInset, kImageSize-2*kInset),
        };

        SkMatrix imageGeomMat;
        SkAssertResult(UVMatToGeomMatForImage(&imageGeomMat, kUVMatrices[matIndex]));

        canvas->save();

            // draw the reference image
            canvas->concat(imageGeomMat);
            if (drawSubset) {
                canvas->drawImageRect(image, kSubsets[matIndex],
                                      drawScaled ? SkRect::MakeWH(kImageSize, kImageSize)
                                                 : kSubsets[matIndex],
                                      nullptr, SkCanvas::kFast_SrcRectConstraint);
            } else {
                canvas->drawImage(image, 0, 0);
            }

            // draw the labels
            for (int i = 0; i < kNumLabels; ++i) {
                canvas->drawImage(fLabels[i],
                                    0.0f == kPoints[i].fX ? -kLabelSize : kPoints[i].fX,
                                    0.0f == kPoints[i].fY ? -kLabelSize : kPoints[i].fY);
            }
        canvas->restore();
    }

    void drawRow(GrContext* context, SkCanvas* canvas,
                 bool bottomLeftImage, bool drawSubset, bool drawScaled) {

        sk_sp<SkImage> referenceImage = make_reference_image(context, fLabels, bottomLeftImage);

        canvas->save();
            canvas->translate(kLabelSize, kLabelSize);

            for (int i = 0; i < kNumMatrices; ++i) {
                this->drawImageWithMatrixAndLabels(canvas, referenceImage.get(), i,
                                                   drawSubset, drawScaled);
                canvas->translate(kCellSize, 0);
            }
        canvas->restore();
    }

    void makeLabels(GrContext* context) {
        if (fLabels.count()) {
            return;
        }

        static const char* kLabelText[kNumLabels] = { "LL", "LR", "UL", "UR" };

        static const SkColor kLabelColors[kNumLabels] = {
            SK_ColorRED,
            SK_ColorGREEN,
            SK_ColorBLUE,
            SK_ColorCYAN
        };

        for (int i = 0; i < kNumLabels; ++i) {
            fLabels.push_back(make_text_image(context, kLabelText[i], kLabelColors[i]));
        }
        SkASSERT(kNumLabels == fLabels.count());
    }

    void onDraw(GrContext* context, GrRenderTargetContext*, SkCanvas* canvas) override {
        this->makeLabels(context);

        canvas->save();

        // Top row gets TL image
        this->drawRow(context, canvas, false, false, false);

        canvas->translate(0, kCellSize);

        // Bottom row gets BL image
        this->drawRow(context, canvas, true, false, false);

        canvas->translate(0, kCellSize);

        // Third row gets subsets of BL images
        this->drawRow(context, canvas, true, true, false);

        canvas->translate(0, kCellSize);

        // Fourth row gets scaled subsets of BL images
        this->drawRow(context, canvas, true, true, true);

        canvas->restore();

        // separator grid
        for (int i = 0; i < 4; ++i) {
            canvas->drawLine(0, i * kCellSize, kGMWidth, i * kCellSize, SkPaint());
        }
        for (int i = 0; i < kNumMatrices; ++i) {
            canvas->drawLine(i * kCellSize, 0, i * kCellSize, kGMHeight, SkPaint());
        }
    }

private:
    SkTArray<sk_sp<SkImage>> fLabels;

    typedef GM INHERITED;
};

DEF_GM(return new FlippityGM;)<|MERGE_RESOLUTION|>--- conflicted
+++ resolved
@@ -105,11 +105,7 @@
 
     sk_sp<SkImage> image = surf->makeImageSnapshot();
 
-<<<<<<< HEAD
-    return image->makeTextureImage(context, nullptr);
-=======
     return image->makeTextureImage(context);
->>>>>>> 40be567a
 }
 
 // Create an image with each corner marked w/ "LL", "LR", etc., with the origin either bottom-left
@@ -134,16 +130,9 @@
 
     auto origin = bottomLeftOrigin ? kBottomLeft_GrSurfaceOrigin : kTopLeft_GrSurfaceOrigin;
 
-<<<<<<< HEAD
-    auto proxy = sk_gpu_test::MakeTextureProxyFromData(context, GrRenderable::kNo,
-                                                       kImageSize, kImageSize,
-                                                       bm.colorType(), origin, bm.getPixels(),
-                                                       bm.rowBytes());
-=======
     auto proxy = sk_gpu_test::MakeTextureProxyFromData(context, GrRenderable::kNo, kImageSize,
                                                        kImageSize, bm.colorType(), bm.alphaType(),
                                                        origin, bm.getPixels(), bm.rowBytes());
->>>>>>> 40be567a
     if (!proxy) {
         return nullptr;
     }
