/*
 * Copyright 2017 Google Inc.
 *
 * Use of this source code is governed by a BSD-style license that can be
 * found in the LICENSE file.
 */

#include "gm/gm.h"
#include "include/core/SkBlendMode.h"
#include "include/core/SkCanvas.h"
#include "include/core/SkColor.h"
#include "include/core/SkColorSpace.h"
#include "include/core/SkFont.h"
#include "include/core/SkImage.h"
#include "include/core/SkImageFilter.h"
#include "include/core/SkImageInfo.h"
#include "include/core/SkMaskFilter.h"
#include "include/core/SkMatrix.h"
#include "include/core/SkPaint.h"
#include "include/core/SkPicture.h"
#include "include/core/SkPictureRecorder.h"
#include "include/core/SkPoint.h"
#include "include/core/SkRect.h"
#include "include/core/SkRefCnt.h"
#include "include/core/SkScalar.h"
#include "include/core/SkShader.h"
#include "include/core/SkSize.h"
#include "include/core/SkString.h"
#include "include/core/SkSurface.h"
#include "include/core/SkTextBlob.h"
#include "include/core/SkTileMode.h"
#include "include/core/SkTypeface.h"
#include "include/core/SkTypes.h"
<<<<<<< HEAD
#include "include/effects/SkBlurImageFilter.h"
#include "include/effects/SkGradientShader.h"
=======
#include "include/effects/SkGradientShader.h"
#include "include/effects/SkImageFilters.h"
>>>>>>> 40be567a
#include "include/effects/SkShaderMaskFilter.h"
#include "include/utils/SkRandom.h"
#include "src/core/SkCanvasPriv.h"
#include "tools/Resources.h"
#include "tools/ToolUtils.h"

#include <string.h>
#include <initializer_list>

// This GM tests out the deprecated Android-specific unclipped saveLayer "feature".
// In particular, it attempts to compare the performance of unclipped saveLayers with alternatives.

static void save_layer_unclipped(SkCanvas* canvas,
                                 SkScalar l, SkScalar t, SkScalar r, SkScalar b) {
    SkRect rect = SkRect::MakeLTRB(l, t, r, b);
    canvas->saveLayer({ &rect, nullptr, nullptr, nullptr, nullptr,
                        (SkCanvas::SaveLayerFlags) SkCanvasPriv::kDontClipToLayer_SaveLayerFlag });
}

static void do_draw(SkCanvas* canvas) {
    SkPaint paint;
    SkRandom rand;

    for (int i = 0; i < 20; ++i) {
        paint.setColor(ToolUtils::color_to_565(rand.nextU() | (0xFF << 24)));
        canvas->drawRect({ 15, 15, 290, 40 }, paint);
        canvas->translate(0, 30);
    }
}

class UnclippedSaveLayerGM : public skiagm::GM {
public:
    enum class Mode {
        kClipped,
        kUnclipped
    };

    UnclippedSaveLayerGM(Mode mode) : fMode(mode) { this->setBGColor(SK_ColorWHITE); }

protected:
    bool runAsBench() const override { return true; }

    SkString onShortName() override {
        if (Mode::kClipped == fMode) {
            return SkString("savelayer_unclipped");
        } else {
            SkASSERT(Mode::kUnclipped == fMode);
            return SkString("savelayer_clipped");
        }
    }

    SkISize onISize() override { return SkISize::Make(320, 640); }

    void onDraw(SkCanvas* canvas) override {
        const SkScalar L = 10;
        const SkScalar T = 10;
        const SkScalar R = 310;
        const SkScalar B = 630;

        canvas->clipRect({ L, T, R, B });

        for (int i = 0; i < 100; ++i) {
            SkAutoCanvasRestore acr(canvas, true);
            if (Mode::kClipped == fMode) {
                save_layer_unclipped(canvas, L, T, R, T + 20);
                save_layer_unclipped(canvas, L, B - 20, R, B);
            } else {
                SkASSERT(Mode::kUnclipped == fMode);
                canvas->saveLayer({ L, T, R, B }, nullptr);
            }

            do_draw(canvas);
        }
    }

private:
    Mode fMode;

    typedef skiagm::GM INHERITED;
};
DEF_GM(return new UnclippedSaveLayerGM(UnclippedSaveLayerGM::Mode::kClipped);)
DEF_GM(return new UnclippedSaveLayerGM(UnclippedSaveLayerGM::Mode::kUnclipped);)

DEF_SIMPLE_GM(picture_savelayer, canvas, 320, 640) {
    SkPaint paint1, paint2, paint3;
    paint1.setAlphaf(0.5f);
    paint2.setAlphaf(0.25f);
    paint3.setColor(0xFFFF0000);
    SkRect rect1{40, 5, 80, 70}, rect2{5, 40, 70, 80}, rect3{10, 10, 70, 70};
    // In the future, we might also test the clipped case by allowing i = 0
    for(int i = 1; i < 2; ++i) {
        canvas->translate(100 * i, 0);
        auto flag = i ?
                (SkCanvas::SaveLayerFlags) SkCanvasPriv::kDontClipToLayer_SaveLayerFlag : 0;
        canvas->saveLayer({ &rect1, &paint1, nullptr, nullptr, nullptr, flag});
        canvas->saveLayer({ &rect2, &paint2, nullptr, nullptr, nullptr, flag});
        canvas->drawRect(rect3, paint3);
        canvas->restore();
        canvas->restore();
    }
};

// Test kInitWithPrevious_SaveLayerFlag by drawing an image, save a layer with the flag, which
// should seed the layer with the image (from below). Then we punch a hole in the layer and
// restore with kPlus mode, which should show the mandrill super-bright on the outside, but
// normal where we punched the hole.
DEF_SIMPLE_GM(savelayer_initfromprev, canvas, 256, 256) {
    canvas->drawImage(GetResourceAsImage("images/mandrill_256.png"), 0, 0, nullptr);

    SkCanvas::SaveLayerRec rec;
    SkPaint paint;
    paint.setBlendMode(SkBlendMode::kPlus);
    rec.fSaveLayerFlags = SkCanvas::kInitWithPrevious_SaveLayerFlag;
    rec.fPaint = &paint;
    canvas->saveLayer(rec);
    paint.setBlendMode(SkBlendMode::kClear);
    canvas->drawCircle(128, 128, 96, paint);
    canvas->restore();
};

static void draw_mask(SkCanvas* canvas, int size) {
    const SkScalar cx = size * SK_ScalarHalf,
                   cy = cx;
    const SkColor colors[] = { 0x00000000, 0xffff0000, 0x00000000, 0xffff0000, 0x00000000,
                               0xffff0000, 0x00000000, 0xffff0000, 0x00000000 };

    SkPaint paint;
    paint.setAntiAlias(true);
    paint.setShader(SkGradientShader::MakeSweep(cx, cy, colors, nullptr, SK_ARRAY_COUNT(colors)));
    canvas->drawPaint(paint);

    paint.setShader(SkGradientShader::MakeRadial({cx, cy}, size / 4, colors, nullptr, 2,
                                                 SkTileMode::kClamp));
    canvas->drawCircle(cx, cy, size / 4, paint);
}

DEF_SIMPLE_GM(savelayer_clipmask, canvas, 1200, 1200) {
    static constexpr int kSize = 100;
    static constexpr SkRect kLayerBounds = { kSize * 0.25f, kSize * 0.25f,
                                             kSize * 0.75f, kSize * 0.75f };
    static constexpr struct {
        const SkRect* bounds;
        const SkScalar matrix[9];
    } kConfigs[] = {
        { nullptr, { 1     ,  0     ,   0,   0     , 1     ,   0,   0, 0, 1 } },
        { nullptr, { 2     ,  0     ,   0,   0     , 2     ,   0,   0, 0, 1 } },
        { nullptr, { 2     ,  0     , -50,   0     , 2     , -50,   0, 0, 1 } },
        { nullptr, { 0.707f, -0.707f,  50,   0.707f, 0.707f, -20,   0, 0, 1 } },
        { nullptr, { 0.5f  ,  0     ,  25,   0     , 0.5f  ,  25,   0, 0, 1 } },

        { &kLayerBounds, { 1     ,  0     ,   0,   0     , 1     ,   0,   0, 0, 1 } },
        { &kLayerBounds, { 2     ,  0     ,   0,   0     , 2     ,   0,   0, 0, 1 } },
        { &kLayerBounds, { 2     ,  0     , -50,   0     , 2     , -50,   0, 0, 1 } },
        { &kLayerBounds, { 0.707f, -0.707f,  50,   0.707f, 0.707f, -20,   0, 0, 1 } },
        { &kLayerBounds, { 0.5f  ,  0     ,  25,   0     , 0.5f  ,  25,   0, 0, 1 } },
    };

    using MaskMakerFunc = sk_sp<SkImage> (*)(int size);
    static const MaskMakerFunc kMaskMakers[] = {
        [](int size) -> sk_sp<SkImage> {
            auto surf = SkSurface::MakeRaster(SkImageInfo::MakeA8(size, size));
            draw_mask(surf->getCanvas(), size);
            return surf->makeImageSnapshot();
        },

        [](int size) -> sk_sp<SkImage> {
            auto surf = SkSurface::MakeRasterN32Premul(size, size);
            draw_mask(surf->getCanvas(), size);
            return surf->makeImageSnapshot();
        },

        [](int size) -> sk_sp<SkImage> {
            SkPictureRecorder recorder;
            draw_mask(recorder.beginRecording(size, size), size);
            return SkImage::MakeFromPicture(recorder.finishRecordingAsPicture(),
                                            SkISize::Make(size, size),
                                            nullptr, nullptr,
                                            SkImage::BitDepth::kU8,
                                            SkColorSpace::MakeSRGB());
        }
    };

    using PaintMakerFunc = SkPaint (*)();
    static const PaintMakerFunc kPaintMakers[] = {
        []() -> SkPaint { return SkPaint(); },
        []() -> SkPaint {
            SkPaint p; p.setImageFilter(SkImageFilters::Blur(2, 2, nullptr)); return p;
        },
        []() -> SkPaint { SkPaint p; p.setBlendMode(SkBlendMode::kSrcOut); return p; },
    };

    canvas->drawColor(0xffcccccc);

    SkMatrix clipMatrix;
    SkCanvas::SaveLayerRec rec;
    rec.fClipMatrix = &clipMatrix;

    for (const auto& paintMaker : kPaintMakers) {
        auto layerPaint = paintMaker();
        rec.fPaint = &layerPaint;

        for (const auto& maskMaker : kMaskMakers) {
            sk_sp<SkImage> mask = maskMaker(kSize);
            rec.fClipMask = mask.get();

            canvas->save();
            for (const auto cfg : kConfigs) {
                rec.fBounds = cfg.bounds;
                clipMatrix.set9(cfg.matrix);
                canvas->saveLayer(rec);

                SkPaint paint;
                paint.setColor(0xff0000ff);
                canvas->drawRect(SkRect::MakeWH(50, 50), paint);
                paint.setColor(0xffff0000);
                canvas->drawRect(SkRect::MakeXYWH(50, 0, 50, 50), paint);
                paint.setColor(0xff00ff00);
                canvas->drawRect(SkRect::MakeXYWH(50, 50, 50, 50), paint);
                paint.setColor(0xffffff00);
                canvas->drawRect(SkRect::MakeXYWH(0, 50, 50, 50), paint);

                canvas->restore();
                canvas->translate(120, 0);
            }
            canvas->restore();
            canvas->translate(0, 120);
        }
    }
}

DEF_SIMPLE_GM(savelayer_coverage, canvas, 500, 500) {
    canvas->saveLayer(nullptr, nullptr);

    SkRect r = { 0, 0, 200, 200 };
    SkPaint layerPaint;
    layerPaint.setBlendMode(SkBlendMode::kModulate);

    auto image = GetResourceAsImage("images/mandrill_128.png");

    auto proc = [layerPaint](SkCanvas* canvas, SkCanvas::SaveLayerRec& rec) {
        SkPaint paint;
        paint.setColor(SK_ColorRED);

        canvas->saveLayer(rec);
        canvas->drawCircle(100, 100, 50, paint);
        paint.setColor(0x8800FF00);
        canvas->drawRect({10, 90, 190, 110}, paint);
        canvas->restore();
    };

    const int yflags[] = { 0, SkCanvas::kInitWithPrevious_SaveLayerFlag };
    for (int y = 0; y <= 1; ++y) {
        const int xflags[] = { 0, SkCanvas::kMaskAgainstCoverage_EXPERIMENTAL_DONT_USE_SaveLayerFlag };
        for (int x = 0; x <= 1; ++x) {
            canvas->save();
            canvas->translate(x * 200.f, y * 200.f);

            SkCanvas::SaveLayerRec rec(&r, &layerPaint, yflags[y] | xflags[x]);
            canvas->drawImageRect(image, r, nullptr);
            proc(canvas, rec);

            canvas->restore();
        }
    }

    canvas->restore();
}

DEF_SIMPLE_GM(savelayer_clipmask_maskfilter, canvas, 500, 500) {
    // Offscreen surface for making the clip mask and mask filter images
    auto surf = SkSurface::MakeRaster(SkImageInfo::MakeA8(100, 100));
    SkPaint maskPaint;
    maskPaint.setColor(SK_ColorWHITE);
    maskPaint.setAntiAlias(true);

    // Draw a centered circle for the mask filter
    surf->getCanvas()->clear(SK_ColorTRANSPARENT);
    surf->getCanvas()->drawCircle(50.f, 50.f, 50.f, maskPaint);
    auto maskFilterImage = surf->makeImageSnapshot();
    sk_sp<SkMaskFilter> maskFilter = SkShaderMaskFilter::Make(maskFilterImage->makeShader());

    // Cut out a cross for the clip mask
    surf->getCanvas()->clear(SK_ColorTRANSPARENT);
    surf->getCanvas()->drawRect(SkRect::MakeLTRB(0.f, 0.f, 40.f, 40.f), maskPaint);
    surf->getCanvas()->drawRect(SkRect::MakeLTRB(60.f, 0.f, 100.f, 40.f), maskPaint);
    surf->getCanvas()->drawRect(SkRect::MakeLTRB(0.f, 60.f, 40.f, 100.f), maskPaint);
    surf->getCanvas()->drawRect(SkRect::MakeLTRB(60.f, 60.f, 100.f, 100.f), maskPaint);
    auto clipMaskImage = surf->makeImageSnapshot();
    SkMatrix clipMatrix = SkMatrix::I();
    SkRect clipBounds = SkRect::MakeWH(100, 100);

    // On the main canvas, save a 100x100 layer three times, applying clip mask, mask filter, or
    // both, translating across the GM for each configuration.
    canvas->clear(SK_ColorGRAY);

    canvas->translate(25.f, 0.f);

    // Clip mask only
    SkCanvas::SaveLayerRec rec;
    rec.fBounds = &clipBounds;
    rec.fClipMask = clipMaskImage.get();
    rec.fClipMatrix = &clipMatrix;
    canvas->saveLayer(rec);
    canvas->clear(SK_ColorWHITE);
    canvas->restore();

    canvas->translate(125.f, 0.f);

    // Mask filter only
    maskPaint.setMaskFilter(maskFilter);
    rec.fClipMask = nullptr;
    rec.fPaint = &maskPaint;
    canvas->saveLayer(rec);
    canvas->clear(SK_ColorWHITE);
    canvas->restore();

    canvas->translate(125.f, 0.f);

    // Both
    rec.fClipMask = clipMaskImage.get();
    canvas->saveLayer(rec);
    canvas->clear(SK_ColorWHITE);
    canvas->restore();
}

static void draw_cell(SkCanvas* canvas, sk_sp<SkTextBlob> blob, SkColor c, SkScalar w, SkScalar h,
                      bool useDrawBehind) {
    SkRect r = SkRect::MakeWH(w, h);
    SkPaint p;
    p.setColor(c);
    p.setBlendMode(SkBlendMode::kSrc);
    canvas->drawRect(r, p);
    p.setBlendMode(SkBlendMode::kSrcOver);

    const SkScalar margin = 80;
    r.fLeft = w - margin;

    // save the behind image
    SkDEBUGCODE(int sc0 =) canvas->getSaveCount();
    SkDEBUGCODE(int sc1 =) SkCanvasPriv::SaveBehind(canvas, &r);
    SkDEBUGCODE(int sc2 =) canvas->getSaveCount();
    SkASSERT(sc0 == sc1);
    SkASSERT(sc0 + 1 == sc2);

    // draw the foreground (including over the 'behind' section)
    p.setColor(SK_ColorBLACK);
    canvas->drawTextBlob(blob, 10, 30, p);

    // draw the treatment
    const SkPoint pts[] = { {r.fLeft,0}, {r.fRight, 0} };
    const SkColor colors[] = { 0x88000000, 0x0 };
    auto sh = SkGradientShader::MakeLinear(pts, colors, nullptr, 2, SkTileMode::kClamp);
    p.setShader(sh);
    p.setBlendMode(SkBlendMode::kDstIn);

    if (useDrawBehind) {
        SkCanvasPriv::DrawBehind(canvas, p);
    } else {
        canvas->drawRect(r, p);
    }

    // this should restore the behind image
    canvas->restore();
    SkDEBUGCODE(int sc3 =) canvas->getSaveCount();
    SkASSERT(sc3 == sc0);

    // just outline where we expect the treatment to appear
    p.reset();
    p.setStyle(SkPaint::kStroke_Style);
    p.setAlphaf(0.25f);
}

static void draw_list(SkCanvas* canvas, sk_sp<SkTextBlob> blob, bool useDrawBehind) {
    SkAutoCanvasRestore acr(canvas, true);

    SkRandom rand;
    SkScalar w = 400;
    SkScalar h = 40;
    for (int i = 0; i < 8; ++i) {
        SkColor c = rand.nextU();   // ensure we're opaque
        c = (c & 0xFFFFFF) | 0x80000000;
        draw_cell(canvas, blob, c, w, h, useDrawBehind);
        canvas->translate(0, h);
    }
}

DEF_SIMPLE_GM(save_behind, canvas, 830, 670) {
    SkFont font;
    font.setTypeface(ToolUtils::create_portable_typeface());
    font.setSize(30);

    const char text[] = "This is a very long line of text";
    auto blob = SkTextBlob::MakeFromText(text, strlen(text), font);

    for (bool useDrawBehind : {false, true}) {
        canvas->save();

        draw_list(canvas, blob, useDrawBehind);
        canvas->translate(0, 350);
        canvas->saveLayer({0, 0, 400, 320}, nullptr);
        draw_list(canvas, blob, useDrawBehind);
        canvas->restore();

        canvas->restore();
        canvas->translate(430, 0);
    }
<<<<<<< HEAD
=======
}

#include "include/effects/SkGradientShader.h"

DEF_SIMPLE_GM(savelayer_f16, canvas, 900, 300) {
    int n = 15;
    SkRect r{0, 0, 300, 300};
    SkPaint paint;

    const SkColor colors[] = { SK_ColorRED, SK_ColorGREEN, SK_ColorBLUE, SK_ColorRED };
    paint.setShader(SkGradientShader::MakeSweep(r.centerX(), r.centerY(),
                                                colors, nullptr, SK_ARRAY_COUNT(colors)));

    canvas->drawOval(r, paint);

    paint.setAlphaf(1.0f/n);
    paint.setBlendMode(SkBlendMode::kPlus);

    for (auto flags : {0, (int)SkCanvas::kF16ColorType}) {
        canvas->translate(r.width(), 0);

        SkCanvas::SaveLayerRec rec;
        rec.fSaveLayerFlags = flags;
        canvas->saveLayer(rec);
        for (int i = 0; i < n; ++i) {
            canvas->drawOval(r, paint);
        }
        canvas->restore();
    }
>>>>>>> 40be567a
}<|MERGE_RESOLUTION|>--- conflicted
+++ resolved
@@ -31,13 +31,8 @@
 #include "include/core/SkTileMode.h"
 #include "include/core/SkTypeface.h"
 #include "include/core/SkTypes.h"
-<<<<<<< HEAD
-#include "include/effects/SkBlurImageFilter.h"
-#include "include/effects/SkGradientShader.h"
-=======
 #include "include/effects/SkGradientShader.h"
 #include "include/effects/SkImageFilters.h"
->>>>>>> 40be567a
 #include "include/effects/SkShaderMaskFilter.h"
 #include "include/utils/SkRandom.h"
 #include "src/core/SkCanvasPriv.h"
@@ -444,8 +439,6 @@
         canvas->restore();
         canvas->translate(430, 0);
     }
-<<<<<<< HEAD
-=======
 }
 
 #include "include/effects/SkGradientShader.h"
@@ -475,5 +468,4 @@
         }
         canvas->restore();
     }
->>>>>>> 40be567a
 }