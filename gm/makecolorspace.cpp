/*
 * Copyright 2017 Google Inc.
 *
 * Use of this source code is governed by a BSD-style license that can be
 * found in the LICENSE file.
 */

#include "gm/gm.h"
#include "include/codec/SkCodec.h"
#include "include/core/SkBitmap.h"
#include "include/core/SkCanvas.h"
#include "include/core/SkColor.h"
#include "include/core/SkColorSpace.h"
#include "include/core/SkData.h"
#include "include/core/SkImage.h"
#include "include/core/SkImageInfo.h"
#include "include/core/SkRefCnt.h"
#include "include/core/SkSize.h"
#include "include/core/SkString.h"
#include "src/core/SkImagePriv.h"
#include "tools/Resources.h"

#include <initializer_list>
#include <memory>

sk_sp<SkImage> make_raster_image(const char* path) {
    sk_sp<SkData> resourceData = GetResourceAsData(path);
    std::unique_ptr<SkCodec> codec = SkCodec::MakeFromData(resourceData);

    SkBitmap bitmap;
    bitmap.allocPixels(codec->getInfo());

    codec->getPixels(codec->getInfo(), bitmap.getPixels(), bitmap.rowBytes());
    return SkImage::MakeFromBitmap(bitmap);
}

sk_sp<SkImage> make_color_space(sk_sp<SkImage> orig, sk_sp<SkColorSpace> colorSpace) {
    sk_sp<SkImage> xform = orig->makeColorSpace(colorSpace);

    // Assign an sRGB color space on the xformed image, so we can see the effects of the xform
    // when we draw.
    sk_sp<SkColorSpace> srgb = SkColorSpace::MakeSRGB();
    if (colorSpace->gammaIsLinear()) {
        srgb = SkColorSpace::MakeSRGBLinear();
    }
    return xform->reinterpretColorSpace(std::move(srgb));
}

DEF_SIMPLE_GM_CAN_FAIL(makecolorspace, canvas, errorMsg, 128 * 3, 128 * 4) {
    sk_sp<SkColorSpace> wideGamut = SkColorSpace::MakeRGB(SkNamedTransferFn::kSRGB,
                                                          SkNamedGamut::kAdobeRGB);
    sk_sp<SkColorSpace> wideGamutLinear = wideGamut->makeLinearGamma();

    // Lazy images
    sk_sp<SkImage> opaqueImage = GetResourceAsImage("images/mandrill_128.png");
    sk_sp<SkImage> premulImage = GetResourceAsImage("images/color_wheel.png");
    if (!opaqueImage || !premulImage) {
        *errorMsg = "Failed to load images. Did you forget to set the resourcePath?";
        return skiagm::DrawResult::kFail;
    }
    canvas->drawImage(opaqueImage, 0.0f, 0.0f);
    canvas->drawImage(make_color_space(opaqueImage, wideGamut), 128.0f, 0.0f);
    canvas->drawImage(make_color_space(opaqueImage, wideGamutLinear), 256.0f, 0.0f);
    canvas->drawImage(premulImage, 0.0f, 128.0f);
    canvas->drawImage(make_color_space(premulImage, wideGamut), 128.0f, 128.0f);
    canvas->drawImage(make_color_space(premulImage, wideGamutLinear), 256.0f, 128.0f);
    canvas->translate(0.0f, 256.0f);

    // Raster images
    opaqueImage = make_raster_image("images/mandrill_128.png");
    premulImage = make_raster_image("images/color_wheel.png");
    canvas->drawImage(opaqueImage, 0.0f, 0.0f);
    canvas->drawImage(make_color_space(opaqueImage, wideGamut), 128.0f, 0.0f);
    canvas->drawImage(make_color_space(opaqueImage, wideGamutLinear), 256.0f, 0.0f);
    canvas->drawImage(premulImage, 0.0f, 128.0f);
    canvas->drawImage(make_color_space(premulImage, wideGamut), 128.0f, 128.0f);
    canvas->drawImage(make_color_space(premulImage, wideGamutLinear), 256.0f, 128.0f);
    return skiagm::DrawResult::kOk;
}

DEF_SIMPLE_GM_BG(makecolortypeandspace, canvas, 128 * 3, 128 * 4, SK_ColorWHITE) {
    sk_sp<SkImage> images[] = {
        GetResourceAsImage("images/mandrill_128.png"),
        GetResourceAsImage("images/color_wheel.png"),
    };
    auto rec2020 = SkColorSpace::MakeRGB(SkNamedTransferFn::kSRGB, SkNamedGamut::kRec2020);

    // Use the lazy images on the first iteration, and concrete (raster/GPU) images on the second
    for (bool lazy : {true, false}) {
        for (int j = 0; j < 2; ++j) {
            const SkImage* image = images[j].get();
            if (!image) {
                // Can happen on bots that abandon the GPU context
                continue;
            }

            // Unmodified
            canvas->drawImage(image, 0, 0);

            // Change the color type/space of the image in a couple ways. In both cases, codec
            // may fail, because we refude to decode transparent sources to opaque color types.
            // Guard against that, to avoid cascading failures in DDL.

            // 565 in a wide color space (should be visibly quantized). Fails with the color_wheel,
            // because of the codec issues mentioned above.
            auto image565 = image->makeColorTypeAndColorSpace(kRGB_565_SkColorType, rec2020);
            if (!lazy || image565->makeRasterImage()) {
                canvas->drawImage(image565, 128, 0);
            }

            // Grayscale in the original color space. This fails in even more cases, due to the
            // above opaque issue, and because Ganesh doesn't support drawing to gray, at all.
            auto imageGray = image->makeColorTypeAndColorSpace(kGray_8_SkColorType,
                                                               image->refColorSpace());
            if (!lazy || imageGray->makeRasterImage()) {
                canvas->drawImage(imageGray, 256, 0);
            }

            images[j] = canvas->getGrContext()
                    ? image->makeTextureImage(canvas->getGrContext())
                    : image->makeRasterImage();

            canvas->translate(0, 128);
        }
    }
}

DEF_SIMPLE_GM_CAN_FAIL(reinterpretcolorspace, canvas, errorMsg, 128 * 3, 128 * 3) {
    // We draw a 3x3 grid. The three rows are lazy (encoded), raster, and GPU (or another copy of
    // raster so all configs look similar). In each row, we draw three variants:
    // - The original image (should look normal).
    // - The image, reinterpreted as being in the color-spin space. The pixel data isn't changed,
    //   so in untagged configs, this looks like the first column. In tagged configs, this has the
    //   the effect of rotating the colors (RGB -> GBR).
    // - The image converted to the color-spin space, then reinterpreted as being sRGB. In all
    //   configs, this appears to be spun backwards (RGB -> BRG), and tests the composition of
    //   these two APIs.

    // In all cases, every column should be identical. In tagged configs, the 'R' in the columns
    // should be Red, Green, Blue.

    sk_sp<SkColorSpace> srgb = SkColorSpace::MakeSRGB();
    sk_sp<SkColorSpace> spin = srgb->makeColorSpin();
    sk_sp<SkImage> image = GetResourceAsImage("images/color_wheel.png");
    if (!image) {
        *errorMsg = "Failed to load image. Did you forget to set the resourcePath?";
        return skiagm::DrawResult::kFail;
    }

<<<<<<< HEAD
    DrawResult onDraw(SkCanvas* canvas, SkString* errorMsg) override {
        sk_sp<SkColorSpace> wideGamut = SkColorSpace::MakeRGB(SkNamedTransferFn::kSRGB,
                                                              SkNamedGamut::kAdobeRGB);
        sk_sp<SkColorSpace> wideGamutLinear = wideGamut->makeLinearGamma();

        // Lazy images
        sk_sp<SkImage> opaqueImage = GetResourceAsImage("images/mandrill_128.png");
        sk_sp<SkImage> premulImage = GetResourceAsImage("images/color_wheel.png");
        if (!opaqueImage || !premulImage) {
            *errorMsg = "Failed to load images. Did you forget to set the resourcePath?";
            return DrawResult::kFail;
        }
        canvas->drawImage(opaqueImage, 0.0f, 0.0f);
        canvas->drawImage(make_color_space(opaqueImage, wideGamut), 128.0f, 0.0f);
        canvas->drawImage(make_color_space(opaqueImage, wideGamutLinear), 256.0f, 0.0f);
        canvas->drawImage(premulImage, 0.0f, 128.0f);
        canvas->drawImage(make_color_space(premulImage, wideGamut), 128.0f, 128.0f);
        canvas->drawImage(make_color_space(premulImage, wideGamutLinear), 256.0f, 128.0f);
        canvas->translate(0.0f, 256.0f);

        // Raster images
        opaqueImage = make_raster_image("images/mandrill_128.png");
        premulImage = make_raster_image("images/color_wheel.png");
        canvas->drawImage(opaqueImage, 0.0f, 0.0f);
        canvas->drawImage(make_color_space(opaqueImage, wideGamut), 128.0f, 0.0f);
        canvas->drawImage(make_color_space(opaqueImage, wideGamutLinear), 256.0f, 0.0f);
        canvas->drawImage(premulImage, 0.0f, 128.0f);
        canvas->drawImage(make_color_space(premulImage, wideGamut), 128.0f, 128.0f);
        canvas->drawImage(make_color_space(premulImage, wideGamutLinear), 256.0f, 128.0f);
        return DrawResult::kOk;
=======
    // Lazy images
    canvas->drawImage(image, 0.0f, 0.0f);
    canvas->drawImage(image->reinterpretColorSpace(spin), 128.0f, 0.0f);
    canvas->drawImage(image->makeColorSpace(spin)->reinterpretColorSpace(srgb), 256.0f, 0.0f);

    canvas->translate(0.0f, 128.0f);

    // Raster images
    image = image->makeRasterImage();
    canvas->drawImage(image, 0.0f, 0.0f);
    canvas->drawImage(image->reinterpretColorSpace(spin), 128.0f, 0.0f);
    canvas->drawImage(image->makeColorSpace(spin)->reinterpretColorSpace(srgb), 256.0f, 0.0f);

    canvas->translate(0.0f, 128.0f);

    // GPU images
    if (auto gpuImage = image->makeTextureImage(canvas->getGrContext())) {
        image = gpuImage;
>>>>>>> 40be567a
    }

    canvas->drawImage(image, 0.0f, 0.0f);
    canvas->drawImage(image->reinterpretColorSpace(spin), 128.0f, 0.0f);
    canvas->drawImage(image->makeColorSpace(spin)->reinterpretColorSpace(srgb), 256.0f, 0.0f);

<<<<<<< HEAD
DEF_GM(return new MakeCSGM;)

DEF_SIMPLE_GM_BG(makecolortypeandspace, canvas, 128 * 3, 128 * 4, SK_ColorWHITE) {
    sk_sp<SkImage> images[] = {
        GetResourceAsImage("images/mandrill_128.png"),
        GetResourceAsImage("images/color_wheel.png"),
    };
    auto rec2020 = SkColorSpace::MakeRGB(SkNamedTransferFn::kSRGB, SkNamedGamut::kRec2020);

    // Use the lazy images on the first iteration, and concrete (raster/GPU) images on the second
    for (bool lazy : {true, false}) {
        for (int j = 0; j < 2; ++j) {
            const SkImage* image = images[j].get();
            if (!image) {
                // Can happen on bots that abandon the GPU context
                continue;
            }

            // Unmodified
            canvas->drawImage(image, 0, 0);

            // Change the color type/space of the image in a couple ways. In both cases, codec
            // may fail, because we refude to decode transparent sources to opaque color types.
            // Guard against that, to avoid cascading failures in DDL.

            // 565 in a wide color space (should be visibly quantized). Fails with the color_wheel,
            // because of the codec issues mentioned above.
            auto image565 = image->makeColorTypeAndColorSpace(kRGB_565_SkColorType, rec2020);
            if (!lazy || image565->makeRasterImage()) {
                canvas->drawImage(image565, 128, 0);
            }

            // Grayscale in the original color space. This fails in even more cases, due to the
            // above opaque issue, and because Ganesh doesn't support drawing to gray, at all.
            auto imageGray = image->makeColorTypeAndColorSpace(kGray_8_SkColorType,
                                                               image->refColorSpace());
            if (!lazy || imageGray->makeRasterImage()) {
                canvas->drawImage(imageGray, 256, 0);
            }

            images[j] = canvas->getGrContext()
                    ? image->makeTextureImage(canvas->getGrContext(), nullptr)
                    : image->makeRasterImage();

            canvas->translate(0, 128);
        }
    }
=======
    return skiagm::DrawResult::kOk;
>>>>>>> 40be567a
}<|MERGE_RESOLUTION|>--- conflicted
+++ resolved
@@ -147,38 +147,6 @@
         return skiagm::DrawResult::kFail;
     }
 
-<<<<<<< HEAD
-    DrawResult onDraw(SkCanvas* canvas, SkString* errorMsg) override {
-        sk_sp<SkColorSpace> wideGamut = SkColorSpace::MakeRGB(SkNamedTransferFn::kSRGB,
-                                                              SkNamedGamut::kAdobeRGB);
-        sk_sp<SkColorSpace> wideGamutLinear = wideGamut->makeLinearGamma();
-
-        // Lazy images
-        sk_sp<SkImage> opaqueImage = GetResourceAsImage("images/mandrill_128.png");
-        sk_sp<SkImage> premulImage = GetResourceAsImage("images/color_wheel.png");
-        if (!opaqueImage || !premulImage) {
-            *errorMsg = "Failed to load images. Did you forget to set the resourcePath?";
-            return DrawResult::kFail;
-        }
-        canvas->drawImage(opaqueImage, 0.0f, 0.0f);
-        canvas->drawImage(make_color_space(opaqueImage, wideGamut), 128.0f, 0.0f);
-        canvas->drawImage(make_color_space(opaqueImage, wideGamutLinear), 256.0f, 0.0f);
-        canvas->drawImage(premulImage, 0.0f, 128.0f);
-        canvas->drawImage(make_color_space(premulImage, wideGamut), 128.0f, 128.0f);
-        canvas->drawImage(make_color_space(premulImage, wideGamutLinear), 256.0f, 128.0f);
-        canvas->translate(0.0f, 256.0f);
-
-        // Raster images
-        opaqueImage = make_raster_image("images/mandrill_128.png");
-        premulImage = make_raster_image("images/color_wheel.png");
-        canvas->drawImage(opaqueImage, 0.0f, 0.0f);
-        canvas->drawImage(make_color_space(opaqueImage, wideGamut), 128.0f, 0.0f);
-        canvas->drawImage(make_color_space(opaqueImage, wideGamutLinear), 256.0f, 0.0f);
-        canvas->drawImage(premulImage, 0.0f, 128.0f);
-        canvas->drawImage(make_color_space(premulImage, wideGamut), 128.0f, 128.0f);
-        canvas->drawImage(make_color_space(premulImage, wideGamutLinear), 256.0f, 128.0f);
-        return DrawResult::kOk;
-=======
     // Lazy images
     canvas->drawImage(image, 0.0f, 0.0f);
     canvas->drawImage(image->reinterpretColorSpace(spin), 128.0f, 0.0f);
@@ -197,62 +165,11 @@
     // GPU images
     if (auto gpuImage = image->makeTextureImage(canvas->getGrContext())) {
         image = gpuImage;
->>>>>>> 40be567a
     }
 
     canvas->drawImage(image, 0.0f, 0.0f);
     canvas->drawImage(image->reinterpretColorSpace(spin), 128.0f, 0.0f);
     canvas->drawImage(image->makeColorSpace(spin)->reinterpretColorSpace(srgb), 256.0f, 0.0f);
 
-<<<<<<< HEAD
-DEF_GM(return new MakeCSGM;)
-
-DEF_SIMPLE_GM_BG(makecolortypeandspace, canvas, 128 * 3, 128 * 4, SK_ColorWHITE) {
-    sk_sp<SkImage> images[] = {
-        GetResourceAsImage("images/mandrill_128.png"),
-        GetResourceAsImage("images/color_wheel.png"),
-    };
-    auto rec2020 = SkColorSpace::MakeRGB(SkNamedTransferFn::kSRGB, SkNamedGamut::kRec2020);
-
-    // Use the lazy images on the first iteration, and concrete (raster/GPU) images on the second
-    for (bool lazy : {true, false}) {
-        for (int j = 0; j < 2; ++j) {
-            const SkImage* image = images[j].get();
-            if (!image) {
-                // Can happen on bots that abandon the GPU context
-                continue;
-            }
-
-            // Unmodified
-            canvas->drawImage(image, 0, 0);
-
-            // Change the color type/space of the image in a couple ways. In both cases, codec
-            // may fail, because we refude to decode transparent sources to opaque color types.
-            // Guard against that, to avoid cascading failures in DDL.
-
-            // 565 in a wide color space (should be visibly quantized). Fails with the color_wheel,
-            // because of the codec issues mentioned above.
-            auto image565 = image->makeColorTypeAndColorSpace(kRGB_565_SkColorType, rec2020);
-            if (!lazy || image565->makeRasterImage()) {
-                canvas->drawImage(image565, 128, 0);
-            }
-
-            // Grayscale in the original color space. This fails in even more cases, due to the
-            // above opaque issue, and because Ganesh doesn't support drawing to gray, at all.
-            auto imageGray = image->makeColorTypeAndColorSpace(kGray_8_SkColorType,
-                                                               image->refColorSpace());
-            if (!lazy || imageGray->makeRasterImage()) {
-                canvas->drawImage(imageGray, 256, 0);
-            }
-
-            images[j] = canvas->getGrContext()
-                    ? image->makeTextureImage(canvas->getGrContext(), nullptr)
-                    : image->makeRasterImage();
-
-            canvas->translate(0, 128);
-        }
-    }
-=======
     return skiagm::DrawResult::kOk;
->>>>>>> 40be567a
 }