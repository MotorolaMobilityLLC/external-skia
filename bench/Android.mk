--- conflicted
+++ resolved
@@ -337,12 +337,6 @@
 	tests
 
 LOCAL_MODULE := \
-<<<<<<< HEAD
 	skia_nanobench
 
-include external/stlport/libstlport.mk
-=======
-	skia_bench
-
->>>>>>> 8d4e9a88
 include $(BUILD_NATIVE_TEST)