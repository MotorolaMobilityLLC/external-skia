--- conflicted
+++ resolved
@@ -30,10 +30,6 @@
 class GrContext;
 #endif // SK_SUPPORT_GPU
 
-<<<<<<< HEAD
-
-=======
->>>>>>> aaceedc9
 #include <limits>
 
 enum BenchMode {
