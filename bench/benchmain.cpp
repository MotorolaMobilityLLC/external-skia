--- conflicted
+++ resolved
@@ -30,10 +30,6 @@
 class GrContext;
 #endif // SK_SUPPORT_GPU
 
-<<<<<<< HEAD
-
-=======
->>>>>>> f99a070f
 #include <limits>
 
 enum BenchMode {
