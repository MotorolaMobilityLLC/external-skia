/*
 * Copyright 2011 Google Inc.
 *
 * Use of this source code is governed by a BSD-style license that can be
 * found in the LICENSE file.
 */
#include "bench/Benchmark.h"
#include "include/core/SkBitmap.h"
#include "include/core/SkCanvas.h"
#include "include/core/SkColorPriv.h"
#include "include/core/SkPaint.h"
#include "include/core/SkShader.h"
#include "include/core/SkString.h"
#include "include/effects/SkGradientShader.h"
<<<<<<< HEAD
=======

#include "tools/ToolUtils.h"
>>>>>>> 40be567a

struct GradData {
    int             fCount;
    const SkColor*  fColors;
    const SkScalar* fPos;
    const char*     fName;
};

static const SkColor gColors[] = {
    SK_ColorRED, SK_ColorGREEN, SK_ColorBLUE, SK_ColorWHITE, SK_ColorBLACK,
    SK_ColorRED, SK_ColorGREEN, SK_ColorBLUE, SK_ColorWHITE, SK_ColorBLACK,
    SK_ColorRED, SK_ColorGREEN, SK_ColorBLUE, SK_ColorWHITE, SK_ColorBLACK,
    SK_ColorRED, SK_ColorGREEN, SK_ColorBLUE, SK_ColorWHITE, SK_ColorBLACK,
    SK_ColorRED, SK_ColorGREEN, SK_ColorBLUE, SK_ColorWHITE, SK_ColorBLACK,
    SK_ColorRED, SK_ColorGREEN, SK_ColorBLUE, SK_ColorWHITE, SK_ColorBLACK,
    SK_ColorRED, SK_ColorGREEN, SK_ColorBLUE, SK_ColorWHITE, SK_ColorBLACK,
    SK_ColorRED, SK_ColorGREEN, SK_ColorBLUE, SK_ColorWHITE, SK_ColorBLACK,
    SK_ColorRED, SK_ColorGREEN, SK_ColorBLUE, SK_ColorWHITE, SK_ColorBLACK,
    SK_ColorRED, SK_ColorGREEN, SK_ColorBLUE, SK_ColorWHITE, SK_ColorBLACK, // 10 lines, 50 colors
};

static const SkColor gShallowColors[] = { 0xFF555555, 0xFF444444 };
static const SkScalar gPos[] = {0.25f, 0.75f};

// We have several special-cases depending on the number (and spacing) of colors, so
// try to exercise those here.
static const GradData gGradData[] = {
    { 2, gColors, nullptr, "" },
    { 50, gColors, nullptr, "_hicolor" }, // many color gradient
    { 3, gColors, nullptr, "_3color" },
    { 2, gShallowColors, nullptr, "_shallow" },
    { 2, gColors, gPos, "_pos" },
};

/// Ignores scale
static sk_sp<SkShader> MakeLinear(const SkPoint pts[2], const GradData& data,
                                  SkTileMode tm, float scale) {
    return SkGradientShader::MakeLinear(pts, data.fColors, data.fPos, data.fCount, tm);
}

static sk_sp<SkShader> MakeRadial(const SkPoint pts[2], const GradData& data,
                                  SkTileMode tm, float scale) {
    SkPoint center;
    center.set(SkScalarAve(pts[0].fX, pts[1].fX),
               SkScalarAve(pts[0].fY, pts[1].fY));
    return SkGradientShader::MakeRadial(center, center.fX * scale, data.fColors,
                                        data.fPos, data.fCount, tm);
}

/// Ignores scale
static sk_sp<SkShader> MakeSweep(const SkPoint pts[2], const GradData& data,
                                 SkTileMode tm, float scale) {
    SkPoint center;
    center.set(SkScalarAve(pts[0].fX, pts[1].fX),
               SkScalarAve(pts[0].fY, pts[1].fY));
    return SkGradientShader::MakeSweep(center.fX, center.fY, data.fColors, data.fPos, data.fCount);
}

/// Ignores scale
static sk_sp<SkShader> MakeConical(const SkPoint pts[2], const GradData& data,
                                   SkTileMode tm, float scale) {
    SkPoint center0, center1;
    center0.set(SkScalarAve(pts[0].fX, pts[1].fX),
                SkScalarAve(pts[0].fY, pts[1].fY));
    center1.set(SkScalarInterp(pts[0].fX, pts[1].fX, SkIntToScalar(3)/5),
                SkScalarInterp(pts[0].fY, pts[1].fY, SkIntToScalar(1)/4));
    return SkGradientShader::MakeTwoPointConical(center1, (pts[1].fX - pts[0].fX) / 7,
                                                 center0, (pts[1].fX - pts[0].fX) / 2,
                                                 data.fColors, data.fPos, data.fCount, tm);
}

/// Ignores scale
static sk_sp<SkShader> MakeConicalZeroRad(const SkPoint pts[2], const GradData& data,
                                          SkTileMode tm, float scale) {
    SkPoint center0, center1;
    center0.set(SkScalarAve(pts[0].fX, pts[1].fX),
                SkScalarAve(pts[0].fY, pts[1].fY));
    center1.set(SkScalarInterp(pts[0].fX, pts[1].fX, SkIntToScalar(3)/5),
                SkScalarInterp(pts[0].fY, pts[1].fY, SkIntToScalar(1)/4));
    return SkGradientShader::MakeTwoPointConical(center1, 0.0,
                                                 center0, (pts[1].fX - pts[0].fX) / 2,
                                                 data.fColors, data.fPos, data.fCount, tm);
}

/// Ignores scale
static sk_sp<SkShader> MakeConicalOutside(const SkPoint pts[2], const GradData& data,
                                          SkTileMode tm, float scale) {
    SkPoint center0, center1;
    SkScalar radius0 = (pts[1].fX - pts[0].fX) / 10;
    SkScalar radius1 = (pts[1].fX - pts[0].fX) / 3;
    center0.set(pts[0].fX + radius0, pts[0].fY + radius0);
    center1.set(pts[1].fX - radius1, pts[1].fY - radius1);
    return SkGradientShader::MakeTwoPointConical(center0, radius0,
                                                 center1, radius1,
                                                 data.fColors, data.fPos,
                                                 data.fCount, tm);
}

/// Ignores scale
static sk_sp<SkShader> MakeConicalOutsideZeroRad(const SkPoint pts[2], const GradData& data,
                                                 SkTileMode tm, float scale) {
    SkPoint center0, center1;
    SkScalar radius0 = (pts[1].fX - pts[0].fX) / 10;
    SkScalar radius1 = (pts[1].fX - pts[0].fX) / 3;
    center0.set(pts[0].fX + radius0, pts[0].fY + radius0);
    center1.set(pts[1].fX - radius1, pts[1].fY - radius1);
    return SkGradientShader::MakeTwoPointConical(center0, 0.0,
                                                 center1, radius1,
                                                 data.fColors, data.fPos,
                                                 data.fCount, tm);
}

typedef sk_sp<SkShader> (*GradMaker)(const SkPoint pts[2], const GradData& data,
                                     SkTileMode tm, float scale);

static const struct {
    GradMaker   fMaker;
    const char* fName;
} gGrads[] = {
    { MakeLinear,                 "linear"  },
    { MakeRadial,                 "radial1" },
    { MakeSweep,                  "sweep"   },
    { MakeConical,                "conical" },
    { MakeConicalZeroRad,         "conicalZero" },
    { MakeConicalOutside,         "conicalOut" },
    { MakeConicalOutsideZeroRad,  "conicalOutZero" },
};

enum GradType { // these must match the order in gGrads
    kLinear_GradType,
    kRadial_GradType,
    kSweep_GradType,
    kConical_GradType,
    kConicalZero_GradType,
    kConicalOut_GradType,
    kConicalOutZero_GradType
};

enum GeomType {
    kRect_GeomType,
    kOval_GeomType
};

<<<<<<< HEAD
static const char* tilemodename(SkTileMode tm) {
    switch (tm) {
        case SkTileMode::kClamp:
            return "clamp";
        case SkTileMode::kRepeat:
            return "repeat";
        case SkTileMode::kMirror:
            return "mirror";
        case SkTileMode::kDecal:
            return "decal";
    }
    return "";
}

=======
>>>>>>> 40be567a
static const char* geomtypename(GeomType gt) {
    switch (gt) {
        case kRect_GeomType:
            return "rectangle";
        case kOval_GeomType:
            return "oval";
        default:
            SkDEBUGFAIL("unknown geometry type");
            return "error";
    }
}

///////////////////////////////////////////////////////////////////////////////

class GradientBench : public Benchmark {
public:
    GradientBench(GradType gradType,
                  GradData data = gGradData[0],
                  SkTileMode tm = SkTileMode::kClamp,
                  GeomType geomType = kRect_GeomType,
                  float scale = 1.0f)
        : fGeomType(geomType) {

        fName.printf("gradient_%s_%s", gGrads[gradType].fName,
                     ToolUtils::tilemode_name(tm));
        if (geomType != kRect_GeomType) {
            fName.appendf("_%s", geomtypename(geomType));
        }

        if (scale != 1.f) {
            fName.appendf("_scale_%g", scale);
        }

        fName.append(data.fName);

        this->setupPaint(&fPaint);
        fPaint.setShader(MakeShader(gradType, data, tm, scale));
    }

    GradientBench(GradType gradType, GradData data, bool dither)
        : fGeomType(kRect_GeomType) {

<<<<<<< HEAD
        const char *tmname = tilemodename(SkTileMode::kClamp);
=======
        const char *tmname = ToolUtils::tilemode_name(SkTileMode::kClamp);
>>>>>>> 40be567a
        fName.printf("gradient_%s_%s", gGrads[gradType].fName, tmname);
        fName.append(data.fName);

        if (dither) {
            fName.appendf("_dither");
        }

        this->setupPaint(&fPaint);
        fPaint.setShader(MakeShader(gradType, data, SkTileMode::kClamp, 1.0f));
        fPaint.setDither(dither);
    }

protected:
    const char* onGetName() override {
        return fName.c_str();
    }

    SkIPoint onGetSize() override {
        return SkIPoint::Make(kSize, kSize);
    }

    void onDraw(int loops, SkCanvas* canvas) override {
        const SkRect r = SkRect::MakeIWH(kSize, kSize);

        for (int i = 0; i < loops; i++) {
            switch (fGeomType) {
               case kRect_GeomType:
                   canvas->drawRect(r, fPaint);
                   break;
               case kOval_GeomType:
                   canvas->drawOval(r, fPaint);
                   break;
            }
        }
    }

private:
    typedef Benchmark INHERITED;

    sk_sp<SkShader> MakeShader(GradType gradType, GradData data,
                               SkTileMode tm, float scale) {
        const SkPoint pts[2] = {
            { 0, 0 },
            { SkIntToScalar(kSize), SkIntToScalar(kSize) }
        };

        return gGrads[gradType].fMaker(pts, data, tm, scale);
    }

    static const int kSize = 400;

    SkString       fName;
    SkPaint        fPaint;
    const GeomType fGeomType;
};

DEF_BENCH( return new GradientBench(kLinear_GradType, gGradData[0]); )
DEF_BENCH( return new GradientBench(kLinear_GradType, gGradData[1]); )
DEF_BENCH( return new GradientBench(kLinear_GradType, gGradData[2]); )
DEF_BENCH( return new GradientBench(kLinear_GradType, gGradData[4]); )
DEF_BENCH( return new GradientBench(kLinear_GradType, gGradData[0], SkTileMode::kRepeat); )
DEF_BENCH( return new GradientBench(kLinear_GradType, gGradData[1], SkTileMode::kRepeat); )
DEF_BENCH( return new GradientBench(kLinear_GradType, gGradData[2], SkTileMode::kRepeat); )
DEF_BENCH( return new GradientBench(kLinear_GradType, gGradData[0], SkTileMode::kMirror); )
DEF_BENCH( return new GradientBench(kLinear_GradType, gGradData[1], SkTileMode::kMirror); )
DEF_BENCH( return new GradientBench(kLinear_GradType, gGradData[2], SkTileMode::kMirror); )

DEF_BENCH( return new GradientBench(kRadial_GradType, gGradData[0]); )
DEF_BENCH( return new GradientBench(kRadial_GradType, gGradData[1]); )
DEF_BENCH( return new GradientBench(kRadial_GradType, gGradData[2]); )
// Draw a radial gradient of radius 1/2 on a rectangle; half the lines should
// be completely pinned, the other half should pe partially pinned
DEF_BENCH( return new GradientBench(kRadial_GradType, gGradData[0], SkTileMode::kClamp, kRect_GeomType, 0.5f); )

// Draw a radial gradient on a circle of equal size; all the lines should
// hit the unpinned fast path (so long as GradientBench.W == H)
DEF_BENCH( return new GradientBench(kRadial_GradType, gGradData[0], SkTileMode::kClamp, kOval_GeomType); )

DEF_BENCH( return new GradientBench(kRadial_GradType, gGradData[0], SkTileMode::kMirror); )
DEF_BENCH( return new GradientBench(kRadial_GradType, gGradData[0], SkTileMode::kRepeat); )
DEF_BENCH( return new GradientBench(kSweep_GradType); )
DEF_BENCH( return new GradientBench(kSweep_GradType, gGradData[1]); )
DEF_BENCH( return new GradientBench(kSweep_GradType, gGradData[2]); )
DEF_BENCH( return new GradientBench(kConical_GradType); )
DEF_BENCH( return new GradientBench(kConical_GradType, gGradData[1]); )
DEF_BENCH( return new GradientBench(kConical_GradType, gGradData[2]); )
DEF_BENCH( return new GradientBench(kConicalZero_GradType); )
DEF_BENCH( return new GradientBench(kConicalZero_GradType, gGradData[1]); )
DEF_BENCH( return new GradientBench(kConicalZero_GradType, gGradData[2]); )
DEF_BENCH( return new GradientBench(kConicalOut_GradType); )
DEF_BENCH( return new GradientBench(kConicalOut_GradType, gGradData[1]); )
DEF_BENCH( return new GradientBench(kConicalOut_GradType, gGradData[2]); )
DEF_BENCH( return new GradientBench(kConicalOutZero_GradType); )
DEF_BENCH( return new GradientBench(kConicalOutZero_GradType, gGradData[1]); )
DEF_BENCH( return new GradientBench(kConicalOutZero_GradType, gGradData[2]); )

// Dithering
DEF_BENCH( return new GradientBench(kLinear_GradType, gGradData[3], true); )
DEF_BENCH( return new GradientBench(kLinear_GradType, gGradData[3], false); )
DEF_BENCH( return new GradientBench(kRadial_GradType, gGradData[3], true); )
DEF_BENCH( return new GradientBench(kRadial_GradType, gGradData[3], false); )
DEF_BENCH( return new GradientBench(kSweep_GradType, gGradData[3], true); )
DEF_BENCH( return new GradientBench(kSweep_GradType, gGradData[3], false); )
DEF_BENCH( return new GradientBench(kConical_GradType, gGradData[3], true); )
DEF_BENCH( return new GradientBench(kConical_GradType, gGradData[3], false); )

///////////////////////////////////////////////////////////////////////////////

class Gradient2Bench : public Benchmark {
    SkString fName;
    bool     fHasAlpha;

public:
    Gradient2Bench(bool hasAlpha)  {
        fName.printf("gradient_create_%s", hasAlpha ? "alpha" : "opaque");
        fHasAlpha = hasAlpha;
    }

protected:
    virtual const char* onGetName() {
        return fName.c_str();
    }

    virtual void onDraw(int loops, SkCanvas* canvas) {
        SkPaint paint;
        this->setupPaint(&paint);

        const SkRect r = { 0, 0, SkIntToScalar(4), SkIntToScalar(4) };
        const SkPoint pts[] = {
            { 0, 0 },
            { SkIntToScalar(100), SkIntToScalar(100) },
        };

        for (int i = 0; i < loops; i++) {
            const int gray = i % 256;
            const int alpha = fHasAlpha ? gray : 0xFF;
            SkColor colors[] = {
                SK_ColorBLACK,
                SkColorSetARGB(alpha, gray, gray, gray),
                SK_ColorWHITE };
            paint.setShader(SkGradientShader::MakeLinear(pts, colors, nullptr,
                                                         SK_ARRAY_COUNT(colors),
                                                         SkTileMode::kClamp));
            canvas->drawRect(r, paint);
        }
    }

private:
    typedef Benchmark INHERITED;
};

DEF_BENCH( return new Gradient2Bench(false); )
DEF_BENCH( return new Gradient2Bench(true); )<|MERGE_RESOLUTION|>--- conflicted
+++ resolved
@@ -12,11 +12,8 @@
 #include "include/core/SkShader.h"
 #include "include/core/SkString.h"
 #include "include/effects/SkGradientShader.h"
-<<<<<<< HEAD
-=======
 
 #include "tools/ToolUtils.h"
->>>>>>> 40be567a
 
 struct GradData {
     int             fCount;
@@ -160,23 +157,6 @@
     kOval_GeomType
 };
 
-<<<<<<< HEAD
-static const char* tilemodename(SkTileMode tm) {
-    switch (tm) {
-        case SkTileMode::kClamp:
-            return "clamp";
-        case SkTileMode::kRepeat:
-            return "repeat";
-        case SkTileMode::kMirror:
-            return "mirror";
-        case SkTileMode::kDecal:
-            return "decal";
-    }
-    return "";
-}
-
-=======
->>>>>>> 40be567a
 static const char* geomtypename(GeomType gt) {
     switch (gt) {
         case kRect_GeomType:
@@ -219,11 +199,7 @@
     GradientBench(GradType gradType, GradData data, bool dither)
         : fGeomType(kRect_GeomType) {
 
-<<<<<<< HEAD
-        const char *tmname = tilemodename(SkTileMode::kClamp);
-=======
         const char *tmname = ToolUtils::tilemode_name(SkTileMode::kClamp);
->>>>>>> 40be567a
         fName.printf("gradient_%s_%s", gGrads[gradType].fName, tmname);
         fName.append(data.fName);
 
