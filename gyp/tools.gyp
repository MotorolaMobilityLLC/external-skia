# GYP file to build various tools.
#
# To build on Linux:
#  ./gyp_skia tools.gyp && make tools
#
{
  'includes': [
    'apptype_console.gypi',
  ],
  'targets': [
    {
      # Build all executable targets defined below.
      'target_name': 'tools',
      'type': 'none',
      'dependencies': [
        'bbh_shootout',
        'bench_pictures',
        'bench_record',
        'filter',
        'lua_app',
        'lua_pictures',
        'pinspect',
        'render_pdfs',
        'render_pictures',
        'skdiff',
        'skhello',
        'skpdiff',
        'skpmaker',
        'skimage',
        'test_image_decoder',
      ],
      'conditions': [
        ['skia_shared_lib',
          {
            'dependencies': [
              'sklua', # This can only be built if skia is built as a shared library
            ],
          },
        ],
      ],
    },
    {
      'target_name': 'skdiff',
      'type': 'executable',
      'sources': [
        '../tools/skdiff.cpp',
        '../tools/skdiff.h',
        '../tools/skdiff_html.cpp',
        '../tools/skdiff_html.h',
        '../tools/skdiff_main.cpp',
        '../tools/skdiff_utils.cpp',
        '../tools/skdiff_utils.h',
      ],
      'dependencies': [
        'skia_lib.gyp:skia_lib',
      ],
    },
    {
      'target_name': 'skpdiff',
      'type': 'executable',
      'sources': [
        '../tools/skpdiff/skpdiff_main.cpp',
        '../tools/skpdiff/SkDiffContext.cpp',
        '../tools/skpdiff/SkImageDiffer.cpp',
        '../tools/skpdiff/SkPMetric.cpp',
        '../tools/skpdiff/skpdiff_util.cpp',
        '../tools/flags/SkCommandLineFlags.cpp',
      ],
      'include_dirs': [
        '../tools/flags',
        '../src/core/', # needed for SkTLList.h
      ],
      'dependencies': [
        'skia_lib.gyp:skia_lib',
      ],
      'cflags': [
        '-O3',
      ],
      'conditions': [
        [ 'skia_os in ["linux", "freebsd", "openbsd", "solaris", "chromeos"]', {
          'link_settings': {
            'libraries': [
              '-lrt',
            ],
          },
        }],
        ['skia_opencl', {
          'sources': [
            '../tools/skpdiff/SkCLImageDiffer.cpp',
            '../tools/skpdiff/SkDifferentPixelsMetric_opencl.cpp',
          ],
          'conditions': [
            [ 'skia_os == "mac"', {
              'link_settings': {
                'libraries': [
                  '$(SDKROOT)/System/Library/Frameworks/OpenCL.framework',
                ]
              }
            }, {
              'link_settings': {
                'libraries': [
                  '-lOpenCL',
                ],
              },
            }],
          ],
        }, { # !skia_opencl
          'sources': [
            '../tools/skpdiff/SkDifferentPixelsMetric_cpu.cpp',
          ],
        }],
      ],
    },
    {
      'target_name': 'skpmaker',
      'type': 'executable',
      'sources': [
        '../tools/skpmaker.cpp',
      ],
      'include_dirs': [
        '../src/core',
      ],
      'dependencies': [
        'flags.gyp:flags',
        'skia_lib.gyp:skia_lib',
      ],
    },
    {
      'target_name': 'skimagediff',
      'type': 'executable',
      'sources': [
        '../tools/skdiff.cpp',
        '../tools/skdiff.h',
        '../tools/skdiff_html.cpp',
        '../tools/skdiff_html.h',
        '../tools/skdiff_image.cpp',
        '../tools/skdiff_utils.cpp',
        '../tools/skdiff_utils.h',
      ],
      'dependencies': [
        'skia_lib.gyp:skia_lib',
      ],
    },
    {
      'target_name': 'skhello',
      'type': 'executable',
      'dependencies': [
        'skia_lib.gyp:skia_lib',
      ],
      'conditions': [
        [ 'skia_os == "nacl"', {
          'sources': [
            '../platform_tools/nacl/src/nacl_hello.cpp',
          ],
        }, {
          'sources': [
            '../tools/skhello.cpp',
          ],
          'dependencies': [
            'flags.gyp:flags',
            'pdf.gyp:pdf',
          ],
        }],
      ],
    },
    {
      'target_name': 'skimage',
      'type': 'executable',
      'sources': [
        '../tools/skimage_main.cpp',
      ],
      'include_dirs': [
        # For SkBitmapHasher.h
        '../src/utils/',
      ],
      'dependencies': [
        'flags.gyp:flags',
        'gm.gyp:gm_expectations',
        'jsoncpp.gyp:jsoncpp',
        'skia_lib.gyp:skia_lib',
        'utils.gyp:utils',
      ],
    },

    {
      'target_name': 'lua_app',
      'type': 'executable',
      'sources': [
        '../tools/lua/lua_app.cpp',
        '../src/utils/SkLua.cpp',
      ],
      'dependencies': [
        'effects.gyp:effects',
        'images.gyp:images',
        'lua.gyp:lua',
        'pdf.gyp:pdf',
        'ports.gyp:ports',
        'skia_lib.gyp:skia_lib',
        'utils.gyp:utils',
      ],
    },
    {
      'target_name': 'lua_pictures',
      'type': 'executable',
      'sources': [
        '../tools/lua/lua_pictures.cpp',
        '../src/utils/SkLuaCanvas.cpp',
        '../src/utils/SkLua.cpp',
      ],
      'dependencies': [
        'effects.gyp:effects',
        'flags.gyp:flags',
        'images.gyp:images',
        'lua.gyp:lua',
        'tools.gyp:picture_renderer',
        'tools.gyp:picture_utils',
        'pdf.gyp:pdf',
        'ports.gyp:ports',
        'skia_lib.gyp:skia_lib',
        'utils.gyp:utils',
      ],
    },
    {
      'target_name': 'render_pictures',
      'type': 'executable',
      'sources': [
        '../tools/render_pictures_main.cpp',
      ],
      'include_dirs': [
        '../src/core',
        '../src/images',
        '../src/lazy',
        '../src/pipe/utils/',
      ],
      'dependencies': [
        'flags.gyp:flags',
        'skia_lib.gyp:skia_lib',
        'tools.gyp:picture_renderer',
        'tools.gyp:picture_utils',
      ],
    },
    {
      'target_name': 'bench_pictures',
      'type': 'executable',
      'sources': [
        '../bench/SkBenchLogger.h',
        '../bench/SkBenchLogger.cpp',
        '../bench/TimerData.h',
        '../bench/TimerData.cpp',
        '../tools/bench_pictures_main.cpp',
        '../tools/PictureBenchmark.cpp',
      ],
      'include_dirs': [
        '../src/core/',
        '../bench',
        '../src/lazy/',
      ],
      'dependencies': [
        'bench.gyp:bench_timer',
        'flags.gyp:flags',
        'skia_lib.gyp:skia_lib',
        'tools.gyp:picture_utils',
        'tools.gyp:picture_renderer',
<<<<<<< HEAD
=======
      ],
    },
    {
      'target_name': 'bench_record',
      'type': 'executable',
      'sources': ['../tools/bench_record.cpp'],
      'include_dirs': [ '../src/core/' ],
      'dependencies': [
        'flags.gyp:flags',
        'skia_lib.gyp:skia_lib',
>>>>>>> 07afe200
      ],
    },
    {
      'target_name': 'picture_renderer',
      'type': 'static_library',
      'sources': [
        '../tools/LazyDecodeBitmap.cpp',
        '../tools/PictureRenderer.h',
        '../tools/PictureRenderer.cpp',
        '../tools/PictureRenderingFlags.h',
        '../tools/PictureRenderingFlags.cpp',
        '../tools/CopyTilesRenderer.h',
        '../tools/CopyTilesRenderer.cpp',
        '../src/pipe/utils/SamplePipeControllers.h',
        '../src/pipe/utils/SamplePipeControllers.cpp',
      ],
      'include_dirs': [
        '../src/core',
        '../src/images',
        '../src/lazy',
        '../src/pipe/utils/',
        '../src/utils/',
      ],
      'direct_dependent_settings': {
        'include_dirs': [
          # needed for JSON headers used within PictureRenderer.h
          '../third_party/externals/jsoncpp-chromium/overrides/include/',
          '../third_party/externals/jsoncpp/include/',
        ],
      },
      'dependencies': [
        'flags.gyp:flags',
        'jsoncpp.gyp:jsoncpp',
        'skia_lib.gyp:skia_lib',
        'tools.gyp:picture_utils',
      ],
      'conditions': [
        ['skia_gpu == 1',
          {
            'include_dirs' : [
              '../src/gpu',
            ],
            'dependencies': [
              'gputest.gyp:skgputest',
            ],
          },
        ],
      ],
    },
    {
      'target_name': 'render_pdfs',
      'type': 'executable',
      'sources': [
        '../tools/render_pdfs_main.cpp',
        '../tools/PdfRenderer.cpp',
        '../tools/PdfRenderer.h',
      ],
      'include_dirs': [
        '../src/pipe/utils/',
        '../src/utils/',
      ],
      'dependencies': [
        'pdf.gyp:pdf',
        'skia_lib.gyp:skia_lib',
        'tools.gyp:picture_utils',
      ],
      'conditions': [
        ['skia_win_debuggers_path and skia_os == "win"',
          {
            'dependencies': [
              'tools.gyp:win_dbghelp',
            ],
          },
        ],
        # VS static libraries don't have a linker option. We must set a global
        # project linker option, or add it to each executable.
        ['skia_win_debuggers_path and skia_os == "win" and '
         'skia_arch_width == 64',
          {
            'msvs_settings': {
              'VCLinkerTool': {
                'AdditionalDependencies': [
                  '<(skia_win_debuggers_path)/x64/DbgHelp.lib',
                ],
              },
            },
          },
        ],
        ['skia_win_debuggers_path and skia_os == "win" and '
         'skia_arch_width == 32',
          {
            'msvs_settings': {
              'VCLinkerTool': {
                'AdditionalDependencies': [
                  '<(skia_win_debuggers_path)/DbgHelp.lib',
                ],
              },
            },
          },
        ],
      ],
    },
    {
      'target_name': 'picture_utils',
      'type': 'static_library',
      'sources': [
        '../tools/picture_utils.cpp',
        '../tools/picture_utils.h',
      ],
      'dependencies': [
        'skia_lib.gyp:skia_lib',
      ],
      'direct_dependent_settings': {
        'include_dirs': [
        '../tools/',
        ],
      },
    },
    {
      'target_name': 'pinspect',
      'type': 'executable',
      'sources': [
        '../tools/pinspect.cpp',
      ],
      'dependencies': [
        'flags.gyp:flags',
        'skia_lib.gyp:skia_lib',
        'tools.gyp:picture_renderer',
      ],
    },
    {
      'target_name': 'bbh_shootout',
      'type': 'executable',
      'include_dirs': [
        '../bench',
        '../tools/'
      ],
      'sources': [
        '../tools/bbh_shootout.cpp',

        # Bench code:
        '../bench/TimerData.h',
        '../bench/TimerData.cpp',
      ],
      'dependencies': [
        'bench.gyp:bench_timer',
        'flags.gyp:flags',
        'skia_lib.gyp:skia_lib',
        'tools.gyp:picture_renderer',
        'tools.gyp:picture_utils',
      ],
    },
    {
      'target_name': 'filter',
      'type': 'executable',
      'include_dirs' : [
        '../src/core',
        '../src/utils/debugger',
      ],
      'sources': [
        '../tools/filtermain.cpp',
        '../tools/path_utils.h',
        '../tools/path_utils.cpp',
        '../src/utils/debugger/SkDrawCommand.h',
        '../src/utils/debugger/SkDrawCommand.cpp',
        '../src/utils/debugger/SkDebugCanvas.h',
        '../src/utils/debugger/SkDebugCanvas.cpp',
        '../src/utils/debugger/SkObjectParser.h',
        '../src/utils/debugger/SkObjectParser.cpp',
      ],
      'dependencies': [
        'skia_lib.gyp:skia_lib',
        'tools.gyp:picture_utils',
      ],
    },
    {
      'target_name': 'test_image_decoder',
      'type': 'executable',
      'sources': [
        '../tools/test_image_decoder.cpp',
      ],
      'dependencies': [
        'skia_lib.gyp:skia_lib',
      ],
    },
  ],
  'conditions': [
    ['skia_shared_lib',
      {
        'targets': [
          {
            'target_name': 'sklua',
            'product_name': 'skia',
            'product_prefix': '',
            'product_dir': '<(PRODUCT_DIR)/',
            'type': 'shared_library',
            'sources': [
              '../src/utils/SkLuaCanvas.cpp',
              '../src/utils/SkLua.cpp',
            ],
            'include_dirs': [
              '../third_party/lua/src/',
            ],
            'dependencies': [
              'lua.gyp:lua',
              'pdf.gyp:pdf',
              'skia_lib.gyp:skia_lib',
            ],
            'conditions': [
              ['skia_os != "win"',
                {
                  'ldflags': [
                    '-Wl,-rpath,\$$ORIGIN,--enable-new-dtags',
                  ],
                },
              ],
            ],
          },
        ],
      },
    ],
    ['skia_win_debuggers_path and skia_os == "win"',
      {
        'targets': [
          {
            'target_name': 'win_dbghelp',
            'type': 'static_library',
            'defines': [
              'SK_CDB_PATH="<(skia_win_debuggers_path)"',
            ],
            'sources': [
              '../tools/win_dbghelp.h',
              '../tools/win_dbghelp.cpp',
            ],
          },
        ],
      },
    ],
    ['skia_os == "win"',
      {
        'targets': [
          {
            'target_name': 'win_lcid',
            'type': 'executable',
            'sources': [
              '../tools/win_lcid.cpp',
            ],
          },
        ],
      },
    ],
  ],
}<|MERGE_RESOLUTION|>--- conflicted
+++ resolved
@@ -261,8 +261,6 @@
         'skia_lib.gyp:skia_lib',
         'tools.gyp:picture_utils',
         'tools.gyp:picture_renderer',
-<<<<<<< HEAD
-=======
       ],
     },
     {
@@ -273,7 +271,6 @@
       'dependencies': [
         'flags.gyp:flags',
         'skia_lib.gyp:skia_lib',
->>>>>>> 07afe200
       ],
     },
     {
