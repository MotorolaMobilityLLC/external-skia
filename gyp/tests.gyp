--- conflicted
+++ resolved
@@ -40,11 +40,7 @@
         '../tests/BitSetTest.cpp',
         '../tests/BlitRowTest.cpp',
         '../tests/BlurTest.cpp',
-<<<<<<< HEAD
-        '../tests/BufferedStreamTest.cpp',
-=======
         '../tests/CachedDecodingPixelRefTest.cpp',
->>>>>>> 910f694a
         '../tests/CanvasTest.cpp',
         '../tests/CanvasStateTest.cpp',
         '../tests/ChecksumTest.cpp',
