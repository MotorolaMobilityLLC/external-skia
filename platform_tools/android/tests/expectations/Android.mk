--- conflicted
+++ resolved
@@ -172,13 +172,7 @@
 # benchmark (timings)
 include $(BASE_PATH)/bench/Android.mk
 
-#disable build in PDK
-ifneq ($(TARGET_BUILD_PDK),true)
 # diamond-master (one test to rule them all)
 include $(BASE_PATH)/dm/Android.mk
-<<<<<<< HEAD
-endif
-=======
 
-endif # disable for PDK
->>>>>>> 9e451f89
+endif # disable for PDK