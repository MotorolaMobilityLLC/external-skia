--- conflicted
+++ resolved
@@ -31,16 +31,7 @@
 
     makefile_writer.write_local_vars(f, var_dict, False, None)
 
-<<<<<<< HEAD
-    makefile_writer.write_include_stlport(f)
-
     f.write('include $(BUILD_NATIVE_TEST)\n')
-=======
-    if place_in_local_tmp:
-      f.write('LOCAL_MODULE_PATH := $(local_target_dir)\n')
-
-    f.write('include $(BUILD_EXECUTABLE)\n')
->>>>>>> 8d4e9a88
 
 
 def generate_tool(gyp_dir, target_file, skia_trunk, dest_dir,
