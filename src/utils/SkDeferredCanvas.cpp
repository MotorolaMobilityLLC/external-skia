--- conflicted
+++ resolved
@@ -138,11 +138,7 @@
 // DeferredDevice
 //-----------------------------------------------------------------------------
 // FIXME: Derive from SkBaseDevice.
-<<<<<<< HEAD
-class DeferredDevice : public SkDevice {
-=======
 class DeferredDevice : public SkBitmapDevice {
->>>>>>> 910f694a
 public:
     explicit DeferredDevice(SkBaseDevice* immediateDevice);
     explicit DeferredDevice(SkSurface* surface);
