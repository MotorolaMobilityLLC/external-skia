/*
 * Copyright 2012 Google Inc.
 *
 * Use of this source code is governed by a BSD-style license that can be
 * found in the LICENSE file.
 */

#include "SkBitmapDevice.h"
#include "SkCanvas.h"
#include "SkData.h"
#include "SkPictureUtils.h"
#include "SkPixelRef.h"
#include "SkRRect.h"
#include "SkShader.h"

class PixelRefSet {
public:
    PixelRefSet(SkTDArray<SkPixelRef*>* array) : fArray(array) {}

    // This does a linear search on existing pixelrefs, so if this list gets big
    // we should use a more complex sorted/hashy thing.
    //
    void add(SkPixelRef* pr) {
        uint32_t genID = pr->getGenerationID();
        if (fGenID.find(genID) < 0) {
            *fArray->append() = pr;
            *fGenID.append() = genID;
//            SkDebugf("--- adding [%d] %x %d\n", fArray->count() - 1, pr, genID);
        } else {
//            SkDebugf("--- already have %x %d\n", pr, genID);
        }
    }

private:
    SkTDArray<SkPixelRef*>* fArray;
    SkTDArray<uint32_t>     fGenID;
};

static void not_supported() {
    SkDEBUGFAIL("this method should never be called");
}

static void nothing_to_do() {}

/**
 *  This device will route all bitmaps (primitives and in shaders) to its PRSet.
 *  It should never actually draw anything, so there need not be any pixels
<<<<<<< HEAD
 *  behind its device-bitmap.
 *  FIXME: Derive from SkBaseDevice.
=======
 *  behind its device.
>>>>>>> 910f694a
 */
class GatherPixelRefDevice : public SkBaseDevice {
public:
    GatherPixelRefDevice(int width, int height, PixelRefSet* prset) {
        fSize.set(width, height);
        fEmptyBitmap.setConfig(SkBitmap::kNo_Config, width, height);
        fPRSet = prset;
    }

    virtual uint32_t getDeviceCapabilities() SK_OVERRIDE { return 0; }
    virtual int width() const SK_OVERRIDE { return fSize.width(); }
    virtual int height() const SK_OVERRIDE { return fSize.height(); }
    virtual bool isOpaque() const SK_OVERRIDE { return false; }
    virtual SkBitmap::Config config() const SK_OVERRIDE {
        return SkBitmap::kNo_Config;
    }
    virtual GrRenderTarget* accessRenderTarget() SK_OVERRIDE { return NULL; }
    virtual bool filterTextFlags(const SkPaint& paint, TextFlags*) SK_OVERRIDE {
        return true;
    }
    // TODO: allow this call to return failure, or move to SkBitmapDevice only.
    virtual const SkBitmap& onAccessBitmap() SK_OVERRIDE {
        return fEmptyBitmap;
    }
    virtual void lockPixels() SK_OVERRIDE { nothing_to_do(); }
    virtual void unlockPixels() SK_OVERRIDE { nothing_to_do(); }
    virtual bool allowImageFilter(SkImageFilter*) SK_OVERRIDE { return false; }
    virtual bool canHandleImageFilter(SkImageFilter*) SK_OVERRIDE { return false; }
    virtual bool filterImage(SkImageFilter*, const SkBitmap&, const SkMatrix&,
                             SkBitmap* result, SkIPoint* offset) SK_OVERRIDE {
        return false;
    }

    virtual void clear(SkColor color) SK_OVERRIDE {
        nothing_to_do();
    }
    virtual void writePixels(const SkBitmap& bitmap, int x, int y,
                             SkCanvas::Config8888 config8888) SK_OVERRIDE {
        not_supported();
    }

    virtual void drawPaint(const SkDraw&, const SkPaint& paint) SK_OVERRIDE {
        this->addBitmapFromPaint(paint);
    }
    virtual void drawPoints(const SkDraw&, SkCanvas::PointMode mode, size_t count,
                            const SkPoint[], const SkPaint& paint) SK_OVERRIDE {
        this->addBitmapFromPaint(paint);
    }
    virtual void drawRect(const SkDraw&, const SkRect&,
                          const SkPaint& paint) SK_OVERRIDE {
        this->addBitmapFromPaint(paint);
    }
    virtual void drawRRect(const SkDraw&, const SkRRect&,
                           const SkPaint& paint) SK_OVERRIDE {
        this->addBitmapFromPaint(paint);
    }
    virtual void drawOval(const SkDraw&, const SkRect&,
                          const SkPaint& paint) SK_OVERRIDE {
        this->addBitmapFromPaint(paint);
    }
    virtual void drawPath(const SkDraw&, const SkPath& path,
                          const SkPaint& paint, const SkMatrix* prePathMatrix,
                          bool pathIsMutable) SK_OVERRIDE {
        this->addBitmapFromPaint(paint);
    }
    virtual void drawBitmap(const SkDraw&, const SkBitmap& bitmap,
                            const SkMatrix&, const SkPaint&) SK_OVERRIDE {
        this->addBitmap(bitmap);
    }
    virtual void drawBitmapRect(const SkDraw&, const SkBitmap& bitmap,
                                const SkRect* srcOrNull, const SkRect& dst,
                                const SkPaint&,
                                SkCanvas::DrawBitmapRectFlags flags) SK_OVERRIDE {
        this->addBitmap(bitmap);
    }
    virtual void drawSprite(const SkDraw&, const SkBitmap& bitmap,
                            int x, int y, const SkPaint& paint) SK_OVERRIDE {
        this->addBitmap(bitmap);
    }
    virtual void drawText(const SkDraw&, const void* text, size_t len,
                          SkScalar x, SkScalar y,
                          const SkPaint& paint) SK_OVERRIDE {
        this->addBitmapFromPaint(paint);
    }
    virtual void drawPosText(const SkDraw&, const void* text, size_t len,
                             const SkScalar pos[], SkScalar constY,
                             int, const SkPaint& paint) SK_OVERRIDE {
        this->addBitmapFromPaint(paint);
    }
    virtual void drawTextOnPath(const SkDraw&, const void* text, size_t len,
                                const SkPath& path, const SkMatrix* matrix,
                                const SkPaint& paint) SK_OVERRIDE {
        this->addBitmapFromPaint(paint);
    }
    virtual void drawVertices(const SkDraw&, SkCanvas::VertexMode, int vertexCount,
                              const SkPoint verts[], const SkPoint texs[],
                              const SkColor colors[], SkXfermode* xmode,
                              const uint16_t indices[], int indexCount,
                              const SkPaint& paint) SK_OVERRIDE {
        this->addBitmapFromPaint(paint);
    }
    virtual void drawDevice(const SkDraw&, SkBaseDevice*, int x, int y,
                            const SkPaint&) SK_OVERRIDE {
        nothing_to_do();
    }

protected:
    virtual bool onReadPixels(const SkBitmap& bitmap,
                              int x, int y,
                              SkCanvas::Config8888 config8888) SK_OVERRIDE {
        not_supported();
        return false;
    }

    virtual void replaceBitmapBackendForRasterSurface(const SkBitmap&) SK_OVERRIDE {
        not_supported();
    }
    virtual SkBaseDevice* onCreateCompatibleDevice(SkBitmap::Config config,
                                                   int width, int height,
                                                   bool isOpaque,
                                                   Usage usage) SK_OVERRIDE {
        // we expect to only get called via savelayer, in which case it is fine.
        SkASSERT(kSaveLayer_Usage == usage);
        return SkNEW_ARGS(GatherPixelRefDevice, (width, height, fPRSet));
    }
    virtual void flush() SK_OVERRIDE {}

private:
    PixelRefSet*  fPRSet;
    SkBitmap fEmptyBitmap;  // legacy -- need to remove the need for this guy
    SkISize fSize;

    void addBitmap(const SkBitmap& bm) {
      fPRSet->add(bm.pixelRef());
    }

    void addBitmapFromPaint(const SkPaint& paint) {
      SkShader* shader = paint.getShader();
      if (shader) {
          SkBitmap bm;
          // Check whether the shader is a gradient in order to short-circuit
          // call to asABitmap to prevent generation of bitmaps from
          // gradient shaders, which implement asABitmap.
          if (SkShader::kNone_GradientType == shader->asAGradient(NULL) &&
              shader->asABitmap(&bm, NULL, NULL)) {
              fPRSet->add(bm.pixelRef());
          }
      }
    }

    typedef SkBaseDevice INHERITED;
};

class NoSaveLayerCanvas : public SkCanvas {
public:
    NoSaveLayerCanvas(SkBaseDevice* device) : INHERITED(device) {}

    // turn saveLayer() into save() for speed, should not affect correctness.
    virtual int saveLayer(const SkRect* bounds, const SkPaint* paint,
                          SaveFlags flags) SK_OVERRIDE {

        // Like SkPictureRecord, we don't want to create layers, but we do need
        // to respect the save and (possibly) its rect-clip.

        int count = this->INHERITED::save(flags);
        if (bounds) {
            this->INHERITED::clipRectBounds(bounds, flags, NULL);
        }
        return count;
    }

    // disable aa for speed
    virtual bool clipRect(const SkRect& rect, SkRegion::Op op,
                          bool doAA) SK_OVERRIDE {
        return this->INHERITED::clipRect(rect, op, false);
    }

    // for speed, just respect the bounds, and disable AA. May give us a few
    // false positives and negatives.
    virtual bool clipPath(const SkPath& path, SkRegion::Op op,
                          bool doAA) SK_OVERRIDE {
        return this->updateClipConservativelyUsingBounds(path.getBounds(), op, path.isInverseFillType());
    }
    virtual bool clipRRect(const SkRRect& rrect, SkRegion::Op op,
                           bool doAA) SK_OVERRIDE {
        return this->updateClipConservativelyUsingBounds(rrect.getBounds(), op, false);
    }

private:
    typedef SkCanvas INHERITED;
};

SkData* SkPictureUtils::GatherPixelRefs(SkPicture* pict, const SkRect& area) {
    if (NULL == pict) {
        return NULL;
    }

    // this test also handles if either area or pict's width/height are empty
    if (!SkRect::Intersects(area,
                            SkRect::MakeWH(SkIntToScalar(pict->width()),
                                           SkIntToScalar(pict->height())))) {
        return NULL;
    }

    SkTDArray<SkPixelRef*> array;
    PixelRefSet prset(&array);

    GatherPixelRefDevice device(pict->width(), pict->height(), &prset);
    NoSaveLayerCanvas canvas(&device);

    canvas.clipRect(area, SkRegion::kIntersect_Op, false);
    canvas.drawPicture(*pict);

    SkData* data = NULL;
    int count = array.count();
    if (count > 0) {
        data = SkData::NewFromMalloc(array.detach(), count * sizeof(SkPixelRef*));
    }
    return data;
}<|MERGE_RESOLUTION|>--- conflicted
+++ resolved
@@ -45,12 +45,7 @@
 /**
  *  This device will route all bitmaps (primitives and in shaders) to its PRSet.
  *  It should never actually draw anything, so there need not be any pixels
-<<<<<<< HEAD
- *  behind its device-bitmap.
- *  FIXME: Derive from SkBaseDevice.
-=======
  *  behind its device.
->>>>>>> 910f694a
  */
 class GatherPixelRefDevice : public SkBaseDevice {
 public:
