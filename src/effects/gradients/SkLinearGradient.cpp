--- conflicted
+++ resolved
@@ -196,7 +196,6 @@
 
 }
 
-<<<<<<< HEAD
 #ifdef SK_BUILD_FOR_ANDROID
 
 #define SK_FixedNearlyZero          (SK_Fixed1 >> 12)
@@ -208,12 +207,8 @@
 }
 #endif
 
-void SkLinearGradient::LinearGradientContext::shadeSpan(int x, int y, SkPMColor* SK_RESTRICT dstC,
-                                                        int count) {
-=======
 void SkLinearGradient::shadeSpan(int x, int y, SkPMColor* SK_RESTRICT dstC,
                                 int count) {
->>>>>>> d15b4537
     SkASSERT(count > 0);
 
     SkPoint             srcPt;
