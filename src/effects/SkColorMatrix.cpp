
/*
 * Copyright 2011 Google Inc.
 *
 * Use of this source code is governed by a BSD-style license that can be
 * found in the LICENSE file.
 */
#include "SkColorMatrix.h"
<<<<<<< HEAD
#include "SkFlattenableBuffers.h"
=======
#include "SkReadBuffer.h"
#include "SkWriteBuffer.h"
>>>>>>> 07afe200

void SkColorMatrix::setIdentity() {
    memset(fMat, 0, sizeof(fMat));
    fMat[kR_Scale] = fMat[kG_Scale] = fMat[kB_Scale] = fMat[kA_Scale] = 1;
}

void SkColorMatrix::setScale(SkScalar rScale, SkScalar gScale, SkScalar bScale,
                             SkScalar aScale) {
    memset(fMat, 0, sizeof(fMat));
    fMat[kR_Scale] = rScale;
    fMat[kG_Scale] = gScale;
    fMat[kB_Scale] = bScale;
    fMat[kA_Scale] = aScale;
}

void SkColorMatrix::postTranslate(SkScalar dr, SkScalar dg, SkScalar db,
                                  SkScalar da) {
    fMat[kR_Trans] += dr;
    fMat[kG_Trans] += dg;
    fMat[kB_Trans] += db;
    fMat[kA_Trans] += da;
}

///////////////////////////////////////////////////////////////////////////////

void SkColorMatrix::setRotate(Axis axis, SkScalar degrees) {
    SkScalar S, C;

    S = SkScalarSinCos(SkDegreesToRadians(degrees), &C);

    this->setSinCos(axis, S, C);
}

void SkColorMatrix::setSinCos(Axis axis, SkScalar sine, SkScalar cosine) {
    SkASSERT((unsigned)axis < 3);

    static const uint8_t gRotateIndex[] = {
        6, 7, 11, 12,
        0, 10, 2, 12,
        0, 1,  5,  6,
    };
    const uint8_t* index = gRotateIndex + axis * 4;

    this->setIdentity();
    fMat[index[0]] = cosine;
    fMat[index[1]] = sine;
    fMat[index[2]] = -sine;
    fMat[index[3]] = cosine;
}

void SkColorMatrix::preRotate(Axis axis, SkScalar degrees) {
    SkColorMatrix tmp;
    tmp.setRotate(axis, degrees);
    this->preConcat(tmp);
}

void SkColorMatrix::postRotate(Axis axis, SkScalar degrees) {
    SkColorMatrix tmp;
    tmp.setRotate(axis, degrees);
    this->postConcat(tmp);
}

///////////////////////////////////////////////////////////////////////////////

void SkColorMatrix::setConcat(const SkColorMatrix& matA,
                              const SkColorMatrix& matB) {
    SkScalar    tmp[20];
    SkScalar*   result = fMat;

    if (&matA == this || &matB == this) {
        result = tmp;
    }

    const SkScalar* a = matA.fMat;
    const SkScalar* b = matB.fMat;

    int index = 0;
    for (int j = 0; j < 20; j += 5) {
        for (int i = 0; i < 4; i++) {
            result[index++] =   SkScalarMul(a[j + 0], b[i + 0]) +
                                SkScalarMul(a[j + 1], b[i + 5]) +
                                SkScalarMul(a[j + 2], b[i + 10]) +
                                SkScalarMul(a[j + 3], b[i + 15]);
        }
        result[index++] =   SkScalarMul(a[j + 0], b[4]) +
                            SkScalarMul(a[j + 1], b[9]) +
                            SkScalarMul(a[j + 2], b[14]) +
                            SkScalarMul(a[j + 3], b[19]) +
                            a[j + 4];
    }

    if (fMat != result) {
        memcpy(fMat, result, sizeof(fMat));
    }
}

///////////////////////////////////////////////////////////////////////////////

static void setrow(SkScalar row[], SkScalar r, SkScalar g, SkScalar b) {
    row[0] = r;
    row[1] = g;
    row[2] = b;
}

static const SkScalar kHueR = 0.213f;
static const SkScalar kHueG = 0.715f;
static const SkScalar kHueB = 0.072f;

void SkColorMatrix::setSaturation(SkScalar sat) {
    memset(fMat, 0, sizeof(fMat));

    const SkScalar R = kHueR * (1 - sat);
    const SkScalar G = kHueG * (1 - sat);
    const SkScalar B = kHueB * (1 - sat);

    setrow(fMat +  0, R + sat, G, B);
    setrow(fMat +  5, R, G + sat, B);
    setrow(fMat + 10, R, G, B + sat);
    fMat[kA_Scale] = 1;
}

static const SkScalar kR2Y = 0.299f;
static const SkScalar kG2Y = 0.587f;
static const SkScalar kB2Y = 0.114f;

static const SkScalar kR2U = -0.16874f;
static const SkScalar kG2U = -0.33126f;
static const SkScalar kB2U = 0.5f;

static const SkScalar kR2V = 0.5f;
static const SkScalar kG2V = -0.41869f;
static const SkScalar kB2V = -0.08131f;

void SkColorMatrix::setRGB2YUV() {
    memset(fMat, 0, sizeof(fMat));

    setrow(fMat +  0, kR2Y, kG2Y, kB2Y);
    setrow(fMat +  5, kR2U, kG2U, kB2U);
    setrow(fMat + 10, kR2V, kG2V, kB2V);
    fMat[kA_Scale] = 1;
}

static const SkScalar kV2R = 1.402f;
static const SkScalar kU2G = -0.34414f;
static const SkScalar kV2G = -0.71414f;
static const SkScalar kU2B = 1.772f;

void SkColorMatrix::setYUV2RGB() {
    memset(fMat, 0, sizeof(fMat));

    setrow(fMat +  0, 1, 0, kV2R);
    setrow(fMat +  5, 1, kU2G, kV2G);
    setrow(fMat + 10, 1, kU2B, 0);
    fMat[kA_Scale] = 1;
}<|MERGE_RESOLUTION|>--- conflicted
+++ resolved
@@ -6,12 +6,8 @@
  * found in the LICENSE file.
  */
 #include "SkColorMatrix.h"
-<<<<<<< HEAD
-#include "SkFlattenableBuffers.h"
-=======
 #include "SkReadBuffer.h"
 #include "SkWriteBuffer.h"
->>>>>>> 07afe200
 
 void SkColorMatrix::setIdentity() {
     memset(fMat, 0, sizeof(fMat));
