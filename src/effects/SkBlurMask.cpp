--- conflicted
+++ resolved
@@ -479,25 +479,16 @@
     SkMask::FreeImage(image);
 }
 
-<<<<<<< HEAD
-bool SkBlurMask::BoxBlur(SkMask* dst, const SkMask& src, SkScalar sigma, SkBlurStyle style,
-                         SkBlurQuality quality, SkIPoint* margin) {
-=======
 bool SkBlurMask::BoxBlur(SkMask* dst, const SkMask& src,
                          SkScalar sigma, SkBlurStyle style, SkBlurQuality quality,
                          SkIPoint* margin, bool force_quality) {
 
->>>>>>> 31e4c02b
     if (src.fFormat != SkMask::kA8_Format) {
         return false;
     }
 
     // Force high quality off for small radii (performance)
-<<<<<<< HEAD
-    if (sigma <= SkIntToScalar(2)) {
-=======
     if (!force_quality && sigma <= SkIntToScalar(2)) {
->>>>>>> 31e4c02b
         quality = kLow_SkBlurQuality;
     }
 
