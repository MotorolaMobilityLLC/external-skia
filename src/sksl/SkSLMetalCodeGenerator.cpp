/*
 * Copyright 2016 Google Inc.
 *
 * Use of this source code is governed by a BSD-style license that can be
 * found in the LICENSE file.
 */

#include "src/sksl/SkSLMetalCodeGenerator.h"

#include "src/sksl/SkSLCompiler.h"
#include "src/sksl/ir/SkSLExpressionStatement.h"
#include "src/sksl/ir/SkSLExtension.h"
#include "src/sksl/ir/SkSLIndexExpression.h"
#include "src/sksl/ir/SkSLModifiersDeclaration.h"
#include "src/sksl/ir/SkSLNop.h"
#include "src/sksl/ir/SkSLVariableReference.h"

#ifdef SK_MOLTENVK
    static const uint32_t MVKMagicNum = 0x19960412;
#endif

namespace SkSL {

void MetalCodeGenerator::setupIntrinsics() {
#define METAL(x) std::make_pair(kMetal_IntrinsicKind, k ## x ## _MetalIntrinsic)
#define SPECIAL(x) std::make_pair(kSpecial_IntrinsicKind, k ## x ## _SpecialIntrinsic)
<<<<<<< HEAD
    fIntrinsicMap[String("texture")]            = SPECIAL(Texture);
=======
    fIntrinsicMap[String("sample")]             = SPECIAL(Texture);
>>>>>>> 40be567a
    fIntrinsicMap[String("mod")]                = SPECIAL(Mod);
    fIntrinsicMap[String("equal")]              = METAL(Equal);
    fIntrinsicMap[String("notEqual")]           = METAL(NotEqual);
    fIntrinsicMap[String("lessThan")]           = METAL(LessThan);
    fIntrinsicMap[String("lessThanEqual")]      = METAL(LessThanEqual);
    fIntrinsicMap[String("greaterThan")]        = METAL(GreaterThan);
    fIntrinsicMap[String("greaterThanEqual")]   = METAL(GreaterThanEqual);
}

void MetalCodeGenerator::write(const char* s) {
    if (!s[0]) {
        return;
    }
    if (fAtLineStart) {
        for (int i = 0; i < fIndentation; i++) {
            fOut->writeText("    ");
        }
    }
    fOut->writeText(s);
    fAtLineStart = false;
}

void MetalCodeGenerator::writeLine(const char* s) {
    this->write(s);
    fOut->writeText(fLineEnding);
    fAtLineStart = true;
}

void MetalCodeGenerator::write(const String& s) {
    this->write(s.c_str());
}

void MetalCodeGenerator::writeLine(const String& s) {
    this->writeLine(s.c_str());
}

void MetalCodeGenerator::writeLine() {
    this->writeLine("");
}

void MetalCodeGenerator::writeExtension(const Extension& ext) {
    this->writeLine("#extension " + ext.fName + " : enable");
}

void MetalCodeGenerator::writeType(const Type& type) {
    switch (type.kind()) {
        case Type::kStruct_Kind:
            for (const Type* search : fWrittenStructs) {
                if (*search == type) {
                    // already written
                    this->write(type.name());
                    return;
                }
            }
            fWrittenStructs.push_back(&type);
            this->writeLine("struct " + type.name() + " {");
            fIndentation++;
            this->writeFields(type.fields(), type.fOffset);
            fIndentation--;
            this->write("}");
            break;
        case Type::kVector_Kind:
            this->writeType(type.componentType());
            this->write(to_string(type.columns()));
            break;
        case Type::kMatrix_Kind:
            this->writeType(type.componentType());
            this->write(to_string(type.columns()));
            this->write("x");
            this->write(to_string(type.rows()));
            break;
        case Type::kSampler_Kind:
            this->write("texture2d<float> "); // FIXME - support other texture types;
            break;
        default:
            if (type == *fContext.fHalf_Type) {
                // FIXME - Currently only supporting floats in MSL to avoid type coercion issues.
                this->write(fContext.fFloat_Type->name());
            } else if (type == *fContext.fByte_Type) {
                this->write("char");
            } else if (type == *fContext.fUByte_Type) {
                this->write("uchar");
            } else {
                this->write(type.name());
            }
    }
}

void MetalCodeGenerator::writeExpression(const Expression& expr, Precedence parentPrecedence) {
    switch (expr.fKind) {
        case Expression::kBinary_Kind:
            this->writeBinaryExpression((BinaryExpression&) expr, parentPrecedence);
            break;
        case Expression::kBoolLiteral_Kind:
            this->writeBoolLiteral((BoolLiteral&) expr);
            break;
        case Expression::kConstructor_Kind:
            this->writeConstructor((Constructor&) expr, parentPrecedence);
            break;
        case Expression::kIntLiteral_Kind:
            this->writeIntLiteral((IntLiteral&) expr);
            break;
        case Expression::kFieldAccess_Kind:
            this->writeFieldAccess(((FieldAccess&) expr));
            break;
        case Expression::kFloatLiteral_Kind:
            this->writeFloatLiteral(((FloatLiteral&) expr));
            break;
        case Expression::kFunctionCall_Kind:
            this->writeFunctionCall((FunctionCall&) expr);
            break;
        case Expression::kPrefix_Kind:
            this->writePrefixExpression((PrefixExpression&) expr, parentPrecedence);
            break;
        case Expression::kPostfix_Kind:
            this->writePostfixExpression((PostfixExpression&) expr, parentPrecedence);
            break;
        case Expression::kSetting_Kind:
            this->writeSetting((Setting&) expr);
            break;
        case Expression::kSwizzle_Kind:
            this->writeSwizzle((Swizzle&) expr);
            break;
        case Expression::kVariableReference_Kind:
            this->writeVariableReference((VariableReference&) expr);
            break;
        case Expression::kTernary_Kind:
            this->writeTernaryExpression((TernaryExpression&) expr, parentPrecedence);
            break;
        case Expression::kIndex_Kind:
            this->writeIndexExpression((IndexExpression&) expr);
            break;
        default:
            ABORT("unsupported expression: %s", expr.description().c_str());
    }
}

void MetalCodeGenerator::writeIntrinsicCall(const FunctionCall& c) {
    auto i = fIntrinsicMap.find(c.fFunction.fName);
    SkASSERT(i != fIntrinsicMap.end());
    Intrinsic intrinsic = i->second;
    int32_t intrinsicId = intrinsic.second;
    switch (intrinsic.first) {
        case kSpecial_IntrinsicKind:
            return this->writeSpecialIntrinsic(c, (SpecialIntrinsic) intrinsicId);
            break;
        case kMetal_IntrinsicKind:
            this->writeExpression(*c.fArguments[0], kSequence_Precedence);
            switch ((MetalIntrinsic) intrinsicId) {
                case kEqual_MetalIntrinsic:
                    this->write(" == ");
                    break;
                case kNotEqual_MetalIntrinsic:
                    this->write(" != ");
                    break;
                case kLessThan_MetalIntrinsic:
                    this->write(" < ");
                    break;
                case kLessThanEqual_MetalIntrinsic:
                    this->write(" <= ");
                    break;
                case kGreaterThan_MetalIntrinsic:
                    this->write(" > ");
                    break;
                case kGreaterThanEqual_MetalIntrinsic:
                    this->write(" >= ");
                    break;
                default:
                    ABORT("unsupported metal intrinsic kind");
            }
            this->writeExpression(*c.fArguments[1], kSequence_Precedence);
            break;
        default:
            ABORT("unsupported intrinsic kind");
    }
}

void MetalCodeGenerator::writeFunctionCall(const FunctionCall& c) {
    const auto& entry = fIntrinsicMap.find(c.fFunction.fName);
    if (entry != fIntrinsicMap.end()) {
        this->writeIntrinsicCall(c);
        return;
    }
    if (c.fFunction.fBuiltin && "atan" == c.fFunction.fName && 2 == c.fArguments.size()) {
        this->write("atan2");
    } else if (c.fFunction.fBuiltin && "inversesqrt" == c.fFunction.fName) {
        this->write("rsqrt");
    } else if (c.fFunction.fBuiltin && "inverse" == c.fFunction.fName) {
        SkASSERT(c.fArguments.size() == 1);
        this->writeInverseHack(*c.fArguments[0]);
    } else if (c.fFunction.fBuiltin && "dFdx" == c.fFunction.fName) {
        this->write("dfdx");
    } else if (c.fFunction.fBuiltin && "dFdy" == c.fFunction.fName) {
        // Flipping Y also negates the Y derivatives.
        this->write((fProgram.fSettings.fFlipY) ? "-dfdy" : "dfdy");
    } else {
        this->writeName(c.fFunction.fName);
    }
    this->write("(");
    const char* separator = "";
    if (this->requirements(c.fFunction) & kInputs_Requirement) {
        this->write("_in");
        separator = ", ";
    }
    if (this->requirements(c.fFunction) & kOutputs_Requirement) {
        this->write(separator);
        this->write("_out");
        separator = ", ";
    }
    if (this->requirements(c.fFunction) & kUniforms_Requirement) {
        this->write(separator);
        this->write("_uniforms");
        separator = ", ";
    }
    if (this->requirements(c.fFunction) & kGlobals_Requirement) {
        this->write(separator);
        this->write("_globals");
        separator = ", ";
    }
<<<<<<< HEAD
=======
    if (this->requirements(c.fFunction) & kFragCoord_Requirement) {
        this->write(separator);
        this->write("_fragCoord");
        separator = ", ";
    }
>>>>>>> 40be567a
    for (size_t i = 0; i < c.fArguments.size(); ++i) {
        const Expression& arg = *c.fArguments[i];
        this->write(separator);
        separator = ", ";
        if (c.fFunction.fParameters[i]->fModifiers.fFlags & Modifiers::kOut_Flag) {
            this->write("&");
        }
        this->writeExpression(arg, kSequence_Precedence);
    }
    this->write(")");
}

void MetalCodeGenerator::writeInverseHack(const Expression& mat) {
    String typeName = mat.fType.name();
    String name = typeName + "_inverse";
    if (mat.fType == *fContext.fFloat2x2_Type || mat.fType == *fContext.fHalf2x2_Type) {
        if (fWrittenIntrinsics.find(name) == fWrittenIntrinsics.end()) {
            fWrittenIntrinsics.insert(name);
            fExtraFunctions.writeText((
                typeName + " " + name + "(" + typeName + " m) {"
                "    return float2x2(m[1][1], -m[0][1], -m[1][0], m[0][0]) * (1/determinant(m));"
                "}"
            ).c_str());
        }
    }
    else if (mat.fType == *fContext.fFloat3x3_Type || mat.fType == *fContext.fHalf3x3_Type) {
        if (fWrittenIntrinsics.find(name) == fWrittenIntrinsics.end()) {
            fWrittenIntrinsics.insert(name);
            fExtraFunctions.writeText((
                typeName + " " +  name + "(" + typeName + " m) {"
                "    float a00 = m[0][0], a01 = m[0][1], a02 = m[0][2];"
                "    float a10 = m[1][0], a11 = m[1][1], a12 = m[1][2];"
                "    float a20 = m[2][0], a21 = m[2][1], a22 = m[2][2];"
                "    float b01 = a22 * a11 - a12 * a21;"
                "    float b11 = -a22 * a10 + a12 * a20;"
                "    float b21 = a21 * a10 - a11 * a20;"
                "    float det = a00 * b01 + a01 * b11 + a02 * b21;"
                "    return " + typeName +
                "                   (b01, (-a22 * a01 + a02 * a21), (a12 * a01 - a02 * a11),"
                "                    b11, (a22 * a00 - a02 * a20), (-a12 * a00 + a02 * a10),"
                "                    b21, (-a21 * a00 + a01 * a20), (a11 * a00 - a01 * a10)) * "
                "                   (1/det);"
                "}"
            ).c_str());
        }
    }
    else if (mat.fType == *fContext.fFloat4x4_Type || mat.fType == *fContext.fHalf4x4_Type) {
        if (fWrittenIntrinsics.find(name) == fWrittenIntrinsics.end()) {
            fWrittenIntrinsics.insert(name);
            fExtraFunctions.writeText((
                typeName + " " +  name + "(" + typeName + " m) {"
                "    float a00 = m[0][0], a01 = m[0][1], a02 = m[0][2], a03 = m[0][3];"
                "    float a10 = m[1][0], a11 = m[1][1], a12 = m[1][2], a13 = m[1][3];"
                "    float a20 = m[2][0], a21 = m[2][1], a22 = m[2][2], a23 = m[2][3];"
                "    float a30 = m[3][0], a31 = m[3][1], a32 = m[3][2], a33 = m[3][3];"
                "    float b00 = a00 * a11 - a01 * a10;"
                "    float b01 = a00 * a12 - a02 * a10;"
                "    float b02 = a00 * a13 - a03 * a10;"
                "    float b03 = a01 * a12 - a02 * a11;"
                "    float b04 = a01 * a13 - a03 * a11;"
                "    float b05 = a02 * a13 - a03 * a12;"
                "    float b06 = a20 * a31 - a21 * a30;"
                "    float b07 = a20 * a32 - a22 * a30;"
                "    float b08 = a20 * a33 - a23 * a30;"
                "    float b09 = a21 * a32 - a22 * a31;"
                "    float b10 = a21 * a33 - a23 * a31;"
                "    float b11 = a22 * a33 - a23 * a32;"
                "    float det = b00 * b11 - b01 * b10 + b02 * b09 + b03 * b08 - "
                "                b04 * b07 + b05 * b06;"
                "    return " + typeName + "(a11 * b11 - a12 * b10 + a13 * b09,"
                "                            a02 * b10 - a01 * b11 - a03 * b09,"
                "                            a31 * b05 - a32 * b04 + a33 * b03,"
                "                            a22 * b04 - a21 * b05 - a23 * b03,"
                "                            a12 * b08 - a10 * b11 - a13 * b07,"
                "                            a00 * b11 - a02 * b08 + a03 * b07,"
                "                            a32 * b02 - a30 * b05 - a33 * b01,"
                "                            a20 * b05 - a22 * b02 + a23 * b01,"
                "                            a10 * b10 - a11 * b08 + a13 * b06,"
                "                            a01 * b08 - a00 * b10 - a03 * b06,"
                "                            a30 * b04 - a31 * b02 + a33 * b00,"
                "                            a21 * b02 - a20 * b04 - a23 * b00,"
                "                            a11 * b07 - a10 * b09 - a12 * b06,"
                "                            a00 * b09 - a01 * b07 + a02 * b06,"
                "                            a31 * b01 - a30 * b03 - a32 * b00,"
                "                            a20 * b03 - a21 * b01 + a22 * b00) / det;"
                "}"
            ).c_str());
        }
    }
    this->write(name);
}

void MetalCodeGenerator::writeSpecialIntrinsic(const FunctionCall & c, SpecialIntrinsic kind) {
    switch (kind) {
        case kTexture_SpecialIntrinsic:
            this->writeExpression(*c.fArguments[0], kSequence_Precedence);
            this->write(".sample(");
            this->writeExpression(*c.fArguments[0], kSequence_Precedence);
            this->write(SAMPLER_SUFFIX);
            this->write(", ");
            this->writeExpression(*c.fArguments[1], kSequence_Precedence);
            if (c.fArguments[1]->fType == *fContext.fFloat3_Type) {
                this->write(".xy)"); // FIXME - add projection functionality
            } else {
                SkASSERT(c.fArguments[1]->fType == *fContext.fFloat2_Type);
                this->write(")");
            }
            break;
        case kMod_SpecialIntrinsic:
            // fmod(x, y) in metal calculates x - y * trunc(x / y) instead of x - y * floor(x / y)
            this->write("((");
            this->writeExpression(*c.fArguments[0], kSequence_Precedence);
            this->write(") - (");
            this->writeExpression(*c.fArguments[1], kSequence_Precedence);
            this->write(") * floor((");
            this->writeExpression(*c.fArguments[0], kSequence_Precedence);
            this->write(") / (");
            this->writeExpression(*c.fArguments[1], kSequence_Precedence);
            this->write(")))");
            break;
        default:
            ABORT("unsupported special intrinsic kind");
    }
}

// If it hasn't already been written, writes a constructor for 'matrix' which takes a single value
// of type 'arg'.
String MetalCodeGenerator::getMatrixConstructHelper(const Type& matrix, const Type& arg) {
    String key = matrix.name() + arg.name();
    auto found = fHelpers.find(key);
    if (found != fHelpers.end()) {
        return found->second;
    }
    String name;
    int columns = matrix.columns();
    int rows = matrix.rows();
    if (arg.isNumber()) {
        // creating a matrix from a single scalar value
        name = "float" + to_string(columns) + "x" + to_string(rows) + "_from_float";
        fExtraFunctions.printf("float%dx%d %s(float x) {\n",
                               columns, rows, name.c_str());
        fExtraFunctions.printf("    return float%dx%d(", columns, rows);
        for (int i = 0; i < columns; ++i) {
            if (i > 0) {
                fExtraFunctions.writeText(", ");
            }
            fExtraFunctions.printf("float%d(", rows);
            for (int j = 0; j < rows; ++j) {
                if (j > 0) {
                    fExtraFunctions.writeText(", ");
                }
                if (i == j) {
                    fExtraFunctions.writeText("x");
                } else {
                    fExtraFunctions.writeText("0");
                }
            }
            fExtraFunctions.writeText(")");
        }
        fExtraFunctions.writeText(");\n}\n");
    } else if (arg.kind() == Type::kMatrix_Kind) {
        // creating a matrix from another matrix
        int argColumns = arg.columns();
        int argRows = arg.rows();
        name = "float" + to_string(columns) + "x" + to_string(rows) + "_from_float" +
               to_string(argColumns) + "x" + to_string(argRows);
        fExtraFunctions.printf("float%dx%d %s(float%dx%d m) {\n",
                               columns, rows, name.c_str(), argColumns, argRows);
        fExtraFunctions.printf("    return float%dx%d(", columns, rows);
        for (int i = 0; i < columns; ++i) {
            if (i > 0) {
                fExtraFunctions.writeText(", ");
<<<<<<< HEAD
            }
            fExtraFunctions.printf("float%d(", rows);
            for (int j = 0; j < rows; ++j) {
                if (j > 0) {
                    fExtraFunctions.writeText(", ");
                }
                if (i < argColumns && j < argRows) {
                    fExtraFunctions.printf("m[%d][%d]", i, j);
                } else {
                    fExtraFunctions.writeText("0");
                }
            }
=======
            }
            fExtraFunctions.printf("float%d(", rows);
            for (int j = 0; j < rows; ++j) {
                if (j > 0) {
                    fExtraFunctions.writeText(", ");
                }
                if (i < argColumns && j < argRows) {
                    fExtraFunctions.printf("m[%d][%d]", i, j);
                } else {
                    fExtraFunctions.writeText("0");
                }
            }
>>>>>>> 40be567a
            fExtraFunctions.writeText(")");
        }
        fExtraFunctions.writeText(");\n}\n");
    } else if (matrix.rows() == 2 && matrix.columns() == 2 && arg == *fContext.fFloat4_Type) {
        // float2x2(float4) doesn't work, need to split it into float2x2(float2, float2)
        name = "float2x2_from_float4";
        fExtraFunctions.printf(
            "float2x2 %s(float4 v) {\n"
            "    return float2x2(float2(v[0], v[1]), float2(v[2], v[3]));\n"
            "}\n",
            name.c_str()
        );
    } else {
        SkASSERT(false);
        name = "<error>";
    }
    fHelpers[key] = name;
    return name;
}

bool MetalCodeGenerator::canCoerce(const Type& t1, const Type& t2) {
    if (t1.columns() != t2.columns() || t1.rows() != t2.rows()) {
        return false;
    }
    if (t1.columns() > 1) {
        return this->canCoerce(t1.componentType(), t2.componentType());
    }
    return t1.isFloat() && t2.isFloat();
}

void MetalCodeGenerator::writeConstructor(const Constructor& c, Precedence parentPrecedence) {
    if (c.fArguments.size() == 1 && this->canCoerce(c.fType, c.fArguments[0]->fType)) {
        this->writeExpression(*c.fArguments[0], parentPrecedence);
        return;
    }
    if (c.fType.kind() == Type::kMatrix_Kind && c.fArguments.size() == 1) {
        const Expression& arg = *c.fArguments[0];
        String name = this->getMatrixConstructHelper(c.fType, arg.fType);
        this->write(name);
        this->write("(");
        this->writeExpression(arg, kSequence_Precedence);
        this->write(")");
    } else {
        this->writeType(c.fType);
        this->write("(");
        const char* separator = "";
        int scalarCount = 0;
        for (const auto& arg : c.fArguments) {
            this->write(separator);
            separator = ", ";
            if (Type::kMatrix_Kind == c.fType.kind() && arg->fType.columns() != c.fType.rows()) {
                // merge scalars and smaller vectors together
                if (!scalarCount) {
                    this->writeType(c.fType.componentType());
                    this->write(to_string(c.fType.rows()));
                    this->write("(");
                }
                scalarCount += arg->fType.columns();
            }
            this->writeExpression(*arg, kSequence_Precedence);
            if (scalarCount && scalarCount == c.fType.rows()) {
                this->write(")");
                scalarCount = 0;
            }
        }
        this->write(")");
    }
}

void MetalCodeGenerator::writeFragCoord() {
<<<<<<< HEAD
    if (fProgram.fInputs.fRTHeight) {
        this->write("float4(_fragCoord.x, _anonInterface0.u_skRTHeight - _fragCoord.y, 0.0, "
                    "_fragCoord.w)");
=======
    if (fRTHeightName.length()) {
        this->write("float4(_fragCoord.x, ");
        this->write(fRTHeightName.c_str());
        this->write(" - _fragCoord.y, 0.0, _fragCoord.w)");
>>>>>>> 40be567a
    } else {
        this->write("float4(_fragCoord.x, _fragCoord.y, 0.0, _fragCoord.w)");
    }
}

void MetalCodeGenerator::writeVariableReference(const VariableReference& ref) {
    switch (ref.fVariable.fModifiers.fLayout.fBuiltin) {
        case SK_FRAGCOLOR_BUILTIN:
            this->write("_out->sk_FragColor");
            break;
        case SK_FRAGCOORD_BUILTIN:
            this->writeFragCoord();
            break;
        case SK_VERTEXID_BUILTIN:
            this->write("sk_VertexID");
            break;
        case SK_INSTANCEID_BUILTIN:
            this->write("sk_InstanceID");
            break;
        case SK_CLOCKWISE_BUILTIN:
            // We'd set the front facing winding in the MTLRenderCommandEncoder to be counter
            // clockwise to match Skia convention. This is also the default in MoltenVK.
            this->write(fProgram.fSettings.fFlipY ? "_frontFacing" : "(!_frontFacing)");
            break;
        default:
            if (Variable::kGlobal_Storage == ref.fVariable.fStorage) {
                if (ref.fVariable.fModifiers.fFlags & Modifiers::kIn_Flag) {
                    this->write("_in.");
                } else if (ref.fVariable.fModifiers.fFlags & Modifiers::kOut_Flag) {
                    this->write("_out->");
                } else if (ref.fVariable.fModifiers.fFlags & Modifiers::kUniform_Flag &&
                           ref.fVariable.fType.kind() != Type::kSampler_Kind) {
                    this->write("_uniforms.");
                } else {
                    this->write("_globals->");
                }
            }
            this->writeName(ref.fVariable.fName);
    }
}

void MetalCodeGenerator::writeIndexExpression(const IndexExpression& expr) {
    this->writeExpression(*expr.fBase, kPostfix_Precedence);
    this->write("[");
    this->writeExpression(*expr.fIndex, kTopLevel_Precedence);
    this->write("]");
}

void MetalCodeGenerator::writeFieldAccess(const FieldAccess& f) {
    const Type::Field* field = &f.fBase->fType.fields()[f.fFieldIndex];
    if (FieldAccess::kDefault_OwnerKind == f.fOwnerKind) {
        this->writeExpression(*f.fBase, kPostfix_Precedence);
        this->write(".");
    }
    switch (field->fModifiers.fLayout.fBuiltin) {
        case SK_CLIPDISTANCE_BUILTIN:
            this->write("gl_ClipDistance");
            break;
        case SK_POSITION_BUILTIN:
            this->write("_out->sk_Position");
            break;
        default:
            if (field->fName == "sk_PointSize") {
                this->write("_out->sk_PointSize");
            } else {
                if (FieldAccess::kAnonymousInterfaceBlock_OwnerKind == f.fOwnerKind) {
                    this->write("_globals->");
                    this->write(fInterfaceBlockNameMap[fInterfaceBlockMap[field]]);
                    this->write("->");
                }
                this->writeName(field->fName);
            }
    }
}

void MetalCodeGenerator::writeSwizzle(const Swizzle& swizzle) {
    int last = swizzle.fComponents.back();
    if (last == SKSL_SWIZZLE_0 || last == SKSL_SWIZZLE_1) {
        this->writeType(swizzle.fType);
        this->write("(");
    }
    this->writeExpression(*swizzle.fBase, kPostfix_Precedence);
    this->write(".");
    for (int c : swizzle.fComponents) {
        if (c >= 0) {
            this->write(&("x\0y\0z\0w\0"[c * 2]));
        }
    }
    if (last == SKSL_SWIZZLE_0) {
        this->write(", 0)");
    }
    else if (last == SKSL_SWIZZLE_1) {
        this->write(", 1)");
    }
}

MetalCodeGenerator::Precedence MetalCodeGenerator::GetBinaryPrecedence(Token::Kind op) {
    switch (op) {
        case Token::STAR:         // fall through
        case Token::SLASH:        // fall through
        case Token::PERCENT:      return MetalCodeGenerator::kMultiplicative_Precedence;
        case Token::PLUS:         // fall through
        case Token::MINUS:        return MetalCodeGenerator::kAdditive_Precedence;
        case Token::SHL:          // fall through
        case Token::SHR:          return MetalCodeGenerator::kShift_Precedence;
        case Token::LT:           // fall through
        case Token::GT:           // fall through
        case Token::LTEQ:         // fall through
        case Token::GTEQ:         return MetalCodeGenerator::kRelational_Precedence;
        case Token::EQEQ:         // fall through
        case Token::NEQ:          return MetalCodeGenerator::kEquality_Precedence;
        case Token::BITWISEAND:   return MetalCodeGenerator::kBitwiseAnd_Precedence;
        case Token::BITWISEXOR:   return MetalCodeGenerator::kBitwiseXor_Precedence;
        case Token::BITWISEOR:    return MetalCodeGenerator::kBitwiseOr_Precedence;
        case Token::LOGICALAND:   return MetalCodeGenerator::kLogicalAnd_Precedence;
        case Token::LOGICALXOR:   return MetalCodeGenerator::kLogicalXor_Precedence;
        case Token::LOGICALOR:    return MetalCodeGenerator::kLogicalOr_Precedence;
        case Token::EQ:           // fall through
        case Token::PLUSEQ:       // fall through
        case Token::MINUSEQ:      // fall through
        case Token::STAREQ:       // fall through
        case Token::SLASHEQ:      // fall through
        case Token::PERCENTEQ:    // fall through
        case Token::SHLEQ:        // fall through
        case Token::SHREQ:        // fall through
        case Token::LOGICALANDEQ: // fall through
        case Token::LOGICALXOREQ: // fall through
        case Token::LOGICALOREQ:  // fall through
        case Token::BITWISEANDEQ: // fall through
        case Token::BITWISEXOREQ: // fall through
        case Token::BITWISEOREQ:  return MetalCodeGenerator::kAssignment_Precedence;
        case Token::COMMA:        return MetalCodeGenerator::kSequence_Precedence;
        default: ABORT("unsupported binary operator");
    }
}

void MetalCodeGenerator::writeMatrixTimesEqualHelper(const Type& left, const Type& right,
                                                     const Type& result) {
    String key = "TimesEqual" + left.name() + right.name();
    if (fHelpers.find(key) == fHelpers.end()) {
        fExtraFunctions.printf("%s operator*=(thread %s& left, thread const %s& right) {\n"
                               "    left = left * right;\n"
                               "    return left;\n"
                               "}", result.name().c_str(), left.name().c_str(),
                                    right.name().c_str());
    }
}

void MetalCodeGenerator::writeBinaryExpression(const BinaryExpression& b,
                                               Precedence parentPrecedence) {
    Precedence precedence = GetBinaryPrecedence(b.fOperator);
    bool needParens = precedence >= parentPrecedence;
    switch (b.fOperator) {
        case Token::EQEQ:
            if (b.fLeft->fType.kind() == Type::kVector_Kind) {
                this->write("all");
                needParens = true;
            }
            break;
        case Token::NEQ:
            if (b.fLeft->fType.kind() == Type::kVector_Kind) {
                this->write("any");
                needParens = true;
            }
            break;
        default:
            break;
    }
    if (needParens) {
        this->write("(");
    }
    if (Compiler::IsAssignment(b.fOperator) &&
        Expression::kVariableReference_Kind == b.fLeft->fKind &&
        Variable::kParameter_Storage == ((VariableReference&) *b.fLeft).fVariable.fStorage &&
        (((VariableReference&) *b.fLeft).fVariable.fModifiers.fFlags & Modifiers::kOut_Flag)) {
        // writing to an out parameter. Since we have to turn those into pointers, we have to
        // dereference it here.
        this->write("*");
    }
    if (b.fOperator == Token::STAREQ && b.fLeft->fType.kind() == Type::kMatrix_Kind &&
        b.fRight->fType.kind() == Type::kMatrix_Kind) {
        this->writeMatrixTimesEqualHelper(b.fLeft->fType, b.fRight->fType, b.fType);
    }
    this->writeExpression(*b.fLeft, precedence);
    if (b.fOperator != Token::EQ && Compiler::IsAssignment(b.fOperator) &&
        Expression::kSwizzle_Kind == b.fLeft->fKind && !b.fLeft->hasSideEffects()) {
        // This doesn't compile in Metal:
        // float4 x = float4(1);
        // x.xy *= float2x2(...);
        // with the error message "non-const reference cannot bind to vector element",
        // but switching it to x.xy = x.xy * float2x2(...) fixes it. We perform this tranformation
        // as long as the LHS has no side effects, and hope for the best otherwise.
        this->write(" = ");
        this->writeExpression(*b.fLeft, kAssignment_Precedence);
        this->write(" ");
        String op = Compiler::OperatorName(b.fOperator);
        SkASSERT(op.endsWith("="));
        this->write(op.substr(0, op.size() - 1).c_str());
        this->write(" ");
    } else {
        this->write(String(" ") + Compiler::OperatorName(b.fOperator) + " ");
    }
    this->writeExpression(*b.fRight, precedence);
    if (needParens) {
        this->write(")");
    }
}

void MetalCodeGenerator::writeTernaryExpression(const TernaryExpression& t,
                                               Precedence parentPrecedence) {
    if (kTernary_Precedence >= parentPrecedence) {
        this->write("(");
    }
    this->writeExpression(*t.fTest, kTernary_Precedence);
    this->write(" ? ");
    this->writeExpression(*t.fIfTrue, kTernary_Precedence);
    this->write(" : ");
    this->writeExpression(*t.fIfFalse, kTernary_Precedence);
    if (kTernary_Precedence >= parentPrecedence) {
        this->write(")");
    }
}

void MetalCodeGenerator::writePrefixExpression(const PrefixExpression& p,
                                              Precedence parentPrecedence) {
    if (kPrefix_Precedence >= parentPrecedence) {
        this->write("(");
    }
    this->write(Compiler::OperatorName(p.fOperator));
    this->writeExpression(*p.fOperand, kPrefix_Precedence);
    if (kPrefix_Precedence >= parentPrecedence) {
        this->write(")");
    }
}

void MetalCodeGenerator::writePostfixExpression(const PostfixExpression& p,
                                               Precedence parentPrecedence) {
    if (kPostfix_Precedence >= parentPrecedence) {
        this->write("(");
    }
    this->writeExpression(*p.fOperand, kPostfix_Precedence);
    this->write(Compiler::OperatorName(p.fOperator));
    if (kPostfix_Precedence >= parentPrecedence) {
        this->write(")");
    }
}

void MetalCodeGenerator::writeBoolLiteral(const BoolLiteral& b) {
    this->write(b.fValue ? "true" : "false");
}

void MetalCodeGenerator::writeIntLiteral(const IntLiteral& i) {
    if (i.fType == *fContext.fUInt_Type) {
        this->write(to_string(i.fValue & 0xffffffff) + "u");
    } else {
        this->write(to_string((int32_t) i.fValue));
    }
}

void MetalCodeGenerator::writeFloatLiteral(const FloatLiteral& f) {
    this->write(to_string(f.fValue));
}

void MetalCodeGenerator::writeSetting(const Setting& s) {
    ABORT("internal error; setting was not folded to a constant during compilation\n");
}

void MetalCodeGenerator::writeFunction(const FunctionDefinition& f) {
    fRTHeightName = fProgram.fInputs.fRTHeight ? "_globals->_anonInterface0->u_skRTHeight" : "";
    const char* separator = "";
    if ("main" == f.fDeclaration.fName) {
        switch (fProgram.fKind) {
            case Program::kFragment_Kind:
#ifdef SK_MOLTENVK
                this->write("fragment Outputs main0");
#else
                this->write("fragment Outputs fragmentMain");
#endif
                break;
            case Program::kVertex_Kind:
#ifdef SK_MOLTENVK
                this->write("vertex Outputs main0");
#else
                this->write("vertex Outputs vertexMain");
#endif
                break;
            default:
                SkASSERT(false);
        }
        this->write("(Inputs _in [[stage_in]]");
        if (-1 != fUniformBuffer) {
            this->write(", constant Uniforms& _uniforms [[buffer(" +
                        to_string(fUniformBuffer) + ")]]");
        }
        for (const auto& e : fProgram) {
            if (ProgramElement::kVar_Kind == e.fKind) {
                VarDeclarations& decls = (VarDeclarations&) e;
                if (!decls.fVars.size()) {
                    continue;
                }
                for (const auto& stmt: decls.fVars) {
                    VarDeclaration& var = (VarDeclaration&) *stmt;
                    if (var.fVar->fType.kind() == Type::kSampler_Kind) {
                        this->write(", texture2d<float> "); // FIXME - support other texture types
                        this->writeName(var.fVar->fName);
                        this->write("[[texture(");
                        this->write(to_string(var.fVar->fModifiers.fLayout.fBinding));
                        this->write(")]]");
                        this->write(", sampler ");
                        this->writeName(var.fVar->fName);
                        this->write(SAMPLER_SUFFIX);
                        this->write("[[sampler(");
                        this->write(to_string(var.fVar->fModifiers.fLayout.fBinding));
                        this->write(")]]");
                    }
                }
            } else if (ProgramElement::kInterfaceBlock_Kind == e.fKind) {
                InterfaceBlock& intf = (InterfaceBlock&) e;
                if ("sk_PerVertex" == intf.fTypeName) {
                    continue;
                }
                this->write(", constant ");
                this->writeType(intf.fVariable.fType);
                this->write("& " );
                this->write(fInterfaceBlockNameMap[&intf]);
                this->write(" [[buffer(");
#ifdef SK_MOLTENVK
                this->write(to_string(intf.fVariable.fModifiers.fLayout.fSet));
#else
                this->write(to_string(intf.fVariable.fModifiers.fLayout.fBinding));
#endif
                this->write(")]]");
            }
        }
        if (fProgram.fKind == Program::kFragment_Kind) {
            if (fProgram.fInputs.fRTHeight && fInterfaceBlockNameMap.empty()) {
#ifdef SK_MOLTENVK
                this->write(", constant sksl_synthetic_uniforms& _anonInterface0 [[buffer(0)]]");
#else
                this->write(", constant sksl_synthetic_uniforms& _anonInterface0 [[buffer(1)]]");
#endif
<<<<<<< HEAD
=======
                fRTHeightName = "_anonInterface0.u_skRTHeight";
>>>>>>> 40be567a
            }
            this->write(", bool _frontFacing [[front_facing]]");
            this->write(", float4 _fragCoord [[position]]");
        } else if (fProgram.fKind == Program::kVertex_Kind) {
            this->write(", uint sk_VertexID [[vertex_id]], uint sk_InstanceID [[instance_id]]");
        }
        separator = ", ";
    } else {
        this->writeType(f.fDeclaration.fReturnType);
        this->write(" ");
        this->writeName(f.fDeclaration.fName);
        this->write("(");
<<<<<<< HEAD
        if (this->requirements(f.fDeclaration) & kInputs_Requirement) {
=======
        Requirements requirements = this->requirements(f.fDeclaration);
        if (requirements & kInputs_Requirement) {
>>>>>>> 40be567a
            this->write("Inputs _in");
            separator = ", ";
        }
        if (requirements & kOutputs_Requirement) {
            this->write(separator);
            this->write("thread Outputs* _out");
            separator = ", ";
        }
        if (requirements & kUniforms_Requirement) {
            this->write(separator);
            this->write("Uniforms _uniforms");
            separator = ", ";
        }
<<<<<<< HEAD
        if (this->requirements(f.fDeclaration) & kGlobals_Requirement) {
=======
        if (requirements & kGlobals_Requirement) {
>>>>>>> 40be567a
            this->write(separator);
            this->write("thread Globals* _globals");
            separator = ", ";
        }
<<<<<<< HEAD
=======
        if (requirements & kFragCoord_Requirement) {
            this->write(separator);
            this->write("float4 _fragCoord");
            separator = ", ";
        }
>>>>>>> 40be567a
    }
    for (const auto& param : f.fDeclaration.fParameters) {
        this->write(separator);
        separator = ", ";
        this->writeModifiers(param->fModifiers, false);
        std::vector<int> sizes;
        const Type* type = &param->fType;
        while (Type::kArray_Kind == type->kind()) {
            sizes.push_back(type->columns());
            type = &type->componentType();
        }
        this->writeType(*type);
        if (param->fModifiers.fFlags & Modifiers::kOut_Flag) {
            this->write("*");
        }
        this->write(" ");
        this->writeName(param->fName);
        for (int s : sizes) {
            if (s <= 0) {
                this->write("[]");
            } else {
                this->write("[" + to_string(s) + "]");
            }
        }
    }
    this->writeLine(") {");

    SkASSERT(!fProgram.fSettings.fFragColorIsInOut);

    if ("main" == f.fDeclaration.fName) {
        if (fNeedsGlobalStructInit) {
            this->writeLine("    Globals globalStruct;");
            this->writeLine("    thread Globals* _globals = &globalStruct;");
            for (const auto& intf: fInterfaceBlockNameMap) {
                const auto& intfName = intf.second;
                this->write("    _globals->");
                this->writeName(intfName);
                this->write(" = &");
                this->writeName(intfName);
                this->write(";\n");
            }
            for (const auto& var: fInitNonConstGlobalVars) {
                this->write("    _globals->");
                this->writeName(var->fVar->fName);
                this->write(" = ");
                this->writeVarInitializer(*var->fVar, *var->fValue);
                this->writeLine(";");
            }
            for (const auto& texture: fTextures) {
                this->write("    _globals->");
                this->writeName(texture->fName);
                this->write(" = ");
                this->writeName(texture->fName);
                this->write(";\n");
                this->write("    _globals->");
                this->writeName(texture->fName);
                this->write(SAMPLER_SUFFIX);
                this->write(" = ");
                this->writeName(texture->fName);
                this->write(SAMPLER_SUFFIX);
                this->write(";\n");
            }
        }
        this->writeLine("    Outputs _outputStruct;");
        this->writeLine("    thread Outputs* _out = &_outputStruct;");
    }
    fFunctionHeader = "";
    OutputStream* oldOut = fOut;
    StringStream buffer;
    fOut = &buffer;
    fIndentation++;
    this->writeStatements(((Block&) *f.fBody).fStatements);
    if ("main" == f.fDeclaration.fName) {
        switch (fProgram.fKind) {
            case Program::kFragment_Kind:
                this->writeLine("return *_out;");
                break;
            case Program::kVertex_Kind:
                this->writeLine("_out->sk_Position.y = -_out->sk_Position.y;");
                this->writeLine("return *_out;"); // FIXME - detect if function already has return
                break;
            default:
                SkASSERT(false);
        }
    }
    fIndentation--;
    this->writeLine("}");

    fOut = oldOut;
    this->write(fFunctionHeader);
    this->write(buffer.str());
}

void MetalCodeGenerator::writeModifiers(const Modifiers& modifiers,
                                       bool globalContext) {
    if (modifiers.fFlags & Modifiers::kOut_Flag) {
        this->write("thread ");
    }
    if (modifiers.fFlags & Modifiers::kConst_Flag) {
        this->write("constant ");
    }
}

void MetalCodeGenerator::writeInterfaceBlock(const InterfaceBlock& intf) {
    if ("sk_PerVertex" == intf.fTypeName) {
        return;
    }
    this->writeModifiers(intf.fVariable.fModifiers, true);
    this->write("struct ");
    this->writeLine(intf.fTypeName + " {");
    const Type* structType = &intf.fVariable.fType;
    fWrittenStructs.push_back(structType);
    while (Type::kArray_Kind == structType->kind()) {
        structType = &structType->componentType();
    }
    fIndentation++;
    writeFields(structType->fields(), structType->fOffset, &intf);
    if (fProgram.fInputs.fRTHeight) {
        this->writeLine("float u_skRTHeight;");
    }
    fIndentation--;
    this->write("}");
    if (intf.fInstanceName.size()) {
        this->write(" ");
        this->write(intf.fInstanceName);
        for (const auto& size : intf.fSizes) {
            this->write("[");
            if (size) {
                this->writeExpression(*size, kTopLevel_Precedence);
            }
            this->write("]");
        }
        fInterfaceBlockNameMap[&intf] = intf.fInstanceName;
    } else {
        fInterfaceBlockNameMap[&intf] = "_anonInterface" +  to_string(fAnonInterfaceCount++);
    }
    this->writeLine(";");
}

void MetalCodeGenerator::writeFields(const std::vector<Type::Field>& fields, int parentOffset,
                                     const InterfaceBlock* parentIntf) {
#ifdef SK_MOLTENVK
    MemoryLayout memoryLayout(MemoryLayout::k140_Standard);
#else
    MemoryLayout memoryLayout(MemoryLayout::kMetal_Standard);
#endif
    int currentOffset = 0;
    for (const auto& field: fields) {
        int fieldOffset = field.fModifiers.fLayout.fOffset;
        const Type* fieldType = field.fType;
        if (fieldOffset != -1) {
            if (currentOffset > fieldOffset) {
                fErrors.error(parentOffset,
                                "offset of field '" + field.fName + "' must be at least " +
                                to_string((int) currentOffset));
            } else if (currentOffset < fieldOffset) {
                this->write("char pad");
                this->write(to_string(fPaddingCount++));
                this->write("[");
                this->write(to_string(fieldOffset - currentOffset));
                this->writeLine("];");
                currentOffset = fieldOffset;
            }
            int alignment = memoryLayout.alignment(*fieldType);
            if (fieldOffset % alignment) {
                fErrors.error(parentOffset,
                              "offset of field '" + field.fName + "' must be a multiple of " +
                              to_string((int) alignment));
            }
        }
#ifdef SK_MOLTENVK
        if (fieldType->kind() == Type::kVector_Kind &&
            fieldType->columns() == 3) {
            SkASSERT(memoryLayout.size(*fieldType) == 3);
            // Pack all vec3 types so that their size in bytes will match what was expected in the
            // original SkSL code since MSL has vec3 sizes equal to 4 * component type, while SkSL
            // has vec3 equal to 3 * component type.

            // FIXME - Packed vectors can't be accessed by swizzles, but can be indexed into. A
            // combination of this being a problem which only occurs when using MoltenVK and the
            // fact that we haven't swizzled a vec3 yet means that this problem hasn't been
            // addressed.
            this->write(PACKED_PREFIX);
        }
#endif
        currentOffset += memoryLayout.size(*fieldType);
        std::vector<int> sizes;
        while (fieldType->kind() == Type::kArray_Kind) {
            sizes.push_back(fieldType->columns());
            fieldType = &fieldType->componentType();
        }
        this->writeModifiers(field.fModifiers, false);
        this->writeType(*fieldType);
        this->write(" ");
        this->writeName(field.fName);
        for (int s : sizes) {
            if (s <= 0) {
                this->write("[]");
            } else {
                this->write("[" + to_string(s) + "]");
            }
        }
        this->writeLine(";");
        if (parentIntf) {
            fInterfaceBlockMap[&field] = parentIntf;
        }
    }
}

void MetalCodeGenerator::writeVarInitializer(const Variable& var, const Expression& value) {
    this->writeExpression(value, kTopLevel_Precedence);
}

void MetalCodeGenerator::writeName(const String& name) {
    if (fReservedWords.find(name) != fReservedWords.end()) {
        this->write("_"); // adding underscore before name to avoid conflict with reserved words
    }
    this->write(name);
}

void MetalCodeGenerator::writeVarDeclarations(const VarDeclarations& decl, bool global) {
    SkASSERT(decl.fVars.size() > 0);
    bool wroteType = false;
    for (const auto& stmt : decl.fVars) {
        VarDeclaration& var = (VarDeclaration&) *stmt;
        if (global && !(var.fVar->fModifiers.fFlags & Modifiers::kConst_Flag)) {
            continue;
        }
        if (wroteType) {
            this->write(", ");
        } else {
            this->writeModifiers(var.fVar->fModifiers, global);
            this->writeType(decl.fBaseType);
            this->write(" ");
            wroteType = true;
        }
        this->writeName(var.fVar->fName);
        for (const auto& size : var.fSizes) {
            this->write("[");
            if (size) {
                this->writeExpression(*size, kTopLevel_Precedence);
            }
            this->write("]");
        }
        if (var.fValue) {
            this->write(" = ");
            this->writeVarInitializer(*var.fVar, *var.fValue);
        }
    }
    if (wroteType) {
        this->write(";");
    }
}

void MetalCodeGenerator::writeStatement(const Statement& s) {
    switch (s.fKind) {
        case Statement::kBlock_Kind:
            this->writeBlock((Block&) s);
            break;
        case Statement::kExpression_Kind:
            this->writeExpression(*((ExpressionStatement&) s).fExpression, kTopLevel_Precedence);
            this->write(";");
            break;
        case Statement::kReturn_Kind:
            this->writeReturnStatement((ReturnStatement&) s);
            break;
        case Statement::kVarDeclarations_Kind:
            this->writeVarDeclarations(*((VarDeclarationsStatement&) s).fDeclaration, false);
            break;
        case Statement::kIf_Kind:
            this->writeIfStatement((IfStatement&) s);
            break;
        case Statement::kFor_Kind:
            this->writeForStatement((ForStatement&) s);
            break;
        case Statement::kWhile_Kind:
            this->writeWhileStatement((WhileStatement&) s);
            break;
        case Statement::kDo_Kind:
            this->writeDoStatement((DoStatement&) s);
            break;
        case Statement::kSwitch_Kind:
            this->writeSwitchStatement((SwitchStatement&) s);
            break;
        case Statement::kBreak_Kind:
            this->write("break;");
            break;
        case Statement::kContinue_Kind:
            this->write("continue;");
            break;
        case Statement::kDiscard_Kind:
            this->write("discard_fragment();");
            break;
        case Statement::kNop_Kind:
            this->write(";");
            break;
        default:
            ABORT("unsupported statement: %s", s.description().c_str());
    }
}

void MetalCodeGenerator::writeStatements(const std::vector<std::unique_ptr<Statement>>& statements) {
    for (const auto& s : statements) {
        if (!s->isEmpty()) {
            this->writeStatement(*s);
            this->writeLine();
        }
    }
}

void MetalCodeGenerator::writeBlock(const Block& b) {
    this->writeLine("{");
    fIndentation++;
    this->writeStatements(b.fStatements);
    fIndentation--;
    this->write("}");
}

void MetalCodeGenerator::writeIfStatement(const IfStatement& stmt) {
    this->write("if (");
    this->writeExpression(*stmt.fTest, kTopLevel_Precedence);
    this->write(") ");
    this->writeStatement(*stmt.fIfTrue);
    if (stmt.fIfFalse) {
        this->write(" else ");
        this->writeStatement(*stmt.fIfFalse);
    }
}

void MetalCodeGenerator::writeForStatement(const ForStatement& f) {
    this->write("for (");
    if (f.fInitializer && !f.fInitializer->isEmpty()) {
        this->writeStatement(*f.fInitializer);
    } else {
        this->write("; ");
    }
    if (f.fTest) {
        this->writeExpression(*f.fTest, kTopLevel_Precedence);
    }
    this->write("; ");
    if (f.fNext) {
        this->writeExpression(*f.fNext, kTopLevel_Precedence);
    }
    this->write(") ");
    this->writeStatement(*f.fStatement);
}

void MetalCodeGenerator::writeWhileStatement(const WhileStatement& w) {
    this->write("while (");
    this->writeExpression(*w.fTest, kTopLevel_Precedence);
    this->write(") ");
    this->writeStatement(*w.fStatement);
}

void MetalCodeGenerator::writeDoStatement(const DoStatement& d) {
    this->write("do ");
    this->writeStatement(*d.fStatement);
    this->write(" while (");
    this->writeExpression(*d.fTest, kTopLevel_Precedence);
    this->write(");");
}

void MetalCodeGenerator::writeSwitchStatement(const SwitchStatement& s) {
    this->write("switch (");
    this->writeExpression(*s.fValue, kTopLevel_Precedence);
    this->writeLine(") {");
    fIndentation++;
    for (const auto& c : s.fCases) {
        if (c->fValue) {
            this->write("case ");
            this->writeExpression(*c->fValue, kTopLevel_Precedence);
            this->writeLine(":");
        } else {
            this->writeLine("default:");
        }
        fIndentation++;
        for (const auto& stmt : c->fStatements) {
            this->writeStatement(*stmt);
            this->writeLine();
        }
        fIndentation--;
    }
    fIndentation--;
    this->write("}");
}

void MetalCodeGenerator::writeReturnStatement(const ReturnStatement& r) {
    this->write("return");
    if (r.fExpression) {
        this->write(" ");
        this->writeExpression(*r.fExpression, kTopLevel_Precedence);
    }
    this->write(";");
}

void MetalCodeGenerator::writeHeader() {
    this->write("#include <metal_stdlib>\n");
    this->write("#include <simd/simd.h>\n");
    this->write("using namespace metal;\n");
}

void MetalCodeGenerator::writeUniformStruct() {
    for (const auto& e : fProgram) {
        if (ProgramElement::kVar_Kind == e.fKind) {
            VarDeclarations& decls = (VarDeclarations&) e;
            if (!decls.fVars.size()) {
                continue;
            }
            const Variable& first = *((VarDeclaration&) *decls.fVars[0]).fVar;
            if (first.fModifiers.fFlags & Modifiers::kUniform_Flag &&
                first.fType.kind() != Type::kSampler_Kind) {
                if (-1 == fUniformBuffer) {
                    this->write("struct Uniforms {\n");
                    fUniformBuffer = first.fModifiers.fLayout.fSet;
                    if (-1 == fUniformBuffer) {
                        fErrors.error(decls.fOffset, "Metal uniforms must have 'layout(set=...)'");
                    }
                } else if (first.fModifiers.fLayout.fSet != fUniformBuffer) {
                    if (-1 == fUniformBuffer) {
                        fErrors.error(decls.fOffset, "Metal backend requires all uniforms to have "
                                    "the same 'layout(set=...)'");
                    }
                }
                this->write("    ");
                this->writeType(first.fType);
                this->write(" ");
                for (const auto& stmt : decls.fVars) {
                    VarDeclaration& var = (VarDeclaration&) *stmt;
                    this->writeName(var.fVar->fName);
                }
                this->write(";\n");
            }
        }
    }
    if (-1 != fUniformBuffer) {
        this->write("};\n");
    }
}

void MetalCodeGenerator::writeInputStruct() {
    this->write("struct Inputs {\n");
    for (const auto& e : fProgram) {
        if (ProgramElement::kVar_Kind == e.fKind) {
            VarDeclarations& decls = (VarDeclarations&) e;
            if (!decls.fVars.size()) {
                continue;
            }
            const Variable& first = *((VarDeclaration&) *decls.fVars[0]).fVar;
            if (first.fModifiers.fFlags & Modifiers::kIn_Flag &&
                -1 == first.fModifiers.fLayout.fBuiltin) {
                this->write("    ");
                this->writeType(first.fType);
                this->write(" ");
                for (const auto& stmt : decls.fVars) {
                    VarDeclaration& var = (VarDeclaration&) *stmt;
                    this->writeName(var.fVar->fName);
                    if (-1 != var.fVar->fModifiers.fLayout.fLocation) {
                        if (fProgram.fKind == Program::kVertex_Kind) {
                            this->write("  [[attribute(" +
                                        to_string(var.fVar->fModifiers.fLayout.fLocation) + ")]]");
                        } else if (fProgram.fKind == Program::kFragment_Kind) {
                            this->write("  [[user(locn" +
                                        to_string(var.fVar->fModifiers.fLayout.fLocation) + ")]]");
                        }
                    }
                }
                this->write(";\n");
            }
        }
    }
    this->write("};\n");
}

void MetalCodeGenerator::writeOutputStruct() {
    this->write("struct Outputs {\n");
    if (fProgram.fKind == Program::kVertex_Kind) {
        this->write("    float4 sk_Position [[position]];\n");
    } else if (fProgram.fKind == Program::kFragment_Kind) {
        this->write("    float4 sk_FragColor [[color(0)]];\n");
    }
    for (const auto& e : fProgram) {
        if (ProgramElement::kVar_Kind == e.fKind) {
            VarDeclarations& decls = (VarDeclarations&) e;
            if (!decls.fVars.size()) {
                continue;
            }
            const Variable& first = *((VarDeclaration&) *decls.fVars[0]).fVar;
            if (first.fModifiers.fFlags & Modifiers::kOut_Flag &&
                -1 == first.fModifiers.fLayout.fBuiltin) {
                this->write("    ");
                this->writeType(first.fType);
                this->write(" ");
                for (const auto& stmt : decls.fVars) {
                    VarDeclaration& var = (VarDeclaration&) *stmt;
                    this->writeName(var.fVar->fName);
                    if (fProgram.fKind == Program::kVertex_Kind) {
                        this->write("  [[user(locn" +
                                    to_string(var.fVar->fModifiers.fLayout.fLocation) + ")]]");
                    } else if (fProgram.fKind == Program::kFragment_Kind) {
                        this->write(" [[color(" +
                                    to_string(var.fVar->fModifiers.fLayout.fLocation) +")");
                        int colorIndex = var.fVar->fModifiers.fLayout.fIndex;
                        if (colorIndex) {
                            this->write(", index(" + to_string(colorIndex) + ")");
                        }
                        this->write("]]");
                    }
                }
                this->write(";\n");
            }
        }
    }
    if (fProgram.fKind == Program::kVertex_Kind) {
        this->write("    float sk_PointSize;\n");
    }
    this->write("};\n");
}

void MetalCodeGenerator::writeInterfaceBlocks() {
    bool wroteInterfaceBlock = false;
    for (const auto& e : fProgram) {
        if (ProgramElement::kInterfaceBlock_Kind == e.fKind) {
            this->writeInterfaceBlock((InterfaceBlock&) e);
            wroteInterfaceBlock = true;
        }
    }
    if (!wroteInterfaceBlock && fProgram.fInputs.fRTHeight) {
        this->writeLine("struct sksl_synthetic_uniforms {");
        this->writeLine("    float u_skRTHeight;");
        this->writeLine("};");
    }
}

void MetalCodeGenerator::writeGlobalStruct() {
    bool wroteStructDecl = false;
    for (const auto& intf : fInterfaceBlockNameMap) {
        if (!wroteStructDecl) {
            this->write("struct Globals {\n");
            wroteStructDecl = true;
        }
        fNeedsGlobalStructInit = true;
        const auto& intfType = intf.first;
        const auto& intfName = intf.second;
        this->write("    constant ");
        this->write(intfType->fTypeName);
        this->write("* ");
        this->writeName(intfName);
        this->write(";\n");
    }
    for (const auto& e : fProgram) {
        if (ProgramElement::kVar_Kind == e.fKind) {
            VarDeclarations& decls = (VarDeclarations&) e;
            if (!decls.fVars.size()) {
                continue;
            }
            const Variable& first = *((VarDeclaration&) *decls.fVars[0]).fVar;
            if ((!first.fModifiers.fFlags && -1 == first.fModifiers.fLayout.fBuiltin) ||
                first.fType.kind() == Type::kSampler_Kind) {
                if (!wroteStructDecl) {
                    this->write("struct Globals {\n");
                    wroteStructDecl = true;
                }
                fNeedsGlobalStructInit = true;
                this->write("    ");
                this->writeType(first.fType);
                this->write(" ");
                for (const auto& stmt : decls.fVars) {
                    VarDeclaration& var = (VarDeclaration&) *stmt;
                    this->writeName(var.fVar->fName);
                    if (var.fVar->fType.kind() == Type::kSampler_Kind) {
                        fTextures.push_back(var.fVar);
                        this->write(";\n");
                        this->write("    sampler ");
                        this->writeName(var.fVar->fName);
                        this->write(SAMPLER_SUFFIX);
                    }
                    if (var.fValue) {
                        fInitNonConstGlobalVars.push_back(&var);
                    }
                }
                this->write(";\n");
            }
        }
    }
    if (wroteStructDecl) {
        this->write("};\n");
    }
}

void MetalCodeGenerator::writeProgramElement(const ProgramElement& e) {
    switch (e.fKind) {
        case ProgramElement::kExtension_Kind:
            break;
        case ProgramElement::kVar_Kind: {
            VarDeclarations& decl = (VarDeclarations&) e;
            if (decl.fVars.size() > 0) {
                int builtin = ((VarDeclaration&) *decl.fVars[0]).fVar->fModifiers.fLayout.fBuiltin;
                if (-1 == builtin) {
                    // normal var
                    this->writeVarDeclarations(decl, true);
                    this->writeLine();
                } else if (SK_FRAGCOLOR_BUILTIN == builtin) {
                    // ignore
                }
            }
            break;
        }
        case ProgramElement::kInterfaceBlock_Kind:
            // handled in writeInterfaceBlocks, do nothing
            break;
        case ProgramElement::kFunction_Kind:
            this->writeFunction((FunctionDefinition&) e);
            break;
        case ProgramElement::kModifiers_Kind:
            this->writeModifiers(((ModifiersDeclaration&) e).fModifiers, true);
            this->writeLine(";");
            break;
        default:
            printf("%s\n", e.description().c_str());
            ABORT("unsupported program element");
    }
}

MetalCodeGenerator::Requirements MetalCodeGenerator::requirements(const Expression& e) {
    switch (e.fKind) {
        case Expression::kFunctionCall_Kind: {
            const FunctionCall& f = (const FunctionCall&) e;
            Requirements result = this->requirements(f.fFunction);
            for (const auto& e : f.fArguments) {
                result |= this->requirements(*e);
            }
            return result;
        }
        case Expression::kConstructor_Kind: {
            const Constructor& c = (const Constructor&) e;
            Requirements result = kNo_Requirements;
            for (const auto& e : c.fArguments) {
                result |= this->requirements(*e);
            }
            return result;
        }
        case Expression::kFieldAccess_Kind: {
            const FieldAccess& f = (const FieldAccess&) e;
            if (FieldAccess::kAnonymousInterfaceBlock_OwnerKind == f.fOwnerKind) {
                return kGlobals_Requirement;
            }
            return this->requirements(*((const FieldAccess&) e).fBase);
        }
        case Expression::kSwizzle_Kind:
            return this->requirements(*((const Swizzle&) e).fBase);
        case Expression::kBinary_Kind: {
            const BinaryExpression& b = (const BinaryExpression&) e;
            return this->requirements(*b.fLeft) | this->requirements(*b.fRight);
        }
        case Expression::kIndex_Kind: {
            const IndexExpression& idx = (const IndexExpression&) e;
            return this->requirements(*idx.fBase) | this->requirements(*idx.fIndex);
        }
        case Expression::kPrefix_Kind:
            return this->requirements(*((const PrefixExpression&) e).fOperand);
        case Expression::kPostfix_Kind:
            return this->requirements(*((const PostfixExpression&) e).fOperand);
        case Expression::kTernary_Kind: {
            const TernaryExpression& t = (const TernaryExpression&) e;
            return this->requirements(*t.fTest) | this->requirements(*t.fIfTrue) |
                   this->requirements(*t.fIfFalse);
        }
        case Expression::kVariableReference_Kind: {
            const VariableReference& v = (const VariableReference&) e;
            Requirements result = kNo_Requirements;
            if (v.fVariable.fModifiers.fLayout.fBuiltin == SK_FRAGCOORD_BUILTIN) {
                result = kGlobals_Requirement | kFragCoord_Requirement;
            } else if (Variable::kGlobal_Storage == v.fVariable.fStorage) {
                if (v.fVariable.fModifiers.fFlags & Modifiers::kIn_Flag) {
                    result = kInputs_Requirement;
                } else if (v.fVariable.fModifiers.fFlags & Modifiers::kOut_Flag) {
                    result = kOutputs_Requirement;
                } else if (v.fVariable.fModifiers.fFlags & Modifiers::kUniform_Flag &&
                           v.fVariable.fType.kind() != Type::kSampler_Kind) {
                    result = kUniforms_Requirement;
                } else {
                    result = kGlobals_Requirement;
                }
            }
            return result;
        }
        default:
            return kNo_Requirements;
    }
}

MetalCodeGenerator::Requirements MetalCodeGenerator::requirements(const Statement& s) {
    switch (s.fKind) {
        case Statement::kBlock_Kind: {
            Requirements result = kNo_Requirements;
            for (const auto& child : ((const Block&) s).fStatements) {
                result |= this->requirements(*child);
            }
            return result;
        }
        case Statement::kVarDeclaration_Kind: {
            Requirements result = kNo_Requirements;
            const VarDeclaration& var = (const VarDeclaration&) s;
            if (var.fValue) {
                result = this->requirements(*var.fValue);
            }
            return result;
        }
        case Statement::kVarDeclarations_Kind: {
            Requirements result = kNo_Requirements;
            const VarDeclarations& decls = *((const VarDeclarationsStatement&) s).fDeclaration;
            for (const auto& stmt : decls.fVars) {
                result |= this->requirements(*stmt);
            }
            return result;
        }
        case Statement::kExpression_Kind:
            return this->requirements(*((const ExpressionStatement&) s).fExpression);
        case Statement::kReturn_Kind: {
            const ReturnStatement& r = (const ReturnStatement&) s;
            if (r.fExpression) {
                return this->requirements(*r.fExpression);
            }
            return kNo_Requirements;
        }
        case Statement::kIf_Kind: {
            const IfStatement& i = (const IfStatement&) s;
            return this->requirements(*i.fTest) |
                   this->requirements(*i.fIfTrue) |
                   (i.fIfFalse ? this->requirements(*i.fIfFalse) : 0);
        }
        case Statement::kFor_Kind: {
            const ForStatement& f = (const ForStatement&) s;
            return this->requirements(*f.fInitializer) |
                   this->requirements(*f.fTest) |
                   this->requirements(*f.fNext) |
                   this->requirements(*f.fStatement);
        }
        case Statement::kWhile_Kind: {
            const WhileStatement& w = (const WhileStatement&) s;
            return this->requirements(*w.fTest) |
                   this->requirements(*w.fStatement);
        }
        case Statement::kDo_Kind: {
            const DoStatement& d = (const DoStatement&) s;
            return this->requirements(*d.fTest) |
                   this->requirements(*d.fStatement);
        }
        case Statement::kSwitch_Kind: {
            const SwitchStatement& sw = (const SwitchStatement&) s;
            Requirements result = this->requirements(*sw.fValue);
            for (const auto& c : sw.fCases) {
                for (const auto& st : c->fStatements) {
                    result |= this->requirements(*st);
                }
            }
            return result;
        }
        default:
            return kNo_Requirements;
    }
}

MetalCodeGenerator::Requirements MetalCodeGenerator::requirements(const FunctionDeclaration& f) {
    if (f.fBuiltin) {
        return kNo_Requirements;
    }
    auto found = fRequirements.find(&f);
    if (found == fRequirements.end()) {
        fRequirements[&f] = kNo_Requirements;
        for (const auto& e : fProgram) {
            if (ProgramElement::kFunction_Kind == e.fKind) {
                const FunctionDefinition& def = (const FunctionDefinition&) e;
                if (&def.fDeclaration == &f) {
                    Requirements reqs = this->requirements(*def.fBody);
                    fRequirements[&f] = reqs;
                    return reqs;
                }
            }
        }
    }
    return found->second;
}

bool MetalCodeGenerator::generateCode() {
    OutputStream* rawOut = fOut;
    fOut = &fHeader;
#ifdef SK_MOLTENVK
    fOut->write((const char*) &MVKMagicNum, sizeof(MVKMagicNum));
#endif
    fProgramKind = fProgram.fKind;
    this->writeHeader();
    this->writeUniformStruct();
    this->writeInputStruct();
    this->writeOutputStruct();
    this->writeInterfaceBlocks();
    this->writeGlobalStruct();
    StringStream body;
    fOut = &body;
    for (const auto& e : fProgram) {
        this->writeProgramElement(e);
    }
    fOut = rawOut;

    write_stringstream(fHeader, *rawOut);
    write_stringstream(fExtraFunctions, *rawOut);
    write_stringstream(body, *rawOut);
#ifdef SK_MOLTENVK
    this->write("\0");
#endif
    return true;
}

}<|MERGE_RESOLUTION|>--- conflicted
+++ resolved
@@ -24,11 +24,7 @@
 void MetalCodeGenerator::setupIntrinsics() {
 #define METAL(x) std::make_pair(kMetal_IntrinsicKind, k ## x ## _MetalIntrinsic)
 #define SPECIAL(x) std::make_pair(kSpecial_IntrinsicKind, k ## x ## _SpecialIntrinsic)
-<<<<<<< HEAD
-    fIntrinsicMap[String("texture")]            = SPECIAL(Texture);
-=======
     fIntrinsicMap[String("sample")]             = SPECIAL(Texture);
->>>>>>> 40be567a
     fIntrinsicMap[String("mod")]                = SPECIAL(Mod);
     fIntrinsicMap[String("equal")]              = METAL(Equal);
     fIntrinsicMap[String("notEqual")]           = METAL(NotEqual);
@@ -248,14 +244,11 @@
         this->write("_globals");
         separator = ", ";
     }
-<<<<<<< HEAD
-=======
     if (this->requirements(c.fFunction) & kFragCoord_Requirement) {
         this->write(separator);
         this->write("_fragCoord");
         separator = ", ";
     }
->>>>>>> 40be567a
     for (size_t i = 0; i < c.fArguments.size(); ++i) {
         const Expression& arg = *c.fArguments[i];
         this->write(separator);
@@ -428,7 +421,6 @@
         for (int i = 0; i < columns; ++i) {
             if (i > 0) {
                 fExtraFunctions.writeText(", ");
-<<<<<<< HEAD
             }
             fExtraFunctions.printf("float%d(", rows);
             for (int j = 0; j < rows; ++j) {
@@ -441,20 +433,6 @@
                     fExtraFunctions.writeText("0");
                 }
             }
-=======
-            }
-            fExtraFunctions.printf("float%d(", rows);
-            for (int j = 0; j < rows; ++j) {
-                if (j > 0) {
-                    fExtraFunctions.writeText(", ");
-                }
-                if (i < argColumns && j < argRows) {
-                    fExtraFunctions.printf("m[%d][%d]", i, j);
-                } else {
-                    fExtraFunctions.writeText("0");
-                }
-            }
->>>>>>> 40be567a
             fExtraFunctions.writeText(")");
         }
         fExtraFunctions.writeText(");\n}\n");
@@ -525,16 +503,10 @@
 }
 
 void MetalCodeGenerator::writeFragCoord() {
-<<<<<<< HEAD
-    if (fProgram.fInputs.fRTHeight) {
-        this->write("float4(_fragCoord.x, _anonInterface0.u_skRTHeight - _fragCoord.y, 0.0, "
-                    "_fragCoord.w)");
-=======
     if (fRTHeightName.length()) {
         this->write("float4(_fragCoord.x, ");
         this->write(fRTHeightName.c_str());
         this->write(" - _fragCoord.y, 0.0, _fragCoord.w)");
->>>>>>> 40be567a
     } else {
         this->write("float4(_fragCoord.x, _fragCoord.y, 0.0, _fragCoord.w)");
     }
@@ -876,10 +848,7 @@
 #else
                 this->write(", constant sksl_synthetic_uniforms& _anonInterface0 [[buffer(1)]]");
 #endif
-<<<<<<< HEAD
-=======
                 fRTHeightName = "_anonInterface0.u_skRTHeight";
->>>>>>> 40be567a
             }
             this->write(", bool _frontFacing [[front_facing]]");
             this->write(", float4 _fragCoord [[position]]");
@@ -892,12 +861,8 @@
         this->write(" ");
         this->writeName(f.fDeclaration.fName);
         this->write("(");
-<<<<<<< HEAD
-        if (this->requirements(f.fDeclaration) & kInputs_Requirement) {
-=======
         Requirements requirements = this->requirements(f.fDeclaration);
         if (requirements & kInputs_Requirement) {
->>>>>>> 40be567a
             this->write("Inputs _in");
             separator = ", ";
         }
@@ -911,23 +876,16 @@
             this->write("Uniforms _uniforms");
             separator = ", ";
         }
-<<<<<<< HEAD
-        if (this->requirements(f.fDeclaration) & kGlobals_Requirement) {
-=======
         if (requirements & kGlobals_Requirement) {
->>>>>>> 40be567a
             this->write(separator);
             this->write("thread Globals* _globals");
             separator = ", ";
         }
-<<<<<<< HEAD
-=======
         if (requirements & kFragCoord_Requirement) {
             this->write(separator);
             this->write("float4 _fragCoord");
             separator = ", ";
         }
->>>>>>> 40be567a
     }
     for (const auto& param : f.fDeclaration.fParameters) {
         this->write(separator);
