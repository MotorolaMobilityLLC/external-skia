/*
 * Copyright 2016 Google Inc.
 *
 * Use of this source code is governed by a BSD-style license that can be
 * found in the LICENSE file.
 */

#ifndef SKSL_CONSTRUCTOR
#define SKSL_CONSTRUCTOR

#include "src/sksl/SkSLIRGenerator.h"
#include "src/sksl/ir/SkSLExpression.h"
#include "src/sksl/ir/SkSLFloatLiteral.h"
#include "src/sksl/ir/SkSLIntLiteral.h"
#include "src/sksl/ir/SkSLPrefixExpression.h"

namespace SkSL {

/**
 * Represents the construction of a compound type, such as "float2(x, y)".
 *
 * Vector constructors will always consist of either exactly 1 scalar, or a collection of vectors
 * and scalars totalling exactly the right number of scalar components.
 *
 * Matrix constructors will always consist of either exactly 1 scalar, exactly 1 matrix, or a
 * collection of vectors and scalars totalling exactly the right number of scalar components.
 */
struct Constructor : public Expression {
    Constructor(int offset, const Type& type, std::vector<std::unique_ptr<Expression>> arguments)
    : INHERITED(offset, kConstructor_Kind, type)
    , fArguments(std::move(arguments)) {}

    std::unique_ptr<Expression> constantPropagate(const IRGenerator& irGenerator,
                                                  const DefinitionMap& definitions) override {
        if (fArguments.size() == 1 && fArguments[0]->fKind == Expression::kIntLiteral_Kind) {
            if (fType.isFloat()) {
                // promote float(1) to 1.0
                int64_t intValue = ((IntLiteral&) *fArguments[0]).fValue;
                return std::unique_ptr<Expression>(new FloatLiteral(irGenerator.fContext,
                                                                    fOffset,
                                                                    intValue));
            } else if (fType.isInteger()) {
                // promote uint(1) to 1u
                int64_t intValue = ((IntLiteral&) *fArguments[0]).fValue;
                return std::unique_ptr<Expression>(new IntLiteral(fOffset,
                                                                  intValue,
                                                                  &fType));
            }
        }
        return nullptr;
    }

    bool hasSideEffects() const override {
        for (const auto& arg : fArguments) {
            if (arg->hasSideEffects()) {
                return true;
            }
        }
        return false;
    }

    std::unique_ptr<Expression> clone() const override {
        std::vector<std::unique_ptr<Expression>> cloned;
        for (const auto& arg : fArguments) {
            cloned.push_back(arg->clone());
        }
        return std::unique_ptr<Expression>(new Constructor(fOffset, fType, std::move(cloned)));
    }

    String description() const override {
        String result = fType.description() + "(";
        String separator;
        for (size_t i = 0; i < fArguments.size(); i++) {
            result += separator;
            result += fArguments[i]->description();
            separator = ", ";
        }
        result += ")";
        return result;
    }

    bool isConstant() const override {
        for (size_t i = 0; i < fArguments.size(); i++) {
            if (!fArguments[i]->isConstant()) {
                return false;
            }
        }
        return true;
    }

    bool compareConstant(const Context& context, const Expression& other) const override {
        SkASSERT(other.fKind == Expression::kConstructor_Kind && other.fType == fType);
        Constructor& c = (Constructor&) other;
        if (c.fType.kind() == Type::kVector_Kind) {
            bool isFloat = c.fType.columns() > 1 ? c.fType.componentType().isFloat()
                                                 : c.fType.isFloat();
            for (int i = 0; i < fType.columns(); i++) {
<<<<<<< HEAD
                if (!this->getVecComponent(i)->compareConstant(context, *c.getVecComponent(i))) {
=======
                if (isFloat) {
                    if (this->getFVecComponent(i) != c.getFVecComponent(i)) {
                        return false;
                    }
                } else if (this->getIVecComponent(i) != c.getIVecComponent(i)) {
>>>>>>> 40be567a
                    return false;
                }
            }
            return true;
        }
        // shouldn't be possible to have a constant constructor that isn't a vector or matrix;
        // a constant scalar constructor should have been collapsed down to the appropriate
        // literal
        SkASSERT(fType.kind() == Type::kMatrix_Kind);
        for (int col = 0; col < fType.columns(); col++) {
            for (int row = 0; row < fType.rows(); row++) {
                if (getMatComponent(col, row) != c.getMatComponent(col, row)) {
                    return false;
                }
            }
        }
        return true;
    }

<<<<<<< HEAD
    const Expression* getVecComponent(int index) const {
        SkASSERT(fType.kind() == Type::kVector_Kind);
        if (fArguments.size() == 1 && fArguments[0]->fType.kind() == Type::kScalar_Kind) {
            return fArguments[0].get();
=======
    template<typename type>
    type getVecComponent(int index) const {
        SkASSERT(fType.kind() == Type::kVector_Kind);
        if (fArguments.size() == 1 && fArguments[0]->fType.kind() == Type::kScalar_Kind) {
            if (std::is_floating_point<type>::value) {
                return fArguments[0]->getConstantFloat();
            } else {
                return fArguments[0]->getConstantInt();
            }
>>>>>>> 40be567a
        }
        int current = 0;
        for (const auto& arg : fArguments) {
            SkASSERT(current <= index);
            if (arg->fType.kind() == Type::kScalar_Kind) {
                if (index == current) {
<<<<<<< HEAD
                    return arg.get();
=======
                    if (std::is_floating_point<type>::value) {
                        return arg.get()->getConstantFloat();
                    } else {
                        return arg.get()->getConstantInt();
                    }
>>>>>>> 40be567a
                }
                current++;
            } else if (arg->fKind == kConstructor_Kind) {
                if (current + arg->fType.columns() > index) {
                    return ((const Constructor&) *arg).getVecComponent<type>(index - current);
                }
                current += arg->fType.columns();
            } else {
                if (current + arg->fType.columns() > index) {
                    SkASSERT(arg->fKind == kPrefix_Kind);
                    const PrefixExpression& p = (PrefixExpression&) *arg;
                    const Constructor& c = (const Constructor&) *p.fOperand;
                    return -c.getVecComponent<type>(index - current);
                }
                current += arg->fType.columns();
            }
        }
        ABORT("failed to find vector component %d in %s\n", index, description().c_str());
    }

<<<<<<< HEAD
    double getFVecComponent(int index) const override {
        return this->getVecComponent(index)->getConstantFloat();
    }

    int64_t getIVecComponent(int index) const override {
        return this->getVecComponent(index)->getConstantInt();
    }

    double getMatComponent(int col, int row) const override {
=======
    SKSL_FLOAT getFVecComponent(int n) const override {
        return this->getVecComponent<SKSL_FLOAT>(n);
    }

    /**
     * For a literal vector expression, return the integer value of the n'th vector component. It is
     * an error to call this method on an expression which is not a literal vector.
     */
    SKSL_INT getIVecComponent(int n) const override {
        return this->getVecComponent<SKSL_INT>(n);
    }

    SKSL_FLOAT getMatComponent(int col, int row) const override {
>>>>>>> 40be567a
        SkASSERT(this->isConstant());
        SkASSERT(fType.kind() == Type::kMatrix_Kind);
        SkASSERT(col < fType.columns() && row < fType.rows());
        if (fArguments.size() == 1) {
            if (fArguments[0]->fType.kind() == Type::kScalar_Kind) {
                // single scalar argument, so matrix is of the form:
                // x 0 0
                // 0 x 0
                // 0 0 x
                // return x if col == row
                return col == row ? fArguments[0]->getConstantFloat() : 0.0;
            }
            if (fArguments[0]->fType.kind() == Type::kMatrix_Kind) {
                SkASSERT(fArguments[0]->fKind == Expression::kConstructor_Kind);
                // single matrix argument. make sure we're within the argument's bounds.
                const Type& argType = ((Constructor&) *fArguments[0]).fType;
                if (col < argType.columns() && row < argType.rows()) {
                    // within bounds, defer to argument
                    return ((Constructor&) *fArguments[0]).getMatComponent(col, row);
                }
                // out of bounds
                return 0.0;
            }
        }
        int currentIndex = 0;
        int targetIndex = col * fType.rows() + row;
        for (const auto& arg : fArguments) {
            SkASSERT(targetIndex >= currentIndex);
            SkASSERT(arg->fType.rows() == 1);
            if (currentIndex + arg->fType.columns() > targetIndex) {
                if (arg->fType.columns() == 1) {
                    return arg->getConstantFloat();
                } else {
                    return arg->getFVecComponent(targetIndex - currentIndex);
                }
            }
            currentIndex += arg->fType.columns();
        }
        ABORT("can't happen, matrix component out of bounds");
    }

    std::vector<std::unique_ptr<Expression>> fArguments;

    typedef Expression INHERITED;
};

} // namespace

#endif<|MERGE_RESOLUTION|>--- conflicted
+++ resolved
@@ -95,15 +95,11 @@
             bool isFloat = c.fType.columns() > 1 ? c.fType.componentType().isFloat()
                                                  : c.fType.isFloat();
             for (int i = 0; i < fType.columns(); i++) {
-<<<<<<< HEAD
-                if (!this->getVecComponent(i)->compareConstant(context, *c.getVecComponent(i))) {
-=======
                 if (isFloat) {
                     if (this->getFVecComponent(i) != c.getFVecComponent(i)) {
                         return false;
                     }
                 } else if (this->getIVecComponent(i) != c.getIVecComponent(i)) {
->>>>>>> 40be567a
                     return false;
                 }
             }
@@ -123,12 +119,6 @@
         return true;
     }
 
-<<<<<<< HEAD
-    const Expression* getVecComponent(int index) const {
-        SkASSERT(fType.kind() == Type::kVector_Kind);
-        if (fArguments.size() == 1 && fArguments[0]->fType.kind() == Type::kScalar_Kind) {
-            return fArguments[0].get();
-=======
     template<typename type>
     type getVecComponent(int index) const {
         SkASSERT(fType.kind() == Type::kVector_Kind);
@@ -138,22 +128,17 @@
             } else {
                 return fArguments[0]->getConstantInt();
             }
->>>>>>> 40be567a
         }
         int current = 0;
         for (const auto& arg : fArguments) {
             SkASSERT(current <= index);
             if (arg->fType.kind() == Type::kScalar_Kind) {
                 if (index == current) {
-<<<<<<< HEAD
-                    return arg.get();
-=======
                     if (std::is_floating_point<type>::value) {
                         return arg.get()->getConstantFloat();
                     } else {
                         return arg.get()->getConstantInt();
                     }
->>>>>>> 40be567a
                 }
                 current++;
             } else if (arg->fKind == kConstructor_Kind) {
@@ -174,17 +159,6 @@
         ABORT("failed to find vector component %d in %s\n", index, description().c_str());
     }
 
-<<<<<<< HEAD
-    double getFVecComponent(int index) const override {
-        return this->getVecComponent(index)->getConstantFloat();
-    }
-
-    int64_t getIVecComponent(int index) const override {
-        return this->getVecComponent(index)->getConstantInt();
-    }
-
-    double getMatComponent(int col, int row) const override {
-=======
     SKSL_FLOAT getFVecComponent(int n) const override {
         return this->getVecComponent<SKSL_FLOAT>(n);
     }
@@ -198,7 +172,6 @@
     }
 
     SKSL_FLOAT getMatComponent(int col, int row) const override {
->>>>>>> 40be567a
         SkASSERT(this->isConstant());
         SkASSERT(fType.kind() == Type::kMatrix_Kind);
         SkASSERT(col < fType.columns() && row < fType.rows());
