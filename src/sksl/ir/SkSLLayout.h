--- conflicted
+++ resolved
@@ -87,10 +87,7 @@
         kSkIRect,
         kSkPMColor4f,
         kSkPMColor,
-<<<<<<< HEAD
-=======
         kSkVector4,
->>>>>>> 40be567a
         kSkPoint,
         kSkIPoint,
         kSkMatrix,
@@ -167,11 +164,8 @@
                 return "SkPMColor4f";
             case CType::kSkPMColor:
                 return "SkPMColor";
-<<<<<<< HEAD
-=======
             case CType::kSkVector4:
                 return "SkVector4";
->>>>>>> 40be567a
             case CType::kSkPoint:
                 return "SkPoint";
             case CType::kSkIPoint:
@@ -192,11 +186,7 @@
 
     Layout(int flags, int location, int offset, int binding, int index, int set, int builtin,
            int inputAttachmentIndex, Format format, Primitive primitive, int maxVertices,
-<<<<<<< HEAD
-           int invocations, String when, Key key, CType ctype)
-=======
            int invocations, StringFragment when, Key key, CType ctype)
->>>>>>> 40be567a
     : fFlags(flags)
     , fLocation(location)
     , fOffset(offset)
