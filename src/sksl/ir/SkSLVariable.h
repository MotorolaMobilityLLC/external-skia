/*
 * Copyright 2016 Google Inc.
 *
 * Use of this source code is governed by a BSD-style license that can be
 * found in the LICENSE file.
 */

#ifndef SKSL_VARIABLE
#define SKSL_VARIABLE

#include "src/sksl/SkSLPosition.h"
#include "src/sksl/ir/SkSLModifiers.h"
#include "src/sksl/ir/SkSLSymbol.h"
#include "src/sksl/ir/SkSLType.h"

namespace SkSL {

struct Expression;

/**
 * Represents a variable, whether local, global, or a function parameter. This represents the
 * variable itself (the storage location), which is shared between all VariableReferences which
 * read or write that storage location.
 */
struct Variable : public Symbol {
    enum Storage {
        kGlobal_Storage,
        kInterfaceBlock_Storage,
        kLocal_Storage,
        kParameter_Storage
    };

    Variable(int offset, Modifiers modifiers, StringFragment name, const Type& type,
             Storage storage, Expression* initialValue = nullptr)
    : INHERITED(offset, kVariable_Kind, name)
    , fModifiers(modifiers)
    , fType(type)
    , fStorage(storage)
    , fInitialValue(initialValue)
    , fReadCount(0)
    , fWriteCount(initialValue ? 1 : 0) {}

    ~Variable() override {
        // can't destroy a variable while there are remaining references to it
        if (fInitialValue) {
            --fWriteCount;
        }
        SkASSERT(!fReadCount && !fWriteCount);
    }

    virtual String description() const override {
        return fModifiers.description() + fType.fName + " " + fName;
    }

    bool dead() const {
<<<<<<< HEAD
        if (fModifiers.fFlags & (Modifiers::kIn_Flag | Modifiers::kOut_Flag |
                                 Modifiers::kUniform_Flag)) {
=======
        if ((fStorage != kLocal_Storage && fReadCount) ||
            (fModifiers.fFlags & (Modifiers::kIn_Flag | Modifiers::kOut_Flag |
                                 Modifiers::kUniform_Flag))) {
>>>>>>> 40be567a
            return false;
        }
        return !fWriteCount ||
               (!fReadCount && !(fModifiers.fFlags & (Modifiers::kPLS_Flag |
                                                      Modifiers::kPLSOut_Flag)));
    }

    mutable Modifiers fModifiers;
    const Type& fType;
    const Storage fStorage;

    Expression* fInitialValue = nullptr;

    // Tracks how many sites read from the variable. If this is zero for a non-out variable (or
    // becomes zero during optimization), the variable is dead and may be eliminated.
    mutable int fReadCount;
    // Tracks how many sites write to the variable. If this is zero, the variable is dead and may be
    // eliminated.
    mutable int fWriteCount;

    typedef Symbol INHERITED;
};

} // namespace SkSL

#endif<|MERGE_RESOLUTION|>--- conflicted
+++ resolved
@@ -53,14 +53,9 @@
     }
 
     bool dead() const {
-<<<<<<< HEAD
-        if (fModifiers.fFlags & (Modifiers::kIn_Flag | Modifiers::kOut_Flag |
-                                 Modifiers::kUniform_Flag)) {
-=======
         if ((fStorage != kLocal_Storage && fReadCount) ||
             (fModifiers.fFlags & (Modifiers::kIn_Flag | Modifiers::kOut_Flag |
                                  Modifiers::kUniform_Flag))) {
->>>>>>> 40be567a
             return false;
         }
         return !fWriteCount ||
