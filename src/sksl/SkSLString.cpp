/*
 * Copyright 2017 Google Inc.
 *
 * Use of this source code is governed by a BSD-style license that can be
 * found in the LICENSE file.
 */

#include "src/sksl/SkSLString.h"

#include "src/sksl/SkSLUtil.h"
#include <algorithm>
#include <errno.h>
#include <limits.h>
#include <locale>
#include <sstream>
#include <string>

namespace SkSL {

String String::printf(const char* fmt, ...) {
    va_list args;
    va_start(args, fmt);
    String result;
    result.vappendf(fmt, args);
    va_end(args);
    return result;
}

void String::appendf(const char* fmt, ...) {
    va_list args;
    va_start(args, fmt);
    this->vappendf(fmt, args);
    va_end(args);
}

void String::reset() {
    this->clear();
}

int String::findLastOf(const char c) const {
    // Rely on find_last_of and remap the output
    size_t index = this->find_last_of(c);
    return (index == std::string::npos ? -1 : index);
}

void String::vappendf(const char* fmt, va_list args) {
#ifdef SKSL_BUILD_FOR_WIN
    #define VSNPRINTF    _vsnprintf
#else
    #define VSNPRINTF    vsnprintf
#endif
    #define BUFFER_SIZE 256
    char buffer[BUFFER_SIZE];
    va_list reuse;
    va_copy(reuse, args);
    size_t size = VSNPRINTF(buffer, BUFFER_SIZE, fmt, args);
    if (BUFFER_SIZE >= size) {
        this->append(buffer, size);
    } else {
        auto newBuffer = std::unique_ptr<char[]>(new char[size + 1]);
        VSNPRINTF(newBuffer.get(), size + 1, fmt, reuse);
        this->append(newBuffer.get(), size);
    }
    va_end(reuse);
}


bool String::startsWith(const char* s) const {
    return !strncmp(c_str(), s, strlen(s));
}

bool String::endsWith(const char* s) const {
    size_t len = strlen(s);
    if (size() < len) {
        return false;
    }
    return !strncmp(c_str() + size() - len, s, len);
}

int String::find(const String& substring, int fromPos) const {
    return find(substring.c_str(), fromPos);
}

int String::find(const char* substring, int fromPos) const {
    SkASSERT(fromPos >= 0);
<<<<<<< HEAD
#ifdef SKSL_USE_STD_STRING
    // use std::string find() and check it against npos for not found, and find() natively supports
    // searching from a position
    size_t found = INHERITED::find(substring, (size_t) fromPos);
    return found == std::string::npos ? -1 : found;
#else
    // use SkStrFind on the underlying c string, and pointer arithmetic to support the searching
    // position
    if (substring == nullptr) {
        // Treat null as empty, and an empty string shows up immediately
        return 0;
    }

    size_t sublen = strlen(substring);
    if (fromPos >= size() - sublen) {
        // Can't find it if there aren't enough characters left
        return -1;
    }
    return SkStrFind(c_str() + fromPos, substring);
#endif
=======
    size_t found = INHERITED::find(substring, (size_t) fromPos);
    return found == std::string::npos ? -1 : found;
>>>>>>> 40be567a
}

String String::operator+(const char* s) const {
    String result(*this);
    result.append(s);
    return result;
}

String String::operator+(const String& s) const {
    String result(*this);
    result.append(s);
    return result;
}

String String::operator+(StringFragment s) const {
    String result(*this);
    result.append(s.fChars, s.fLength);
    return result;
}

String& String::operator+=(char c) {
    INHERITED::operator+=(c);
    return *this;
}

String& String::operator+=(const char* s) {
    INHERITED::operator+=(s);
    return *this;
}

String& String::operator+=(const String& s) {
    INHERITED::operator+=(s);
    return *this;
}

String& String::operator+=(StringFragment s) {
    this->append(s.fChars, s.fLength);
    return *this;
}

bool String::operator==(const String& s) const {
    return this->size() == s.size() && !memcmp(c_str(), s.c_str(), this->size());
}

bool String::operator!=(const String& s) const {
    return !(*this == s);
}

bool String::operator==(const char* s) const {
    return this->size() == strlen(s) && !memcmp(c_str(), s, this->size());
}

bool String::operator!=(const char* s) const {
    return !(*this == s);
}

String operator+(const char* s1, const String& s2) {
    String result(s1);
    result.append(s2);
    return result;
}

bool operator==(const char* s1, const String& s2) {
    return s2 == s1;
}

bool operator!=(const char* s1, const String& s2) {
    return s2 != s1;
}

bool StringFragment::operator==(StringFragment s) const {
    if (fLength != s.fLength) {
        return false;
    }
    return !memcmp(fChars, s.fChars, fLength);
}

bool StringFragment::operator!=(StringFragment s) const {
    if (fLength != s.fLength) {
        return true;
    }
    return memcmp(fChars, s.fChars, fLength);
}

bool StringFragment::operator==(const char* s) const {
    for (size_t i = 0; i < fLength; ++i) {
        if (fChars[i] != s[i]) {
            return false;
        }
    }
    return 0 == s[fLength];
}

bool StringFragment::operator!=(const char* s) const {
    for (size_t i = 0; i < fLength; ++i) {
        if (fChars[i] != s[i]) {
            return true;
        }
    }
    return 0 != s[fLength];
}

bool StringFragment::operator<(StringFragment other) const {
    int comparison = strncmp(fChars, other.fChars, std::min(fLength, other.fLength));
    if (comparison) {
        return comparison < 0;
    }
    return fLength < other.fLength;
}

bool operator==(const char* s1, StringFragment s2) {
    return s2 == s1;
}

bool operator!=(const char* s1, StringFragment s2) {
    return s2 != s1;
}

String to_string(int32_t value) {
    return SkSL::String::printf("%d", value);
}

String to_string(uint32_t value) {
    return SkSL::String::printf("%u", value);
}

String to_string(int64_t value) {
    std::stringstream buffer;
    buffer << value;
    return String(buffer.str().c_str());
}

String to_string(uint64_t value) {
    std::stringstream buffer;
    buffer << value;
    return String(buffer.str().c_str());
}

String to_string(double value) {
    std::stringstream buffer;
    buffer.imbue(std::locale::classic());
    buffer.precision(17);
    buffer << value;
    bool needsDotZero = true;
    const std::string str = buffer.str();
    for (int i = str.size() - 1; i >= 0; --i) {
        char c = str[i];
        if (c == '.' || c == 'e') {
            needsDotZero = false;
            break;
        }
    }
    if (needsDotZero) {
        buffer << ".0";
    }
    return String(buffer.str().c_str());
}

SKSL_INT stoi(const String& s) {
    char* p;
    SkDEBUGCODE(errno = 0;)
    long result = strtoul(s.c_str(), &p, 0);
    SkASSERT(*p == 0);
    SkASSERT(!errno);
<<<<<<< HEAD
    return (int) result;
=======
    return result;
>>>>>>> 40be567a
}

SKSL_FLOAT stod(const String& s) {
    double result;
    std::string str(s.c_str(), s.size());
    std::stringstream buffer(str);
    buffer.imbue(std::locale::classic());
    buffer >> result;
    SkASSERT(!buffer.fail());
    return result;
}

long stol(const String& s) {
    char* p;
    SkDEBUGCODE(errno = 0;)
    long result = strtoul(s.c_str(), &p, 0);
    SkASSERT(*p == 0);
    SkASSERT(!errno);
    return result;
}

} // namespace<|MERGE_RESOLUTION|>--- conflicted
+++ resolved
@@ -83,31 +83,8 @@
 
 int String::find(const char* substring, int fromPos) const {
     SkASSERT(fromPos >= 0);
-<<<<<<< HEAD
-#ifdef SKSL_USE_STD_STRING
-    // use std::string find() and check it against npos for not found, and find() natively supports
-    // searching from a position
     size_t found = INHERITED::find(substring, (size_t) fromPos);
     return found == std::string::npos ? -1 : found;
-#else
-    // use SkStrFind on the underlying c string, and pointer arithmetic to support the searching
-    // position
-    if (substring == nullptr) {
-        // Treat null as empty, and an empty string shows up immediately
-        return 0;
-    }
-
-    size_t sublen = strlen(substring);
-    if (fromPos >= size() - sublen) {
-        // Can't find it if there aren't enough characters left
-        return -1;
-    }
-    return SkStrFind(c_str() + fromPos, substring);
-#endif
-=======
-    size_t found = INHERITED::find(substring, (size_t) fromPos);
-    return found == std::string::npos ? -1 : found;
->>>>>>> 40be567a
 }
 
 String String::operator+(const char* s) const {
@@ -272,11 +249,7 @@
     long result = strtoul(s.c_str(), &p, 0);
     SkASSERT(*p == 0);
     SkASSERT(!errno);
-<<<<<<< HEAD
-    return (int) result;
-=======
-    return result;
->>>>>>> 40be567a
+    return result;
 }
 
 SKSL_FLOAT stod(const String& s) {
