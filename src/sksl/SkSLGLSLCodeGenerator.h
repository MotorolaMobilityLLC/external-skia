--- conflicted
+++ resolved
@@ -214,13 +214,8 @@
     std::set<String> fWrittenIntrinsics;
     // true if we have run into usages of dFdx / dFdy
     bool fFoundDerivatives = false;
-<<<<<<< HEAD
-    bool fFoundImageDecl = false;
-    bool fFoundExternalSamplerDecl = false;
-=======
     bool fFoundExternalSamplerDecl = false;
     bool fFoundRectSamplerDecl = false;
->>>>>>> 40be567a
     bool fFoundGSInvocations = false;
     bool fSetupFragPositionGlobal = false;
     bool fSetupFragPositionLocal = false;
@@ -249,27 +244,6 @@
     };
     static std::unordered_map<StringFragment, FunctionClass>* fFunctionClasses;
 
-    // We map function names to function class so we can quickly deal with function calls that need
-    // extra processing
-    enum class FunctionClass {
-        kAbs,
-        kAtan,
-        kDeterminant,
-        kDFdx,
-        kDFdy,
-        kFwidth,
-        kFMA,
-        kFract,
-        kInverse,
-        kInverseSqrt,
-        kMin,
-        kPow,
-        kSaturate,
-        kTexture,
-        kTranspose
-    };
-    static std::unordered_map<StringFragment, FunctionClass>* fFunctionClasses;
-
     typedef CodeGenerator INHERITED;
 };
 
