/*
 * Copyright 2016 Google Inc.
 *
 * Use of this source code is governed by a BSD-style license that can be
 * found in the LICENSE file.
 */

#include "src/sksl/SkSLCPPCodeGenerator.h"

#include "src/sksl/SkSLCPPUniformCTypes.h"
#include "src/sksl/SkSLCompiler.h"
#include "src/sksl/SkSLHCodeGenerator.h"

#include <algorithm>

namespace SkSL {

static bool needs_uniform_var(const Variable& var) {
    return (var.fModifiers.fFlags & Modifiers::kUniform_Flag) &&
           var.fType.kind() != Type::kSampler_Kind;
}

CPPCodeGenerator::CPPCodeGenerator(const Context* context, const Program* program,
                                   ErrorReporter* errors, String name, OutputStream* out)
: INHERITED(context, program, errors, out)
, fName(std::move(name))
, fFullName(String::printf("Gr%s", fName.c_str()))
, fSectionAndParameterHelper(*program, *errors) {
    fLineEnding = "\\n";
    fTextureFunctionOverride = "sample";
}

void CPPCodeGenerator::writef(const char* s, va_list va) {
    static constexpr int BUFFER_SIZE = 1024;
    va_list copy;
    va_copy(copy, va);
    char buffer[BUFFER_SIZE];
    int length = vsnprintf(buffer, BUFFER_SIZE, s, va);
    if (length < BUFFER_SIZE) {
        fOut->write(buffer, length);
    } else {
        std::unique_ptr<char[]> heap(new char[length + 1]);
        vsprintf(heap.get(), s, copy);
        fOut->write(heap.get(), length);
    }
    va_end(copy);
}

void CPPCodeGenerator::writef(const char* s, ...) {
    va_list va;
    va_start(va, s);
    this->writef(s, va);
    va_end(va);
}

void CPPCodeGenerator::writeHeader() {
}

bool CPPCodeGenerator::usesPrecisionModifiers() const {
    return false;
}

String CPPCodeGenerator::getTypeName(const Type& type) {
    return type.name();
}

void CPPCodeGenerator::writeBinaryExpression(const BinaryExpression& b,
                                             Precedence parentPrecedence) {
    if (b.fOperator == Token::PERCENT) {
        // need to use "%%" instead of "%" b/c the code will be inside of a printf
        Precedence precedence = GetBinaryPrecedence(b.fOperator);
        if (precedence >= parentPrecedence) {
            this->write("(");
        }
        this->writeExpression(*b.fLeft, precedence);
        this->write(" %% ");
        this->writeExpression(*b.fRight, precedence);
        if (precedence >= parentPrecedence) {
            this->write(")");
        }
    } else if (b.fLeft->fKind == Expression::kNullLiteral_Kind ||
               b.fRight->fKind == Expression::kNullLiteral_Kind) {
        const Variable* var;
        if (b.fLeft->fKind != Expression::kNullLiteral_Kind) {
            SkASSERT(b.fLeft->fKind == Expression::kVariableReference_Kind);
            var = &((VariableReference&) *b.fLeft).fVariable;
        } else {
            SkASSERT(b.fRight->fKind == Expression::kVariableReference_Kind);
            var = &((VariableReference&) *b.fRight).fVariable;
        }
        SkASSERT(var->fType.kind() == Type::kNullable_Kind &&
                 var->fType.componentType() == *fContext.fFragmentProcessor_Type);
        this->write("%s");
        const char* op;
        switch (b.fOperator) {
            case Token::EQEQ:
                op = "<";
                break;
            case Token::NEQ:
                op = ">=";
                break;
            default:
                SkASSERT(false);
        }
        fFormatArgs.push_back("_outer." + String(var->fName) + "_index " + op + " 0 ? \"true\" "
                              ": \"false\"");
    } else {
        INHERITED::writeBinaryExpression(b, parentPrecedence);
    }
}

void CPPCodeGenerator::writeIndexExpression(const IndexExpression& i) {
    const Expression& base = *i.fBase;
    if (base.fKind == Expression::kVariableReference_Kind) {
        int builtin = ((VariableReference&) base).fVariable.fModifiers.fLayout.fBuiltin;
        if (SK_TRANSFORMEDCOORDS2D_BUILTIN == builtin) {
            this->write("%s");
            if (i.fIndex->fKind != Expression::kIntLiteral_Kind) {
                fErrors.error(i.fIndex->fOffset,
                              "index into sk_TransformedCoords2D must be an integer literal");
                return;
            }
            int64_t index = ((IntLiteral&) *i.fIndex).fValue;
            String name = "sk_TransformedCoords2D_" + to_string(index);
            fFormatArgs.push_back(name + ".c_str()");
            if (fWrittenTransformedCoords.find(index) == fWrittenTransformedCoords.end()) {
                addExtraEmitCodeLine("SkString " + name +
                                     " = fragBuilder->ensureCoords2D(args.fTransformedCoords[" +
                                     to_string(index) + "]);");
                fWrittenTransformedCoords.insert(index);
            }
            return;
        } else if (SK_TEXTURESAMPLERS_BUILTIN == builtin) {
            this->write("%s");
            if (i.fIndex->fKind != Expression::kIntLiteral_Kind) {
                fErrors.error(i.fIndex->fOffset,
                              "index into sk_TextureSamplers must be an integer literal");
                return;
            }
            int64_t index = ((IntLiteral&) *i.fIndex).fValue;
            fFormatArgs.push_back("        fragBuilder->getProgramBuilder()->samplerVariable("
                                            "args.fTexSamplers[" + to_string(index) + "])");
            return;
        }
    }
    INHERITED::writeIndexExpression(i);
}

static String default_value(const Type& type) {
    if (type.fName == "bool") {
        return "false";
    }
    switch (type.kind()) {
        case Type::kScalar_Kind: return "0";
        case Type::kVector_Kind: return type.name() + "(0)";
        case Type::kMatrix_Kind: return type.name() + "(1)";
        default: ABORT("unsupported default_value type\n");
    }
}

static String default_value(const Variable& var) {
    if (var.fModifiers.fLayout.fCType == SkSL::Layout::CType::kSkPMColor4f) {
        return "{SK_FloatNaN, SK_FloatNaN, SK_FloatNaN, SK_FloatNaN}";
    }
    return default_value(var.fType);
}

static bool is_private(const Variable& var) {
    return !(var.fModifiers.fFlags & Modifiers::kUniform_Flag) &&
           !(var.fModifiers.fFlags & Modifiers::kIn_Flag) &&
           var.fStorage == Variable::kGlobal_Storage &&
           var.fModifiers.fLayout.fBuiltin == -1;
}

static bool is_uniform_in(const Variable& var) {
    return (var.fModifiers.fFlags & Modifiers::kUniform_Flag) &&
           (var.fModifiers.fFlags & Modifiers::kIn_Flag) &&
           var.fType.kind() != Type::kSampler_Kind;
}

void CPPCodeGenerator::writeRuntimeValue(const Type& type, const Layout& layout,
                                         const String& cppCode) {
    if (type.isFloat()) {
        this->write("%f");
        fFormatArgs.push_back(cppCode);
    } else if (type == *fContext.fInt_Type) {
        this->write("%d");
        fFormatArgs.push_back(cppCode);
    } else if (type == *fContext.fBool_Type) {
        this->write("%s");
        fFormatArgs.push_back("(" + cppCode + " ? \"true\" : \"false\")");
    } else if (type == *fContext.fFloat2_Type || type == *fContext.fHalf2_Type) {
        this->write(type.name() + "(%f, %f)");
        fFormatArgs.push_back(cppCode + ".fX");
        fFormatArgs.push_back(cppCode + ".fY");
    } else if (type == *fContext.fFloat4_Type || type == *fContext.fHalf4_Type) {
        this->write(type.name() + "(%f, %f, %f, %f)");
        switch (layout.fCType) {
            case Layout::CType::kSkPMColor:
                fFormatArgs.push_back("SkGetPackedR32(" + cppCode + ") / 255.0");
                fFormatArgs.push_back("SkGetPackedG32(" + cppCode + ") / 255.0");
                fFormatArgs.push_back("SkGetPackedB32(" + cppCode + ") / 255.0");
                fFormatArgs.push_back("SkGetPackedA32(" + cppCode + ") / 255.0");
                break;
            case Layout::CType::kSkPMColor4f:
                fFormatArgs.push_back(cppCode + ".fR");
                fFormatArgs.push_back(cppCode + ".fG");
                fFormatArgs.push_back(cppCode + ".fB");
                fFormatArgs.push_back(cppCode + ".fA");
                break;
<<<<<<< HEAD
=======
            case Layout::CType::kSkVector4:
                fFormatArgs.push_back(cppCode + ".fData[0]");
                fFormatArgs.push_back(cppCode + ".fData[1]");
                fFormatArgs.push_back(cppCode + ".fData[2]");
                fFormatArgs.push_back(cppCode + ".fData[3]");
                break;
>>>>>>> 40be567a
            case Layout::CType::kSkRect: // fall through
            case Layout::CType::kDefault:
                fFormatArgs.push_back(cppCode + ".left()");
                fFormatArgs.push_back(cppCode + ".top()");
                fFormatArgs.push_back(cppCode + ".right()");
                fFormatArgs.push_back(cppCode + ".bottom()");
                break;
            default:
                SkASSERT(false);
        }
    } else if (type.kind() == Type::kEnum_Kind) {
        this->write("%d");
        fFormatArgs.push_back("(int) " + cppCode);
    } else if (type == *fContext.fInt4_Type ||
               type == *fContext.fShort4_Type ||
               type == *fContext.fByte4_Type) {
        this->write(type.name() + "(%d, %d, %d, %d)");
        fFormatArgs.push_back(cppCode + ".left()");
        fFormatArgs.push_back(cppCode + ".top()");
        fFormatArgs.push_back(cppCode + ".right()");
        fFormatArgs.push_back(cppCode + ".bottom()");
    } else {
        printf("unsupported runtime value type '%s'\n", String(type.fName).c_str());
        SkASSERT(false);
    }
}

void CPPCodeGenerator::writeVarInitializer(const Variable& var, const Expression& value) {
    if (is_private(var)) {
        this->writeRuntimeValue(var.fType, var.fModifiers.fLayout, var.fName);
    } else {
        this->writeExpression(value, kTopLevel_Precedence);
    }
}

String CPPCodeGenerator::getSamplerHandle(const Variable& var) {
    int samplerCount = 0;
    for (const auto param : fSectionAndParameterHelper.getParameters()) {
        if (&var == param) {
            return "args.fTexSamplers[" + to_string(samplerCount) + "]";
        }
        if (param->fType.kind() == Type::kSampler_Kind) {
            ++samplerCount;
        }
    }
    ABORT("should have found sampler in parameters\n");
}

void CPPCodeGenerator::writeIntLiteral(const IntLiteral& i) {
    this->write(to_string((int32_t) i.fValue));
}

void CPPCodeGenerator::writeSwizzle(const Swizzle& swizzle) {
    if (fCPPMode) {
        SkASSERT(swizzle.fComponents.size() == 1); // no support for multiple swizzle components yet
        this->writeExpression(*swizzle.fBase, kPostfix_Precedence);
        switch (swizzle.fComponents[0]) {
            case 0: this->write(".left()");   break;
            case 1: this->write(".top()");    break;
            case 2: this->write(".right()");  break;
            case 3: this->write(".bottom()"); break;
        }
    } else {
        INHERITED::writeSwizzle(swizzle);
    }
}

void CPPCodeGenerator::writeVariableReference(const VariableReference& ref) {
    if (fCPPMode) {
        this->write(ref.fVariable.fName);
        return;
    }
    switch (ref.fVariable.fModifiers.fLayout.fBuiltin) {
        case SK_INCOLOR_BUILTIN:
            this->write("%s");
            // EmitArgs.fInputColor is automatically set to half4(1) if
            // no input was specified
            fFormatArgs.push_back(String("args.fInputColor"));
            break;
        case SK_OUTCOLOR_BUILTIN:
            this->write("%s");
            fFormatArgs.push_back(String("args.fOutputColor"));
            break;
        case SK_WIDTH_BUILTIN:
            this->write("sk_Width");
            break;
        case SK_HEIGHT_BUILTIN:
            this->write("sk_Height");
            break;
        default:
            if (ref.fVariable.fType.kind() == Type::kSampler_Kind) {
                this->write("%s");
                fFormatArgs.push_back("fragBuilder->getProgramBuilder()->samplerVariable(" +
                                      this->getSamplerHandle(ref.fVariable) + ")");
                return;
            }
            if (ref.fVariable.fModifiers.fFlags & Modifiers::kUniform_Flag) {
                this->write("%s");
                String name = ref.fVariable.fName;
                String var = String::printf("args.fUniformHandler->getUniformCStr(%sVar)",
                                            HCodeGenerator::FieldName(name.c_str()).c_str());
                String code;
                if (ref.fVariable.fModifiers.fLayout.fWhen.fLength) {
                    code = String::printf("%sVar.isValid() ? %s : \"%s\"",
                                          HCodeGenerator::FieldName(name.c_str()).c_str(),
                                          var.c_str(),
                                          default_value(ref.fVariable.fType).c_str());
                } else {
                    code = var;
                }
                fFormatArgs.push_back(code);
            } else if (SectionAndParameterHelper::IsParameter(ref.fVariable)) {
                String name(ref.fVariable.fName);
                this->writeRuntimeValue(ref.fVariable.fType, ref.fVariable.fModifiers.fLayout,
                                        String::printf("_outer.%s", name.c_str()).c_str());
            } else {
                this->write(ref.fVariable.fName);
            }
    }
}

void CPPCodeGenerator::writeIfStatement(const IfStatement& s) {
    if (s.fIsStatic) {
        this->write("@");
    }
    INHERITED::writeIfStatement(s);
}

void CPPCodeGenerator::writeReturnStatement(const ReturnStatement& s) {
    if (fInMain) {
        fErrors.error(s.fOffset, "fragmentProcessor main() may not contain return statements");
    }
    INHERITED::writeReturnStatement(s);
}

void CPPCodeGenerator::writeSwitchStatement(const SwitchStatement& s) {
    if (s.fIsStatic) {
        this->write("@");
    }
    INHERITED::writeSwitchStatement(s);
}

void CPPCodeGenerator::writeFieldAccess(const FieldAccess& access) {
    if (access.fBase->fType.name() == "fragmentProcessor") {
        // Special field access on fragment processors are converted into function calls on
        // GrFragmentProcessor's getters.
        if (access.fBase->fKind != Expression::kVariableReference_Kind) {
            fErrors.error(access.fBase->fOffset, "fragmentProcessor must be a reference\n");
            return;
        }

        const Type::Field& field = fContext.fFragmentProcessor_Type->fields()[access.fFieldIndex];
        const Variable& var = ((const VariableReference&) *access.fBase).fVariable;
        String cppAccess = String::printf("_outer.childProcessor(_outer.%s_index).%s()",
                                          String(var.fName).c_str(),
                                          String(field.fName).c_str());

        if (fCPPMode) {
            this->write(cppAccess.c_str());
        } else {
            writeRuntimeValue(*field.fType, Layout(), cppAccess);
        }
        return;
    }
    INHERITED::writeFieldAccess(access);
}

int CPPCodeGenerator::getChildFPIndex(const Variable& var) const {
    int index = 0;
    bool found = false;
    for (const auto& p : fProgram) {
        if (ProgramElement::kVar_Kind == p.fKind) {
            const VarDeclarations& decls = (const VarDeclarations&) p;
            for (const auto& raw : decls.fVars) {
                const VarDeclaration& decl = (VarDeclaration&) *raw;
                if (decl.fVar == &var) {
                    found = true;
                } else if (decl.fVar->fType.nonnullable() == *fContext.fFragmentProcessor_Type) {
                    ++index;
                }
            }
        }
        if (found) {
            break;
        }
    }
    SkASSERT(found);
    return index;
}

void CPPCodeGenerator::writeFunctionCall(const FunctionCall& c) {
<<<<<<< HEAD
    if (c.fFunction.fBuiltin && c.fFunction.fName == "process") {
=======
    if (c.fFunction.fBuiltin && c.fFunction.fName == "sample" &&
        c.fArguments[0]->fType.kind() != Type::Kind::kSampler_Kind) {
>>>>>>> 40be567a
        // Sanity checks that are detected by function definition in sksl_fp.inc
        SkASSERT(c.fArguments.size() == 1 || c.fArguments.size() == 2);
        SkASSERT("fragmentProcessor"  == c.fArguments[0]->fType.name() ||
                 "fragmentProcessor?" == c.fArguments[0]->fType.name());

        // Actually fail during compilation if arguments with valid types are
<<<<<<< HEAD
        // provided that are not variable references, since process() is a
        // special function that impacts code emission.
        if (c.fArguments[0]->fKind != Expression::kVariableReference_Kind) {
            fErrors.error(c.fArguments[0]->fOffset,
                    "process()'s fragmentProcessor argument must be a variable reference\n");
=======
        // provided that are not variable references, since sample() is a
        // special function that impacts code emission.
        if (c.fArguments[0]->fKind != Expression::kVariableReference_Kind) {
            fErrors.error(c.fArguments[0]->fOffset,
                    "sample()'s fragmentProcessor argument must be a variable reference\n");
>>>>>>> 40be567a
            return;
        }
        if (c.fArguments.size() > 1) {
            // Second argument must also be a half4 expression
            SkASSERT("half4" == c.fArguments[1]->fType.name());
        }
        const Variable& child = ((const VariableReference&) *c.fArguments[0]).fVariable;
        int index = getChildFPIndex(child);

        // Start a new extra emit code section so that the emitted child processor can depend on
        // sksl variables defined in earlier sksl code.
        this->newExtraEmitCodeBlock();

        // Set to the empty string when no input color parameter should be emitted, which means this
        // must be properly formatted with a prefixed comma when the parameter should be inserted
<<<<<<< HEAD
        // into the emitChild() parameter list.
        String inputArg;
        if (c.fArguments.size() > 1) {
            SkASSERT(c.fArguments.size() == 2);
            // Use the emitChild() variant that accepts an input color, so convert the 2nd
=======
        // into the invokeChild() parameter list.
        String inputArg;
        if (c.fArguments.size() > 1) {
            SkASSERT(c.fArguments.size() == 2);
            // Use the invokeChild() variant that accepts an input color, so convert the 2nd
>>>>>>> 40be567a
            // argument's expression into C++ code that produces sksl stored in an SkString.
            String inputName = "_input" + to_string(index);
            addExtraEmitCodeLine(convertSKSLExpressionToCPP(*c.fArguments[1], inputName));

<<<<<<< HEAD
            // emitChild() needs a char*
=======
            // invokeChild() needs a char*
>>>>>>> 40be567a
            inputArg = ", " + inputName + ".c_str()";
        }

        // Write the output handling after the possible input handling
<<<<<<< HEAD
        String childName = "_child" + to_string(index);
=======
        String childName = "_sample" + to_string(c.fOffset);
>>>>>>> 40be567a
        addExtraEmitCodeLine("SkString " + childName + "(\"" + childName + "\");");
        if (c.fArguments[0]->fType.kind() == Type::kNullable_Kind) {
            addExtraEmitCodeLine("if (_outer." + String(child.fName) + "_index >= 0) {\n    ");
        }
<<<<<<< HEAD
        addExtraEmitCodeLine("this->emitChild(_outer." + String(child.fName) + "_index" +
=======
        addExtraEmitCodeLine("this->invokeChild(_outer." + String(child.fName) + "_index" +
>>>>>>> 40be567a
                             inputArg + ", &" + childName + ", args);");
        if (c.fArguments[0]->fType.kind() == Type::kNullable_Kind) {
            // Null FPs are not emitted, but their output can still be referenced in dependent
            // expressions - thus we always declare the variable.
            // Note: this is essentially dead code required to satisfy the compiler, because
            // 'process' function calls should always be guarded at a higher level, in the .fp
            // source.
            addExtraEmitCodeLine(
                "} else {"
                "   fragBuilder->codeAppendf(\"half4 %s;\", " + childName + ".c_str());"
                "}");
        }
        this->write("%s");
        fFormatArgs.push_back(childName + ".c_str()");
        return;
    }
    INHERITED::writeFunctionCall(c);
    if (c.fFunction.fBuiltin && c.fFunction.fName == "sample") {
        this->write(".%s");
        SkASSERT(c.fArguments.size() >= 1);
        SkASSERT(c.fArguments[0]->fKind == Expression::kVariableReference_Kind);
        String sampler = this->getSamplerHandle(((VariableReference&) *c.fArguments[0]).fVariable);
        fFormatArgs.push_back("fragBuilder->getProgramBuilder()->samplerSwizzle(" + sampler +
                              ").c_str()");
    }
}

void CPPCodeGenerator::writeFunction(const FunctionDefinition& f) {
    if (f.fDeclaration.fName == "main") {
        fFunctionHeader = "";
        OutputStream* oldOut = fOut;
        StringStream buffer;
        fOut = &buffer;
        fInMain = true;
        for (const auto& s : ((Block&) *f.fBody).fStatements) {
            this->writeStatement(*s);
            this->writeLine();
        }
        fInMain = false;

        fOut = oldOut;
        this->write(fFunctionHeader);
        this->write(buffer.str());
    } else {
        INHERITED::writeFunction(f);
    }
}

void CPPCodeGenerator::writeSetting(const Setting& s) {
    static constexpr const char* kPrefix = "sk_Args.";
    if (!strncmp(s.fName.c_str(), kPrefix, strlen(kPrefix))) {
        const char* name = s.fName.c_str() + strlen(kPrefix);
        this->writeRuntimeValue(s.fType, Layout(), HCodeGenerator::FieldName(name).c_str());
    } else {
        this->write(s.fName.c_str());
    }
}

bool CPPCodeGenerator::writeSection(const char* name, const char* prefix) {
    const Section* s = fSectionAndParameterHelper.getSection(name);
    if (s) {
        this->writef("%s%s", prefix, s->fText.c_str());
        return true;
    }
    return false;
}

void CPPCodeGenerator::writeProgramElement(const ProgramElement& p) {
    if (p.fKind == ProgramElement::kSection_Kind) {
        return;
    }
    if (p.fKind == ProgramElement::kVar_Kind) {
        const VarDeclarations& decls = (const VarDeclarations&) p;
        if (!decls.fVars.size()) {
            return;
        }
        const Variable& var = *((VarDeclaration&) *decls.fVars[0]).fVar;
        if (var.fModifiers.fFlags & (Modifiers::kIn_Flag | Modifiers::kUniform_Flag) ||
            -1 != var.fModifiers.fLayout.fBuiltin) {
            return;
        }
    }
    INHERITED::writeProgramElement(p);
}

void CPPCodeGenerator::addUniform(const Variable& var) {
    if (!needs_uniform_var(var)) {
        return;
    }
    const char* type;
    if (var.fType == *fContext.fFloat_Type) {
        type = "kFloat_GrSLType";
    } else if (var.fType == *fContext.fHalf_Type) {
        type = "kHalf_GrSLType";
    } else if (var.fType == *fContext.fFloat2_Type) {
        type = "kFloat2_GrSLType";
    } else if (var.fType == *fContext.fHalf2_Type) {
        type = "kHalf2_GrSLType";
    } else if (var.fType == *fContext.fFloat4_Type) {
        type = "kFloat4_GrSLType";
    } else if (var.fType == *fContext.fHalf4_Type) {
        type = "kHalf4_GrSLType";
    } else if (var.fType == *fContext.fFloat4x4_Type) {
        type = "kFloat4x4_GrSLType";
    } else if (var.fType == *fContext.fHalf4x4_Type) {
        type = "kHalf4x4_GrSLType";
    } else {
        ABORT("unsupported uniform type: %s %s;\n", String(var.fType.fName).c_str(),
              String(var.fName).c_str());
    }
    if (var.fModifiers.fLayout.fWhen.fLength) {
        this->writef("        if (%s) {\n    ", String(var.fModifiers.fLayout.fWhen).c_str());
    }
    String name(var.fName);
    this->writef("        %sVar = args.fUniformHandler->addUniform(kFragment_GrShaderFlag, %s, "
                 "\"%s\");\n", HCodeGenerator::FieldName(name.c_str()).c_str(), type,
                 name.c_str());
    if (var.fModifiers.fLayout.fWhen.fLength) {
        this->write("        }\n");
    }
}

void CPPCodeGenerator::writeInputVars() {
}

void CPPCodeGenerator::writePrivateVars() {
    for (const auto& p : fProgram) {
        if (ProgramElement::kVar_Kind == p.fKind) {
            const VarDeclarations& decls = (const VarDeclarations&) p;
            for (const auto& raw : decls.fVars) {
                VarDeclaration& decl = (VarDeclaration&) *raw;
                if (is_private(*decl.fVar)) {
                    if (decl.fVar->fType == *fContext.fFragmentProcessor_Type) {
                        fErrors.error(decl.fOffset,
                                      "fragmentProcessor variables must be declared 'in'");
                        return;
                    }
                    this->writef("%s %s = %s;\n",
                                 HCodeGenerator::FieldType(fContext, decl.fVar->fType,
                                                           decl.fVar->fModifiers.fLayout).c_str(),
                                 String(decl.fVar->fName).c_str(),
                                 default_value(*decl.fVar).c_str());
                } else if (decl.fVar->fModifiers.fLayout.fFlags & Layout::kTracked_Flag) {
                    // An auto-tracked uniform in variable, so add a field to hold onto the prior
                    // state. Note that tracked variables must be uniform in's and that is validated
                    // before writePrivateVars() is called.
                    const UniformCTypeMapper* mapper = UniformCTypeMapper::Get(fContext, *decl.fVar);
                    SkASSERT(mapper && mapper->supportsTracking());

                    String name = HCodeGenerator::FieldName(String(decl.fVar->fName).c_str());
                    // The member statement is different if the mapper reports a default value
                    if (mapper->defaultValue().size() > 0) {
                        this->writef("%s %sPrev = %s;\n",
                                     Layout::CTypeToStr(mapper->ctype()), name.c_str(),
                                     mapper->defaultValue().c_str());
                    } else {
                        this->writef("%s %sPrev;\n",
                                     Layout::CTypeToStr(mapper->ctype()), name.c_str());
                    }
                }
            }
        }
    }
}

void CPPCodeGenerator::writePrivateVarValues() {
    for (const auto& p : fProgram) {
        if (ProgramElement::kVar_Kind == p.fKind) {
            const VarDeclarations& decls = (const VarDeclarations&) p;
            for (const auto& raw : decls.fVars) {
                VarDeclaration& decl = (VarDeclaration&) *raw;
                if (is_private(*decl.fVar) && decl.fValue) {
                    this->writef("%s = ", String(decl.fVar->fName).c_str());
                    fCPPMode = true;
                    this->writeExpression(*decl.fValue, kAssignment_Precedence);
                    fCPPMode = false;
                    this->write(";\n");
                }
            }
        }
    }
}

static bool is_accessible(const Variable& var) {
    const Type& type = var.fType.nonnullable();
    return Type::kSampler_Kind != type.kind() &&
           Type::kOther_Kind != type.kind();
}

void CPPCodeGenerator::newExtraEmitCodeBlock() {
    // This should only be called when emitting SKSL for emitCode(), which can be detected if the
    // cpp buffer is not null, and the cpp buffer is not the current output.
    SkASSERT(fCPPBuffer && fCPPBuffer != fOut);

    // Start a new block as an empty string
    fExtraEmitCodeBlocks.push_back("");
    // Mark its location in the output buffer, uses ${\d} for the token since ${} will not occur in
    // valid sksl and makes detection trivial.
    this->writef("${%zu}", fExtraEmitCodeBlocks.size() - 1);
}

void CPPCodeGenerator::addExtraEmitCodeLine(const String& toAppend) {
    SkASSERT(fExtraEmitCodeBlocks.size() > 0);
    String& currentBlock = fExtraEmitCodeBlocks[fExtraEmitCodeBlocks.size() - 1];
    // Automatically add indentation and newline
    currentBlock += "        " + toAppend + "\n";
}

void CPPCodeGenerator::flushEmittedCode() {
    if (fCPPBuffer == nullptr) {
        // Not actually within writeEmitCode() so nothing to flush
        return;
    }

    StringStream* skslBuffer = static_cast<StringStream*>(fOut);

    String sksl = skslBuffer->str();
    // Empty the accumulation buffer since its current contents are consumed.
    skslBuffer->reset();

    // Switch to the cpp buffer
    fOut = fCPPBuffer;

    // Iterate through the sksl, keeping track of where the last statement ended (e.g. the latest
    // encountered ';', '{', or '}'). If an extra emit code block token is encountered then the
    // code from 0 to last statement end is sent to writeCodeAppend, the extra code block is
    // appended to the cpp buffer, and then the sksl string is trimmed to start where the last
    // statement left off (minus the encountered token).
    size_t i = 0;
    int flushPoint = -1;
    int tokenStart = -1;
    while (i < sksl.size()) {
        if (tokenStart >= 0) {
            // Looking for the end of the token
            if (sksl[i] == '}') {
                // Must append the sksl from 0 to flushPoint (inclusive) then the extra code
                // accumulated in the block with index parsed from chars [tokenStart+2, i-1]
                String toFlush = String(sksl.c_str(), flushPoint + 1);
                // writeCodeAppend automatically removes the format args that it consumed, so
                // fFormatArgs will be in a valid state for any future sksl
                this->writeCodeAppend(toFlush);

                int codeBlock = stoi(String(sksl.c_str() + tokenStart + 2, i - tokenStart - 2));
                SkASSERT(codeBlock < (int) fExtraEmitCodeBlocks.size());
                if (fExtraEmitCodeBlocks[codeBlock].size() > 0) {
                    this->write(fExtraEmitCodeBlocks[codeBlock].c_str());
                }

                // Now reset the sksl buffer to start after the flush point, but remove the token.
                String compacted = String(sksl.c_str() + flushPoint + 1,
                                          tokenStart - flushPoint - 1);
                if (i < sksl.size() - 1) {
                    compacted += String(sksl.c_str() + i + 1, sksl.size() - i - 1);
                }
                sksl = compacted;

                // And reset iteration
                i = -1;
                flushPoint = -1;
                tokenStart = -1;
            }
        } else {
            // Looking for the start of extra emit block tokens, and tracking when statements end
            if (sksl[i] == ';' || sksl[i] == '{' || sksl[i] == '}') {
                flushPoint = i;
            } else if (i < sksl.size() - 1 && sksl[i] == '$' && sksl[i + 1] == '{') {
                // found an extra emit code block token
                tokenStart = i++;
            }
        }
        i++;
    }

    // Once we've gone through the sksl string to this point, there are no remaining extra emit
    // code blocks to interleave, so append the remainder as usual.
    this->writeCodeAppend(sksl);

    // After appending, switch back to the emptied sksl buffer and reset the extra code blocks
    fOut = skslBuffer;
    fExtraEmitCodeBlocks.clear();
}

void CPPCodeGenerator::writeCodeAppend(const String& code) {
    // codeAppendf can only handle appending 1024 bytes at a time, so we need to break the string
    // into chunks. Unfortunately we can't tell exactly how long the string is going to end up,
    // because printf escape sequences get replaced by strings of unknown length, but keeping the
    // format string below 512 bytes is probably safe.
    static constexpr size_t maxChunkSize = 512;
    size_t start = 0;
    size_t index = 0;
    size_t argStart = 0;
    size_t argCount;
    while (index < code.size()) {
        argCount = 0;
        this->write("        fragBuilder->codeAppendf(\"");
        while (index < code.size() && index < start + maxChunkSize) {
            if ('%' == code[index]) {
                if (index == start + maxChunkSize - 1 || index == code.size() - 1) {
                    break;
                }
                if (code[index + 1] != '%') {
                    ++argCount;
                }
            } else if ('\\' == code[index] && index == start + maxChunkSize - 1) {
                // avoid splitting an escape sequence that happens to fall across a chunk boundary
                break;
            }
            ++index;
        }
        fOut->write(code.c_str() + start, index - start);
        this->write("\"");
        for (size_t i = argStart; i < argStart + argCount; ++i) {
            this->writef(", %s", fFormatArgs[i].c_str());
        }
        this->write(");\n");
        argStart += argCount;
        start = index;
    }

    // argStart is equal to the number of fFormatArgs that were consumed
    // so they should be removed from the list
    if (argStart > 0) {
        fFormatArgs.erase(fFormatArgs.begin(), fFormatArgs.begin() + argStart);
    }
}

String CPPCodeGenerator::convertSKSLExpressionToCPP(const Expression& e,
                                                    const String& cppVar) {
    // To do this conversion, we temporarily switch the sksl output stream
    // to an empty stringstream and reset the format args to empty.
    OutputStream* oldSKSL = fOut;
    StringStream exprBuffer;
    fOut = &exprBuffer;

    std::vector<String> oldArgs(fFormatArgs);
    fFormatArgs.clear();

    // Convert the argument expression into a format string and args
    this->writeExpression(e, Precedence::kTopLevel_Precedence);
    std::vector<String> newArgs(fFormatArgs);
    String expr = exprBuffer.str();

    // After generating, restore the original output stream and format args
    fFormatArgs = oldArgs;
    fOut = oldSKSL;

    // The sksl written to exprBuffer is not processed by flushEmittedCode(), so any extra emit code
    // block tokens won't get handled. So we need to strip them from the expression and stick them
    // to the end of the original sksl stream.
    String exprFormat = "";
    int tokenStart = -1;
    for (size_t i = 0; i < expr.size(); i++) {
        if (tokenStart >= 0) {
            if (expr[i] == '}') {
                // End of the token, so append the token to fOut
                fOut->write(expr.c_str() + tokenStart, i - tokenStart + 1);
                tokenStart = -1;
            }
        } else {
            if (i < expr.size() - 1 && expr[i] == '$' && expr[i + 1] == '{') {
                tokenStart = i++;
            } else {
                exprFormat += expr[i];
            }
        }
    }

    // Now build the final C++ code snippet from the format string and args
    String cppExpr;
    if (newArgs.size() == 0) {
        // This was a static expression, so we can simplify the input
        // color declaration in the emitted code to just a static string
        cppExpr = "SkString " + cppVar + "(\"" + exprFormat + "\");";
    } else {
        // String formatting must occur dynamically, so have the C++ declaration
        // use SkStringPrintf with the format args that were accumulated
        // when the expression was written.
        cppExpr = "SkString " + cppVar + " = SkStringPrintf(\"" + exprFormat + "\"";
        for (size_t i = 0; i < newArgs.size(); i++) {
            cppExpr += ", " + newArgs[i];
        }
        cppExpr += ");";
    }
    return cppExpr;
}

bool CPPCodeGenerator::writeEmitCode(std::vector<const Variable*>& uniforms) {
    this->write("    void emitCode(EmitArgs& args) override {\n"
                "        GrGLSLFPFragmentBuilder* fragBuilder = args.fFragBuilder;\n");
    this->writef("        const %s& _outer = args.fFp.cast<%s>();\n"
                 "        (void) _outer;\n",
                 fFullName.c_str(), fFullName.c_str());
    for (const auto& p : fProgram) {
        if (ProgramElement::kVar_Kind == p.fKind) {
            const VarDeclarations& decls = (const VarDeclarations&) p;
            for (const auto& raw : decls.fVars) {
                VarDeclaration& decl = (VarDeclaration&) *raw;
                String nameString(decl.fVar->fName);
                const char* name = nameString.c_str();
                if (SectionAndParameterHelper::IsParameter(*decl.fVar) &&
                    is_accessible(*decl.fVar)) {
                    this->writef("        auto %s = _outer.%s;\n"
                                 "        (void) %s;\n",
                                 name, name, name);
                }
            }
        }
    }
    this->writePrivateVarValues();
    for (const auto u : uniforms) {
        this->addUniform(*u);
    }
    this->writeSection(EMIT_CODE_SECTION);

    // Save original buffer as the CPP buffer for flushEmittedCode()
    fCPPBuffer = fOut;
    StringStream skslBuffer;
    fOut = &skslBuffer;

    this->newExtraEmitCodeBlock();
    bool result = INHERITED::generateCode();
    this->flushEmittedCode();

    // Then restore the original CPP buffer and close the function
    fOut = fCPPBuffer;
    fCPPBuffer = nullptr;
    this->write("    }\n");
    return result;
}

void CPPCodeGenerator::writeSetData(std::vector<const Variable*>& uniforms) {
    const char* fullName = fFullName.c_str();
    const Section* section = fSectionAndParameterHelper.getSection(SET_DATA_SECTION);
    const char* pdman = section ? section->fArgument.c_str() : "pdman";
    this->writef("    void onSetData(const GrGLSLProgramDataManager& %s, "
                                    "const GrFragmentProcessor& _proc) override {\n",
                 pdman);
    bool wroteProcessor = false;
    for (const auto u : uniforms) {
        if (is_uniform_in(*u)) {
            if (!wroteProcessor) {
                this->writef("        const %s& _outer = _proc.cast<%s>();\n", fullName, fullName);
                wroteProcessor = true;
                this->writef("        {\n");
            }

            const UniformCTypeMapper* mapper = UniformCTypeMapper::Get(fContext, *u);
            SkASSERT(mapper);

            String nameString(u->fName);
            const char* name = nameString.c_str();

            // Switches for setData behavior in the generated code
            bool conditionalUniform = u->fModifiers.fLayout.fWhen != "";
            bool isTracked = u->fModifiers.fLayout.fFlags & Layout::kTracked_Flag;
            bool needsValueDeclaration = isTracked || !mapper->canInlineUniformValue();

            String uniformName = HCodeGenerator::FieldName(name) + "Var";

            String indent = "        "; // 8 by default, 12 when nested for conditional uniforms
            if (conditionalUniform) {
                // Add a pre-check to make sure the uniform was emitted
                // before trying to send any data to the GPU
                this->writef("        if (%s.isValid()) {\n", uniformName.c_str());
                indent += "    ";
            }

            String valueVar = "";
            if (needsValueDeclaration) {
                valueVar.appendf("%sValue", name);
                // Use AccessType since that will match the return type of _outer's public API.
                String valueType = HCodeGenerator::AccessType(fContext, u->fType,
                                                              u->fModifiers.fLayout);
                this->writef("%s%s %s = _outer.%s;\n",
                             indent.c_str(), valueType.c_str(), valueVar.c_str(), name);
<<<<<<< HEAD
            } else {
                // Not tracked and the mapper only needs to use the value once
                // so send it a safe expression instead of the variable name
                valueVar.appendf("(_outer.%s)", name);
            }

            if (isTracked) {
                SkASSERT(mapper->supportsTracking());

                String prevVar = HCodeGenerator::FieldName(name) + "Prev";
                this->writef("%sif (%s) {\n"
                             "%s    %s;\n"
                             "%s    %s;\n"
                             "%s}\n", indent.c_str(),
                        mapper->dirtyExpression(valueVar, prevVar).c_str(), indent.c_str(),
                        mapper->saveState(valueVar, prevVar).c_str(), indent.c_str(),
                        mapper->setUniform(pdman, uniformName, valueVar).c_str(), indent.c_str());
            } else {
=======
            } else {
                // Not tracked and the mapper only needs to use the value once
                // so send it a safe expression instead of the variable name
                valueVar.appendf("(_outer.%s)", name);
            }

            if (isTracked) {
                SkASSERT(mapper->supportsTracking());

                String prevVar = HCodeGenerator::FieldName(name) + "Prev";
                this->writef("%sif (%s) {\n"
                             "%s    %s;\n"
                             "%s    %s;\n"
                             "%s}\n", indent.c_str(),
                        mapper->dirtyExpression(valueVar, prevVar).c_str(), indent.c_str(),
                        mapper->saveState(valueVar, prevVar).c_str(), indent.c_str(),
                        mapper->setUniform(pdman, uniformName, valueVar).c_str(), indent.c_str());
            } else {
>>>>>>> 40be567a
                this->writef("%s%s;\n", indent.c_str(),
                        mapper->setUniform(pdman, uniformName, valueVar).c_str());
            }

            if (conditionalUniform) {
                // Close the earlier precheck block
                this->writef("        }\n");
            }
        }
    }
    if (wroteProcessor) {
        this->writef("        }\n");
    }
    if (section) {
        int samplerIndex = 0;
        for (const auto& p : fProgram) {
            if (ProgramElement::kVar_Kind == p.fKind) {
                const VarDeclarations& decls = (const VarDeclarations&) p;
                for (const auto& raw : decls.fVars) {
                    VarDeclaration& decl = (VarDeclaration&) *raw;
                    String nameString(decl.fVar->fName);
                    const char* name = nameString.c_str();
                    if (decl.fVar->fType.kind() == Type::kSampler_Kind) {
                        this->writef("        GrSurfaceProxy& %sProxy = "
                                     "*_outer.textureSampler(%d).proxy();\n",
                                     name, samplerIndex);
                        this->writef("        GrTexture& %s = *%sProxy.peekTexture();\n",
                                     name, name);
                        this->writef("        (void) %s;\n", name);
                        ++samplerIndex;
                    } else if (needs_uniform_var(*decl.fVar)) {
                        this->writef("        UniformHandle& %s = %sVar;\n"
                                     "        (void) %s;\n",
                                     name, HCodeGenerator::FieldName(name).c_str(), name);
                    } else if (SectionAndParameterHelper::IsParameter(*decl.fVar) &&
                               decl.fVar->fType != *fContext.fFragmentProcessor_Type) {
                        if (!wroteProcessor) {
                            this->writef("        const %s& _outer = _proc.cast<%s>();\n", fullName,
                                         fullName);
                            wroteProcessor = true;
                        }
                        this->writef("        auto %s = _outer.%s;\n"
                                     "        (void) %s;\n",
                                     name, name, name);
                    }
                }
            }
        }
        this->writeSection(SET_DATA_SECTION);
    }
    this->write("    }\n");
}

void CPPCodeGenerator::writeOnTextureSampler() {
    bool foundSampler = false;
    for (const auto& param : fSectionAndParameterHelper.getParameters()) {
        if (param->fType.kind() == Type::kSampler_Kind) {
            if (!foundSampler) {
                this->writef(
                        "const GrFragmentProcessor::TextureSampler& %s::onTextureSampler(int "
                        "index) const {\n",
                        fFullName.c_str());
                this->writef("    return IthTextureSampler(index, %s",
                             HCodeGenerator::FieldName(String(param->fName).c_str()).c_str());
                foundSampler = true;
            } else {
                this->writef(", %s",
                             HCodeGenerator::FieldName(String(param->fName).c_str()).c_str());
            }
        }
    }
    if (foundSampler) {
        this->write(");\n}\n");
    }
}

void CPPCodeGenerator::writeClone() {
    if (!this->writeSection(CLONE_SECTION)) {
        if (fSectionAndParameterHelper.getSection(FIELDS_SECTION)) {
            fErrors.error(0, "fragment processors with custom @fields must also have a custom"
                             "@clone");
        }
        this->writef("%s::%s(const %s& src)\n"
                     ": INHERITED(k%s_ClassID, src.optimizationFlags())", fFullName.c_str(),
                     fFullName.c_str(), fFullName.c_str(), fFullName.c_str());
        const auto transforms = fSectionAndParameterHelper.getSections(COORD_TRANSFORM_SECTION);
        for (size_t i = 0; i < transforms.size(); ++i) {
            const Section& s = *transforms[i];
            String fieldName = HCodeGenerator::CoordTransformName(s.fArgument, i);
            this->writef("\n, %s(src.%s)", fieldName.c_str(), fieldName.c_str());
        }
        for (const auto& param : fSectionAndParameterHelper.getParameters()) {
            String fieldName = HCodeGenerator::FieldName(String(param->fName).c_str());
            if (param->fType.nonnullable() == *fContext.fFragmentProcessor_Type) {
                this->writef("\n, %s_index(src.%s_index)",
                             fieldName.c_str(),
                             fieldName.c_str());
            } else {
                this->writef("\n, %s(src.%s)",
                             fieldName.c_str(),
                             fieldName.c_str());
            }
        }
        this->writef(" {\n");
        int samplerCount = 0;
        for (const auto& param : fSectionAndParameterHelper.getParameters()) {
            if (param->fType.kind() == Type::kSampler_Kind) {
                ++samplerCount;
            } else if (param->fType.nonnullable() == *fContext.fFragmentProcessor_Type) {
                String fieldName = HCodeGenerator::FieldName(String(param->fName).c_str());
                if (param->fType.kind() == Type::kNullable_Kind) {
                    this->writef("    if (%s_index >= 0) {\n    ", fieldName.c_str());
                }
                this->writef("    this->registerChildProcessor(src.childProcessor(%s_index)."
                             "clone());\n", fieldName.c_str());
                if (param->fType.kind() == Type::kNullable_Kind) {
                    this->writef("    }\n");
                }
            }
        }
        if (samplerCount) {
            this->writef("     this->setTextureSamplerCnt(%d);", samplerCount);
        }
        for (size_t i = 0; i < transforms.size(); ++i) {
            const Section& s = *transforms[i];
            String fieldName = HCodeGenerator::CoordTransformName(s.fArgument, i);
            this->writef("    this->addCoordTransform(&%s);\n", fieldName.c_str());
        }
        this->write("}\n");
        this->writef("std::unique_ptr<GrFragmentProcessor> %s::clone() const {\n",
                     fFullName.c_str());
        this->writef("    return std::unique_ptr<GrFragmentProcessor>(new %s(*this));\n",
                     fFullName.c_str());
        this->write("}\n");
    }
}

void CPPCodeGenerator::writeTest() {
    const Section* test = fSectionAndParameterHelper.getSection(TEST_CODE_SECTION);
    if (test) {
        this->writef(
                "GR_DEFINE_FRAGMENT_PROCESSOR_TEST(%s);\n"
                "#if GR_TEST_UTILS\n"
                "std::unique_ptr<GrFragmentProcessor> %s::TestCreate(GrProcessorTestData* %s) {\n",
                fFullName.c_str(),
                fFullName.c_str(),
                test->fArgument.c_str());
        this->writeSection(TEST_CODE_SECTION);
        this->write("}\n"
                    "#endif\n");
    }
}

void CPPCodeGenerator::writeGetKey() {
    this->writef("void %s::onGetGLSLProcessorKey(const GrShaderCaps& caps, "
                                                "GrProcessorKeyBuilder* b) const {\n",
                 fFullName.c_str());
<<<<<<< HEAD
    for (const auto& param : fSectionAndParameterHelper.getParameters()) {
        String nameString(param->fName);
        const char* name = nameString.c_str();
        if (param->fModifiers.fLayout.fKey != Layout::kNo_Key &&
            (param->fModifiers.fFlags & Modifiers::kUniform_Flag)) {
            fErrors.error(param->fOffset,
                          "layout(key) may not be specified on uniforms");
        }
        switch (param->fModifiers.fLayout.fKey) {
            case Layout::kKey_Key:
                if (param->fModifiers.fLayout.fWhen.size()) {
                    this->writef("if (%s) {", param->fModifiers.fLayout.fWhen.c_str());
                }
                if (param->fType == *fContext.fFloat4x4_Type) {
                    ABORT("no automatic key handling for float4x4\n");
                } else if (param->fType == *fContext.fFloat2_Type) {
                    this->writef("    b->add32(%s.fX);\n",
                                 HCodeGenerator::FieldName(name).c_str());
                    this->writef("    b->add32(%s.fY);\n",
                                 HCodeGenerator::FieldName(name).c_str());
                } else if (param->fType == *fContext.fFloat4_Type) {
                    this->writef("    b->add32(%s.x());\n",
                                 HCodeGenerator::FieldName(name).c_str());
                    this->writef("    b->add32(%s.y());\n",
                                 HCodeGenerator::FieldName(name).c_str());
                    this->writef("    b->add32(%s.width());\n",
                                 HCodeGenerator::FieldName(name).c_str());
                    this->writef("    b->add32(%s.height());\n",
                                 HCodeGenerator::FieldName(name).c_str());
                } else if (param->fType == *fContext.fHalf4_Type) {
                    this->writef("    uint16_t red = SkFloatToHalf(%s.fR);\n",
                                 HCodeGenerator::FieldName(name).c_str());
                    this->writef("    uint16_t green = SkFloatToHalf(%s.fG);\n",
                                 HCodeGenerator::FieldName(name).c_str());
                    this->writef("    uint16_t blue = SkFloatToHalf(%s.fB);\n",
                                 HCodeGenerator::FieldName(name).c_str());
                    this->writef("    uint16_t alpha = SkFloatToHalf(%s.fA);\n",
                                 HCodeGenerator::FieldName(name).c_str());
                    this->write("    b->add32(((uint32_t)red << 16) | green);\n");
                    this->write("    b->add32(((uint32_t)blue << 16) | alpha);\n");
                } else {
                    this->writef("    b->add32((int32_t) %s);\n",
                                 HCodeGenerator::FieldName(name).c_str());
                }
                if (param->fModifiers.fLayout.fWhen.size()) {
                    this->write("}");
                }
                break;
            case Layout::kIdentity_Key:
                if (param->fType.kind() != Type::kMatrix_Kind) {
                    fErrors.error(param->fOffset,
                                  "layout(key=identity) requires matrix type");
=======
    for (const auto& p : fProgram) {
        if (ProgramElement::kVar_Kind == p.fKind) {
            const VarDeclarations& decls = (const VarDeclarations&) p;
            for (const auto& raw : decls.fVars) {
                const VarDeclaration& decl = (VarDeclaration&) *raw;
                const Variable& var = *decl.fVar;
                String nameString(var.fName);
                const char* name = nameString.c_str();
                if (var.fModifiers.fLayout.fKey != Layout::kNo_Key &&
                    (var.fModifiers.fFlags & Modifiers::kUniform_Flag)) {
                    fErrors.error(var.fOffset,
                                  "layout(key) may not be specified on uniforms");
                }
                switch (var.fModifiers.fLayout.fKey) {
                    case Layout::kKey_Key:
                        if (is_private(var)) {
                            this->writef("%s %s =",
                                         HCodeGenerator::FieldType(fContext, var.fType,
                                                                   var.fModifiers.fLayout).c_str(),
                                         String(var.fName).c_str());
                            if (decl.fValue) {
                                fCPPMode = true;
                                this->writeExpression(*decl.fValue, kAssignment_Precedence);
                                fCPPMode = false;
                            } else {
                                this->writef("%s", default_value(var).c_str());
                            }
                            this->write(";\n");
                        }
                        if (var.fModifiers.fLayout.fWhen.fLength) {
                            this->writef("if (%s) {", String(var.fModifiers.fLayout.fWhen).c_str());
                        }
                        if (var.fType == *fContext.fFloat4x4_Type) {
                            ABORT("no automatic key handling for float4x4\n");
                        } else if (var.fType == *fContext.fFloat2_Type) {
                            this->writef("    b->add32(%s.fX);\n",
                                         HCodeGenerator::FieldName(name).c_str());
                            this->writef("    b->add32(%s.fY);\n",
                                         HCodeGenerator::FieldName(name).c_str());
                        } else if (var.fType == *fContext.fFloat4_Type) {
                            this->writef("    b->add32(%s.x());\n",
                                         HCodeGenerator::FieldName(name).c_str());
                            this->writef("    b->add32(%s.y());\n",
                                         HCodeGenerator::FieldName(name).c_str());
                            this->writef("    b->add32(%s.width());\n",
                                         HCodeGenerator::FieldName(name).c_str());
                            this->writef("    b->add32(%s.height());\n",
                                         HCodeGenerator::FieldName(name).c_str());
                        } else if (var.fType == *fContext.fHalf4_Type) {
                            this->writef("    uint16_t red = SkFloatToHalf(%s.fR);\n",
                                         HCodeGenerator::FieldName(name).c_str());
                            this->writef("    uint16_t green = SkFloatToHalf(%s.fG);\n",
                                         HCodeGenerator::FieldName(name).c_str());
                            this->writef("    uint16_t blue = SkFloatToHalf(%s.fB);\n",
                                         HCodeGenerator::FieldName(name).c_str());
                            this->writef("    uint16_t alpha = SkFloatToHalf(%s.fA);\n",
                                         HCodeGenerator::FieldName(name).c_str());
                            this->write("    b->add32(((uint32_t)red << 16) | green);\n");
                            this->write("    b->add32(((uint32_t)blue << 16) | alpha);\n");
                        } else {
                            this->writef("    b->add32((int32_t) %s);\n",
                                         HCodeGenerator::FieldName(name).c_str());
                        }
                        if (var.fModifiers.fLayout.fWhen.fLength) {
                            this->write("}");
                        }
                        break;
                    case Layout::kIdentity_Key:
                        if (var.fType.kind() != Type::kMatrix_Kind) {
                            fErrors.error(var.fOffset,
                                          "layout(key=identity) requires matrix type");
                        }
                        this->writef("    b->add32(%s.isIdentity() ? 1 : 0);\n",
                                     HCodeGenerator::FieldName(name).c_str());
                        break;
                    case Layout::kNo_Key:
                        break;
>>>>>>> 40be567a
                }
            }
        }
    }
    this->write("}\n");
}

bool CPPCodeGenerator::generateCode() {
    std::vector<const Variable*> uniforms;
    for (const auto& p : fProgram) {
        if (ProgramElement::kVar_Kind == p.fKind) {
            const VarDeclarations& decls = (const VarDeclarations&) p;
            for (const auto& raw : decls.fVars) {
                VarDeclaration& decl = (VarDeclaration&) *raw;
                if ((decl.fVar->fModifiers.fFlags & Modifiers::kUniform_Flag) &&
                           decl.fVar->fType.kind() != Type::kSampler_Kind) {
                    uniforms.push_back(decl.fVar);
                }

                if (is_uniform_in(*decl.fVar)) {
                    // Validate the "uniform in" declarations to make sure they are fully supported,
                    // instead of generating surprising C++
                    const UniformCTypeMapper* mapper =
                            UniformCTypeMapper::Get(fContext, *decl.fVar);
                    if (mapper == nullptr) {
                        fErrors.error(decl.fOffset, String(decl.fVar->fName)
                                + "'s type is not supported for use as a 'uniform in'");
                        return false;
                    }
                    if (decl.fVar->fModifiers.fLayout.fFlags & Layout::kTracked_Flag) {
                        if (!mapper->supportsTracking()) {
                            fErrors.error(decl.fOffset, String(decl.fVar->fName)
                                    + "'s type does not support state tracking");
                            return false;
                        }
                    }

                } else {
                    // If it's not a uniform_in, it's an error to be tracked
                    if (decl.fVar->fModifiers.fLayout.fFlags & Layout::kTracked_Flag) {
                        fErrors.error(decl.fOffset, "Non-'in uniforms' cannot be tracked");
                        return false;
                    }
                }
            }
        }
    }
    const char* baseName = fName.c_str();
    const char* fullName = fFullName.c_str();
    this->writef("%s\n", HCodeGenerator::GetHeader(fProgram, fErrors).c_str());
    this->writef(kFragmentProcessorHeader, fullName);
    this->writef("#include \"%s.h\"\n\n", fullName);
    this->writeSection(CPP_SECTION);
    this->writef("#include \"include/gpu/GrTexture.h\"\n"
                 "#include \"src/gpu/glsl/GrGLSLFragmentProcessor.h\"\n"
                 "#include \"src/gpu/glsl/GrGLSLFragmentShaderBuilder.h\"\n"
                 "#include \"src/gpu/glsl/GrGLSLProgramBuilder.h\"\n"
                 "#include \"src/sksl/SkSLCPP.h\"\n"
                 "#include \"src/sksl/SkSLUtil.h\"\n"
                 "class GrGLSL%s : public GrGLSLFragmentProcessor {\n"
                 "public:\n"
                 "    GrGLSL%s() {}\n",
                 baseName, baseName);
    bool result = this->writeEmitCode(uniforms);
    this->write("private:\n");
    this->writeSetData(uniforms);
    this->writePrivateVars();
    for (const auto& u : uniforms) {
        if (needs_uniform_var(*u) && !(u->fModifiers.fFlags & Modifiers::kIn_Flag)) {
            this->writef("    UniformHandle %sVar;\n",
                         HCodeGenerator::FieldName(String(u->fName).c_str()).c_str());
        }
    }
    for (const auto& param : fSectionAndParameterHelper.getParameters()) {
        if (needs_uniform_var(*param)) {
            this->writef("    UniformHandle %sVar;\n",
                         HCodeGenerator::FieldName(String(param->fName).c_str()).c_str());
        }
    }
    this->writef("};\n"
                 "GrGLSLFragmentProcessor* %s::onCreateGLSLInstance() const {\n"
                 "    return new GrGLSL%s();\n"
                 "}\n",
                 fullName, baseName);
    this->writeGetKey();
    this->writef("bool %s::onIsEqual(const GrFragmentProcessor& other) const {\n"
                 "    const %s& that = other.cast<%s>();\n"
                 "    (void) that;\n",
                 fullName, fullName, fullName);
    for (const auto& param : fSectionAndParameterHelper.getParameters()) {
        if (param->fType.nonnullable() == *fContext.fFragmentProcessor_Type) {
            continue;
        }
        String nameString(param->fName);
        const char* name = nameString.c_str();
        this->writef("    if (%s != that.%s) return false;\n",
                     HCodeGenerator::FieldName(name).c_str(),
                     HCodeGenerator::FieldName(name).c_str());
    }
    this->write("    return true;\n"
                "}\n");
    this->writeClone();
    this->writeOnTextureSampler();
    this->writeTest();
    this->writeSection(CPP_END_SECTION);

    result &= 0 == fErrors.errorCount();
    return result;
}

} // namespace<|MERGE_RESOLUTION|>--- conflicted
+++ resolved
@@ -208,15 +208,12 @@
                 fFormatArgs.push_back(cppCode + ".fB");
                 fFormatArgs.push_back(cppCode + ".fA");
                 break;
-<<<<<<< HEAD
-=======
             case Layout::CType::kSkVector4:
                 fFormatArgs.push_back(cppCode + ".fData[0]");
                 fFormatArgs.push_back(cppCode + ".fData[1]");
                 fFormatArgs.push_back(cppCode + ".fData[2]");
                 fFormatArgs.push_back(cppCode + ".fData[3]");
                 break;
->>>>>>> 40be567a
             case Layout::CType::kSkRect: // fall through
             case Layout::CType::kDefault:
                 fFormatArgs.push_back(cppCode + ".left()");
@@ -408,31 +405,19 @@
 }
 
 void CPPCodeGenerator::writeFunctionCall(const FunctionCall& c) {
-<<<<<<< HEAD
-    if (c.fFunction.fBuiltin && c.fFunction.fName == "process") {
-=======
     if (c.fFunction.fBuiltin && c.fFunction.fName == "sample" &&
         c.fArguments[0]->fType.kind() != Type::Kind::kSampler_Kind) {
->>>>>>> 40be567a
         // Sanity checks that are detected by function definition in sksl_fp.inc
         SkASSERT(c.fArguments.size() == 1 || c.fArguments.size() == 2);
         SkASSERT("fragmentProcessor"  == c.fArguments[0]->fType.name() ||
                  "fragmentProcessor?" == c.fArguments[0]->fType.name());
 
         // Actually fail during compilation if arguments with valid types are
-<<<<<<< HEAD
-        // provided that are not variable references, since process() is a
-        // special function that impacts code emission.
-        if (c.fArguments[0]->fKind != Expression::kVariableReference_Kind) {
-            fErrors.error(c.fArguments[0]->fOffset,
-                    "process()'s fragmentProcessor argument must be a variable reference\n");
-=======
         // provided that are not variable references, since sample() is a
         // special function that impacts code emission.
         if (c.fArguments[0]->fKind != Expression::kVariableReference_Kind) {
             fErrors.error(c.fArguments[0]->fOffset,
                     "sample()'s fragmentProcessor argument must be a variable reference\n");
->>>>>>> 40be567a
             return;
         }
         if (c.fArguments.size() > 1) {
@@ -448,46 +433,26 @@
 
         // Set to the empty string when no input color parameter should be emitted, which means this
         // must be properly formatted with a prefixed comma when the parameter should be inserted
-<<<<<<< HEAD
-        // into the emitChild() parameter list.
-        String inputArg;
-        if (c.fArguments.size() > 1) {
-            SkASSERT(c.fArguments.size() == 2);
-            // Use the emitChild() variant that accepts an input color, so convert the 2nd
-=======
         // into the invokeChild() parameter list.
         String inputArg;
         if (c.fArguments.size() > 1) {
             SkASSERT(c.fArguments.size() == 2);
             // Use the invokeChild() variant that accepts an input color, so convert the 2nd
->>>>>>> 40be567a
             // argument's expression into C++ code that produces sksl stored in an SkString.
             String inputName = "_input" + to_string(index);
             addExtraEmitCodeLine(convertSKSLExpressionToCPP(*c.fArguments[1], inputName));
 
-<<<<<<< HEAD
-            // emitChild() needs a char*
-=======
             // invokeChild() needs a char*
->>>>>>> 40be567a
             inputArg = ", " + inputName + ".c_str()";
         }
 
         // Write the output handling after the possible input handling
-<<<<<<< HEAD
-        String childName = "_child" + to_string(index);
-=======
         String childName = "_sample" + to_string(c.fOffset);
->>>>>>> 40be567a
         addExtraEmitCodeLine("SkString " + childName + "(\"" + childName + "\");");
         if (c.fArguments[0]->fType.kind() == Type::kNullable_Kind) {
             addExtraEmitCodeLine("if (_outer." + String(child.fName) + "_index >= 0) {\n    ");
         }
-<<<<<<< HEAD
-        addExtraEmitCodeLine("this->emitChild(_outer." + String(child.fName) + "_index" +
-=======
         addExtraEmitCodeLine("this->invokeChild(_outer." + String(child.fName) + "_index" +
->>>>>>> 40be567a
                              inputArg + ", &" + childName + ", args);");
         if (c.fArguments[0]->fType.kind() == Type::kNullable_Kind) {
             // Null FPs are not emitted, but their output can still be referenced in dependent
@@ -963,7 +928,6 @@
                                                               u->fModifiers.fLayout);
                 this->writef("%s%s %s = _outer.%s;\n",
                              indent.c_str(), valueType.c_str(), valueVar.c_str(), name);
-<<<<<<< HEAD
             } else {
                 // Not tracked and the mapper only needs to use the value once
                 // so send it a safe expression instead of the variable name
@@ -982,26 +946,6 @@
                         mapper->saveState(valueVar, prevVar).c_str(), indent.c_str(),
                         mapper->setUniform(pdman, uniformName, valueVar).c_str(), indent.c_str());
             } else {
-=======
-            } else {
-                // Not tracked and the mapper only needs to use the value once
-                // so send it a safe expression instead of the variable name
-                valueVar.appendf("(_outer.%s)", name);
-            }
-
-            if (isTracked) {
-                SkASSERT(mapper->supportsTracking());
-
-                String prevVar = HCodeGenerator::FieldName(name) + "Prev";
-                this->writef("%sif (%s) {\n"
-                             "%s    %s;\n"
-                             "%s    %s;\n"
-                             "%s}\n", indent.c_str(),
-                        mapper->dirtyExpression(valueVar, prevVar).c_str(), indent.c_str(),
-                        mapper->saveState(valueVar, prevVar).c_str(), indent.c_str(),
-                        mapper->setUniform(pdman, uniformName, valueVar).c_str(), indent.c_str());
-            } else {
->>>>>>> 40be567a
                 this->writef("%s%s;\n", indent.c_str(),
                         mapper->setUniform(pdman, uniformName, valueVar).c_str());
             }
@@ -1159,60 +1103,6 @@
     this->writef("void %s::onGetGLSLProcessorKey(const GrShaderCaps& caps, "
                                                 "GrProcessorKeyBuilder* b) const {\n",
                  fFullName.c_str());
-<<<<<<< HEAD
-    for (const auto& param : fSectionAndParameterHelper.getParameters()) {
-        String nameString(param->fName);
-        const char* name = nameString.c_str();
-        if (param->fModifiers.fLayout.fKey != Layout::kNo_Key &&
-            (param->fModifiers.fFlags & Modifiers::kUniform_Flag)) {
-            fErrors.error(param->fOffset,
-                          "layout(key) may not be specified on uniforms");
-        }
-        switch (param->fModifiers.fLayout.fKey) {
-            case Layout::kKey_Key:
-                if (param->fModifiers.fLayout.fWhen.size()) {
-                    this->writef("if (%s) {", param->fModifiers.fLayout.fWhen.c_str());
-                }
-                if (param->fType == *fContext.fFloat4x4_Type) {
-                    ABORT("no automatic key handling for float4x4\n");
-                } else if (param->fType == *fContext.fFloat2_Type) {
-                    this->writef("    b->add32(%s.fX);\n",
-                                 HCodeGenerator::FieldName(name).c_str());
-                    this->writef("    b->add32(%s.fY);\n",
-                                 HCodeGenerator::FieldName(name).c_str());
-                } else if (param->fType == *fContext.fFloat4_Type) {
-                    this->writef("    b->add32(%s.x());\n",
-                                 HCodeGenerator::FieldName(name).c_str());
-                    this->writef("    b->add32(%s.y());\n",
-                                 HCodeGenerator::FieldName(name).c_str());
-                    this->writef("    b->add32(%s.width());\n",
-                                 HCodeGenerator::FieldName(name).c_str());
-                    this->writef("    b->add32(%s.height());\n",
-                                 HCodeGenerator::FieldName(name).c_str());
-                } else if (param->fType == *fContext.fHalf4_Type) {
-                    this->writef("    uint16_t red = SkFloatToHalf(%s.fR);\n",
-                                 HCodeGenerator::FieldName(name).c_str());
-                    this->writef("    uint16_t green = SkFloatToHalf(%s.fG);\n",
-                                 HCodeGenerator::FieldName(name).c_str());
-                    this->writef("    uint16_t blue = SkFloatToHalf(%s.fB);\n",
-                                 HCodeGenerator::FieldName(name).c_str());
-                    this->writef("    uint16_t alpha = SkFloatToHalf(%s.fA);\n",
-                                 HCodeGenerator::FieldName(name).c_str());
-                    this->write("    b->add32(((uint32_t)red << 16) | green);\n");
-                    this->write("    b->add32(((uint32_t)blue << 16) | alpha);\n");
-                } else {
-                    this->writef("    b->add32((int32_t) %s);\n",
-                                 HCodeGenerator::FieldName(name).c_str());
-                }
-                if (param->fModifiers.fLayout.fWhen.size()) {
-                    this->write("}");
-                }
-                break;
-            case Layout::kIdentity_Key:
-                if (param->fType.kind() != Type::kMatrix_Kind) {
-                    fErrors.error(param->fOffset,
-                                  "layout(key=identity) requires matrix type");
-=======
     for (const auto& p : fProgram) {
         if (ProgramElement::kVar_Kind == p.fKind) {
             const VarDeclarations& decls = (const VarDeclarations&) p;
@@ -1290,7 +1180,6 @@
                         break;
                     case Layout::kNo_Key:
                         break;
->>>>>>> 40be567a
                 }
             }
         }
