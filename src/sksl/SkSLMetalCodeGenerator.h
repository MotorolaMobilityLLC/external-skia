--- conflicted
+++ resolved
@@ -90,20 +90,12 @@
 
 protected:
     typedef int Requirements;
-<<<<<<< HEAD
-    static constexpr Requirements kNo_Requirements      = 0;
-    static constexpr Requirements kInputs_Requirement   = 1 << 0;
-    static constexpr Requirements kOutputs_Requirement  = 1 << 1;
-    static constexpr Requirements kUniforms_Requirement = 1 << 2;
-    static constexpr Requirements kGlobals_Requirement  = 1 << 3;
-=======
     static constexpr Requirements kNo_Requirements       = 0;
     static constexpr Requirements kInputs_Requirement    = 1 << 0;
     static constexpr Requirements kOutputs_Requirement   = 1 << 1;
     static constexpr Requirements kUniforms_Requirement  = 1 << 2;
     static constexpr Requirements kGlobals_Requirement   = 1 << 3;
     static constexpr Requirements kFragCoord_Requirement = 1 << 4;
->>>>>>> 40be567a
 
     enum IntrinsicKind {
         kSpecial_IntrinsicKind,
