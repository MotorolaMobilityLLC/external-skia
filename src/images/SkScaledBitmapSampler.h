
/*
 * Copyright 2011 Google Inc.
 *
 * Use of this source code is governed by a BSD-style license that can be
 * found in the LICENSE file.
 */
#ifndef SkScaledBitmapSampler_DEFINED
#define SkScaledBitmapSampler_DEFINED

#include "SkTypes.h"
#include "SkColor.h"
#include "SkImageDecoder.h"

class SkBitmap;

class SkScaledBitmapSampler {
public:
    SkScaledBitmapSampler(int origWidth, int origHeight, int cellSize);

    int scaledWidth() const { return fScaledWidth; }
    int scaledHeight() const { return fScaledHeight; }

    int srcY0() const { return fY0; }
    int srcDX() const { return fDX; }
    int srcDY() const { return fDY; }

    enum SrcConfig {
        kGray,  // 1 byte per pixel
        kIndex, // 1 byte per pixel
        kRGB,   // 3 bytes per pixel
        kRGBX,  // 4 byes per pixel (ignore 4th)
        kRGBA,  // 4 bytes per pixel
        kRGB_565 // 2 bytes per pixel
    };

    // Given a dst bitmap (with pixels already allocated) and a src-config,
    // prepares iterator to process the src colors and write them into dst.
    // Returns false if the request cannot be fulfulled.
    bool begin(SkBitmap* dst, SrcConfig sc, const SkImageDecoder& decoder,
               const SkPMColor* = NULL);
    // call with row of src pixels, for y = 0...scaledHeight-1.
    // returns true if the row had non-opaque alpha in it
    bool next(const uint8_t* SK_RESTRICT src);

<<<<<<< HEAD
=======
    // Like next(), but specifies the y value of the source row, so the
    // rows can come in any order. If the row is not part of the output
    // sample, it will be skipped. Only sampleInterlaced OR next should
    // be called for one SkScaledBitmapSampler.
    bool sampleInterlaced(const uint8_t* SK_RESTRICT src, int srcY);

>>>>>>> 0a657bbc
    typedef bool (*RowProc)(void* SK_RESTRICT dstRow,
                            const uint8_t* SK_RESTRICT src,
                            int width, int deltaSrc, int y,
                            const SkPMColor[]);

private:
    int fScaledWidth;
    int fScaledHeight;

    int fX0;    // first X coord to sample
    int fY0;    // first Y coord (scanline) to sample
    int fDX;    // step between X samples
    int fDY;    // step between Y samples

<<<<<<< HEAD
=======
#ifdef SK_DEBUG
    // Keep track of whether the caller is using next or sampleInterlaced.
    // Only one can be used per sampler.
    enum SampleMode {
        kUninitialized_SampleMode,
        kConsecutive_SampleMode,
        kInterlaced_SampleMode,
    };

    SampleMode fSampleMode;
#endif

>>>>>>> 0a657bbc
    // setup state
    char*   fDstRow; // points into bitmap's pixels
    size_t  fDstRowBytes;
    int     fCurrY; // used for dithering
    int     fSrcPixelSize;  // 1, 3, 4
    RowProc fRowProc;

    // optional reference to the src colors if the src is a palette model
    const SkPMColor* fCTable;

#ifdef SK_DEBUG
    // Helper class allowing a test to have access to fRowProc.
    friend class RowProcTester;
#endif
};

#endif<|MERGE_RESOLUTION|>--- conflicted
+++ resolved
@@ -43,15 +43,12 @@
     // returns true if the row had non-opaque alpha in it
     bool next(const uint8_t* SK_RESTRICT src);
 
-<<<<<<< HEAD
-=======
     // Like next(), but specifies the y value of the source row, so the
     // rows can come in any order. If the row is not part of the output
     // sample, it will be skipped. Only sampleInterlaced OR next should
     // be called for one SkScaledBitmapSampler.
     bool sampleInterlaced(const uint8_t* SK_RESTRICT src, int srcY);
 
->>>>>>> 0a657bbc
     typedef bool (*RowProc)(void* SK_RESTRICT dstRow,
                             const uint8_t* SK_RESTRICT src,
                             int width, int deltaSrc, int y,
@@ -66,8 +63,6 @@
     int fDX;    // step between X samples
     int fDY;    // step between Y samples
 
-<<<<<<< HEAD
-=======
 #ifdef SK_DEBUG
     // Keep track of whether the caller is using next or sampleInterlaced.
     // Only one can be used per sampler.
@@ -80,7 +75,6 @@
     SampleMode fSampleMode;
 #endif
 
->>>>>>> 0a657bbc
     // setup state
     char*   fDstRow; // points into bitmap's pixels
     size_t  fDstRowBytes;
