
/*
 * Copyright 2006 The Android Open Source Project
 *
 * Use of this source code is governed by a BSD-style license that can be
 * found in the LICENSE file.
 */


#include "SkImageDecoder.h"
#include "SkImageEncoder.h"
#include "SkColor.h"
#include "SkColorPriv.h"
#include "SkDither.h"
#include "SkMath.h"
#include "SkScaledBitmapSampler.h"
#include "SkStream.h"
#include "SkTemplates.h"
#include "SkUtils.h"
#include "transform_scanline.h"

extern "C" {
#include "png.h"
}

class SkPNGImageIndex {
public:
<<<<<<< HEAD
    SkPNGImageIndex() {
        inputStream = NULL;
        png_ptr = NULL;
    }
    virtual ~SkPNGImageIndex() {
        if (png_ptr) {
            png_destroy_read_struct(&png_ptr, &info_ptr, png_infopp_NULL);
=======
    SkPNGImageIndex(SkStream* stream, png_structp png_ptr, png_infop info_ptr)
        : fStream(stream)
        , fPng_ptr(png_ptr)
        , fInfo_ptr(info_ptr)
        , fConfig(SkBitmap::kNo_Config) {
        SkASSERT(stream != NULL);
        stream->ref();
    }
    ~SkPNGImageIndex() {
        if (NULL != fPng_ptr) {
            png_destroy_read_struct(&fPng_ptr, &fInfo_ptr, png_infopp_NULL);
>>>>>>> 58190644
        }
        if (inputStream) {
            delete inputStream;
        }
    }
<<<<<<< HEAD
    png_structp png_ptr;
    png_infop info_ptr;
    SkStream *inputStream;
=======

    SkAutoTUnref<SkStream>  fStream;
    png_structp             fPng_ptr;
    png_infop               fInfo_ptr;
    SkBitmap::Config        fConfig;
>>>>>>> 58190644
};

class SkPNGImageDecoder : public SkImageDecoder {
public:
    SkPNGImageDecoder() {
        index = NULL;
    }
    virtual Format getFormat() const {
        return kPNG_Format;
    }
    virtual ~SkPNGImageDecoder() {
        if (index) {
            delete index;
        }
    }

protected:
    virtual bool onBuildTileIndex(SkStream *stream,
             int *width, int *height);
    virtual bool onDecodeRegion(SkBitmap* bitmap, SkIRect region);
    virtual bool onDecode(SkStream* stream, SkBitmap* bm, Mode);

private:
<<<<<<< HEAD
    bool onDecodeInit(SkStream* stream, png_structp *png_ptrp,
            png_infop *info_ptrp);
    bool decodePalette(png_structp png_ptr, png_infop info_ptr,
        bool *hasAlphap, bool *reallyHasAlphap, SkColorTable **colorTablep);
=======
    SkPNGImageIndex* fImageIndex;

    bool onDecodeInit(SkStream* stream, png_structp *png_ptrp, png_infop *info_ptrp);
    bool decodePalette(png_structp png_ptr, png_infop info_ptr,
                       bool * SK_RESTRICT hasAlphap, bool *reallyHasAlphap,
                       SkColorTable **colorTablep);
>>>>>>> 58190644
    bool getBitmapConfig(png_structp png_ptr, png_infop info_ptr,
        SkBitmap::Config *config, bool *hasAlpha, bool *doDither,
        SkPMColor *theTranspColor);
    SkPNGImageIndex *index;
};

#ifndef png_jmpbuf
#  define png_jmpbuf(png_ptr) ((png_ptr)->jmpbuf)
#endif

#define PNG_BYTES_TO_CHECK 4

/* Automatically clean up after throwing an exception */
struct PNGAutoClean {
    PNGAutoClean(png_structp p, png_infop i): png_ptr(p), info_ptr(i) {}
    ~PNGAutoClean() {
        png_destroy_read_struct(&png_ptr, &info_ptr, png_infopp_NULL);
    }
private:
    png_structp png_ptr;
    png_infop info_ptr;
};

static void sk_read_fn(png_structp png_ptr, png_bytep data, png_size_t length) {
    SkStream* sk_stream = (SkStream*) png_ptr->io_ptr;
    size_t bytes = sk_stream->read(data, length);
    if (bytes != length) {
        png_error(png_ptr, "Read Error!");
    }
}

static void sk_seek_fn(png_structp png_ptr, png_uint_32 offset) {
    SkStream* sk_stream = (SkStream*) png_ptr->io_ptr;
    sk_stream->rewind();
    (void)sk_stream->skip(offset);
}

static int sk_read_user_chunk(png_structp png_ptr, png_unknown_chunkp chunk) {
    SkImageDecoder::Peeker* peeker =
                    (SkImageDecoder::Peeker*)png_get_user_chunk_ptr(png_ptr);
    // peek() returning true means continue decoding
    return peeker->peek((const char*)chunk->name, chunk->data, chunk->size) ?
            1 : -1;
}

static void sk_error_fn(png_structp png_ptr, png_const_charp msg) {
#if 0
    SkDebugf("------ png error %s\n", msg);
#endif
    longjmp(png_jmpbuf(png_ptr), 1);
}

static void skip_src_rows(png_structp png_ptr, uint8_t storage[], int count) {
    for (int i = 0; i < count; i++) {
        uint8_t* tmp = storage;
        png_read_rows(png_ptr, &tmp, png_bytepp_NULL, 1);
    }
}

static bool pos_le(int value, int max) {
    return value > 0 && value <= max;
}

static bool substituteTranspColor(SkBitmap* bm, SkPMColor match) {
    SkASSERT(bm->config() == SkBitmap::kARGB_8888_Config);
    
    bool reallyHasAlpha = false;

    for (int y = bm->height() - 1; y >= 0; --y) {
        SkPMColor* p = bm->getAddr32(0, y);
        for (int x = bm->width() - 1; x >= 0; --x) {
            if (match == *p) {
                *p = 0;
                reallyHasAlpha = true;
            }
            p += 1;
        }
    }
    return reallyHasAlpha;
}

static bool canUpscalePaletteToConfig(SkBitmap::Config dstConfig,
                                      bool srcHasAlpha) {
    switch (dstConfig) {
        case SkBitmap::kARGB_8888_Config:
        case SkBitmap::kARGB_4444_Config:
            return true;
        case SkBitmap::kRGB_565_Config:
            // only return true if the src is opaque (since 565 is opaque)
            return !srcHasAlpha;
        default:
            return false;
    }
}

// call only if color_type is PALETTE. Returns true if the ctable has alpha
static bool hasTransparencyInPalette(png_structp png_ptr, png_infop info_ptr) {
    png_bytep trans;
    int num_trans;

    if (png_get_valid(png_ptr, info_ptr, PNG_INFO_tRNS)) {
        png_get_tRNS(png_ptr, info_ptr, &trans, &num_trans, NULL);
        return num_trans > 0;
    }
    return false;
}

bool SkPNGImageDecoder::onDecodeInit(SkStream* sk_stream,
        png_structp *png_ptrp, png_infop *info_ptrp)
{
    /* Create and initialize the png_struct with the desired error handler
    * functions.  If you want to use the default stderr and longjump method,
    * you can supply NULL for the last three parameters.  We also supply the
    * the compiler header file version, so that we know if the application
    * was compiled with a compatible version of the library.  */
    png_structp png_ptr = png_create_read_struct(PNG_LIBPNG_VER_STRING,
        NULL, sk_error_fn, NULL);
    //   png_voidp user_error_ptr, user_error_fn, user_warning_fn);
    if (png_ptr == NULL) {
        return false;
    }
    *png_ptrp = png_ptr;

    /* Allocate/initialize the memory for image information. */
    png_infop info_ptr = png_create_info_struct(png_ptr);
    if (info_ptr == NULL) {
        png_destroy_read_struct(&png_ptr, png_infopp_NULL, png_infopp_NULL);
        return false;
    }
    *info_ptrp = info_ptr;

    /* Set error handling if you are using the setjmp/longjmp method (this is
    * the normal method of doing things with libpng).  REQUIRED unless you
    * set up your own error handlers in the png_create_read_struct() earlier.
    */
    if (setjmp(png_jmpbuf(png_ptr))) {
        return false;
    }

    /* If you are using replacement read functions, instead of calling
    * png_init_io() here you would call:
    */
    png_set_read_fn(png_ptr, (void *)sk_stream, sk_read_fn);
    png_set_seek_fn(png_ptr, sk_seek_fn);
    /* where user_io_ptr is a structure you want available to the callbacks */
    /* If we have already read some of the signature */
    // png_set_sig_bytes(png_ptr, 0 /* sig_read */ );

    // hookup our peeker so we can see any user-chunks the caller may be interested in
    png_set_keep_unknown_chunks(png_ptr, PNG_HANDLE_CHUNK_ALWAYS, (png_byte*)"", 0);
    if (this->getPeeker()) {
        png_set_read_user_chunk_fn(png_ptr, (png_voidp)this->getPeeker(), sk_read_user_chunk);
    }

    /* The call to png_read_info() gives us all of the information from the
    * PNG file before the first IDAT (image data chunk). */
    png_read_info(png_ptr, info_ptr);
    png_uint_32 origWidth, origHeight;
    int bit_depth, color_type, interlace_type;
    png_get_IHDR(png_ptr, info_ptr, &origWidth, &origHeight, &bit_depth,
            &color_type, &interlace_type, int_p_NULL, int_p_NULL);

    /* tell libpng to strip 16 bit/color files down to 8 bits/color */
    if (bit_depth == 16) {
        png_set_strip_16(png_ptr);
    }
    /* Extract multiple pixels with bit depths of 1, 2, and 4 from a single
     * byte into separate bytes (useful for paletted and grayscale images). */
    if (bit_depth < 8) {
        png_set_packing(png_ptr);
    }
    /* Expand grayscale images to the full 8 bits from 1, 2, or 4 bits/pixel */
    if (color_type == PNG_COLOR_TYPE_GRAY && bit_depth < 8) {
        png_set_gray_1_2_4_to_8(png_ptr);
    }

<<<<<<< HEAD
    /* Make a grayscale image into RGB. */
    if (color_type == PNG_COLOR_TYPE_GRAY ||
        color_type == PNG_COLOR_TYPE_GRAY_ALPHA) {
        png_set_gray_to_rgb(png_ptr);
    }
=======
>>>>>>> 58190644
    return true;
}

bool SkPNGImageDecoder::onDecode(SkStream* sk_stream, SkBitmap* decodedBitmap,
                                 Mode mode) {
    png_structp png_ptr;
    png_infop info_ptr;

    if (onDecodeInit(sk_stream, &png_ptr, &info_ptr) == false) {
        return false;
    }

    if (setjmp(png_jmpbuf(png_ptr))) {
        return false;
    }

    PNGAutoClean autoClean(png_ptr, info_ptr);

    png_uint_32 origWidth, origHeight;
    int bit_depth, color_type, interlace_type;
    png_get_IHDR(png_ptr, info_ptr, &origWidth, &origHeight, &bit_depth,
            &color_type, &interlace_type, int_p_NULL, int_p_NULL);

    SkBitmap::Config    config;
    bool                hasAlpha = false;
    bool                doDither = this->getDitherImage();
    SkPMColor           theTranspColor = 0; // 0 tells us not to try to match

    if (getBitmapConfig(png_ptr, info_ptr, &config, &hasAlpha,
                &doDither, &theTranspColor) == false) {
        return false;
    }

    const int sampleSize = this->getSampleSize();
    SkScaledBitmapSampler sampler(origWidth, origHeight, sampleSize);
    decodedBitmap->setConfig(config, sampler.scaledWidth(), sampler.scaledHeight());

<<<<<<< HEAD
    decodedBitmap->lockPixels();
    void* rowptr = (void*) decodedBitmap->getPixels();
    bool reuseBitmap = (rowptr != NULL);
    decodedBitmap->unlockPixels();
    if (reuseBitmap && (sampler.scaledWidth() != decodedBitmap->width() ||
            sampler.scaledHeight() != decodedBitmap->height())) {
        // Dimensions must match
        return false;
    }

    if (!reuseBitmap) {
        decodedBitmap->setConfig(config, sampler.scaledWidth(),
                                 sampler.scaledHeight(), 0);
    }
=======
>>>>>>> 58190644
    if (SkImageDecoder::kDecodeBounds_Mode == mode) {
        return true;
    }

    // from here down we are concerned with colortables and pixels

    // we track if we actually see a non-opaque pixels, since sometimes a PNG sets its colortype
    // to |= PNG_COLOR_MASK_ALPHA, but all of its pixels are in fact opaque. We care, since we
    // draw lots faster if we can flag the bitmap has being opaque
    bool reallyHasAlpha = false;
    SkColorTable* colorTable = NULL;

    if (color_type == PNG_COLOR_TYPE_PALETTE) {
        decodePalette(png_ptr, info_ptr, &hasAlpha,
                &reallyHasAlpha, &colorTable);
    }

    SkAutoUnref aur(colorTable);

<<<<<<< HEAD
    if (!reuseBitmap) {
        if (!this->allocPixelRef(decodedBitmap,
                                 SkBitmap::kIndex8_Config == config ?
                                    colorTable : NULL)) {
            return false;
        }
=======
    if (!this->allocPixelRef(decodedBitmap,
                             SkBitmap::kIndex8_Config == config ? colorTable : NULL)) {
        return false;
>>>>>>> 58190644
    }

    SkAutoLockPixels alp(*decodedBitmap);

<<<<<<< HEAD
    /* Add filler (or alpha) byte (before/after each RGB triplet) */
    if (color_type == PNG_COLOR_TYPE_RGB || color_type == PNG_COLOR_TYPE_GRAY) {
        png_set_filler(png_ptr, 0xff, PNG_FILLER_AFTER);
    }

=======
>>>>>>> 58190644
    /* Turn on interlace handling.  REQUIRED if you are not using
    * png_read_image().  To see how to handle interlacing passes,
    * see the png_read_row() method below:
    */
    const int number_passes = interlace_type != PNG_INTERLACE_NONE ?
                        png_set_interlace_handling(png_ptr) : 1;

    /* Optional call to gamma correct and add the background to the palette
    * and update info structure.  REQUIRED if you are expecting libpng to
    * update the palette for you (ie you selected such a transform above).
    */
    png_read_update_info(png_ptr, info_ptr);

    if ((SkBitmap::kA8_Config == config || SkBitmap::kIndex8_Config == config)
        && 1 == sampleSize) {
        // A8 is only allowed if the original was GRAY.
        SkASSERT(config != SkBitmap::kA8_Config
                 || PNG_COLOR_TYPE_GRAY == colorType);
        for (int i = 0; i < number_passes; i++) {
            for (png_uint_32 y = 0; y < origHeight; y++) {
                uint8_t* bmRow = decodedBitmap->getAddr8(0, y);
                png_read_rows(png_ptr, &bmRow, png_bytepp_NULL, 1);
            }
        }
    } else {
        SkScaledBitmapSampler::SrcConfig sc;
        int srcBytesPerPixel = 4;

        if (colorTable != NULL) {
            sc = SkScaledBitmapSampler::kIndex;
            srcBytesPerPixel = 1;
        } else if (SkBitmap::kA8_Config == config) {
            // A8 is only allowed if the original was GRAY.
            SkASSERT(PNG_COLOR_TYPE_GRAY == colorType);
            sc = SkScaledBitmapSampler::kGray;
            srcBytesPerPixel = 1;
        } else if (hasAlpha) {
            sc = SkScaledBitmapSampler::kRGBA;
        } else {
            sc = SkScaledBitmapSampler::kRGBX;
        }

        /*  We have to pass the colortable explicitly, since we may have one
            even if our decodedBitmap doesn't, due to the request that we
            upscale png's palette to a direct model
         */
        SkAutoLockColors ctLock(colorTable);
        if (!sampler.begin(decodedBitmap, sc, doDither, ctLock.colors(),
                           this->getRequireUnpremultipliedColors())) {
            return false;
        }
        const int height = decodedBitmap->height();

        if (number_passes > 1) {
            SkAutoMalloc storage(origWidth * origHeight * srcBytesPerPixel);
            uint8_t* base = (uint8_t*)storage.get();
            size_t rb = origWidth * srcBytesPerPixel;

            for (int i = 0; i < number_passes; i++) {
                uint8_t* row = base;
                for (png_uint_32 y = 0; y < origHeight; y++) {
                    uint8_t* bmRow = row;
                    png_read_rows(png_ptr, &bmRow, png_bytepp_NULL, 1);
                    row += rb;
                }
            }
            // now sample it
            base += sampler.srcY0() * rb;
            for (int y = 0; y < height; y++) {
                reallyHasAlpha |= sampler.next(base);
                base += sampler.srcDY() * rb;
            }
        } else {
            SkAutoMalloc storage(origWidth * srcBytesPerPixel);
            uint8_t* srcRow = (uint8_t*)storage.get();
            skip_src_rows(png_ptr, srcRow, sampler.srcY0());

            for (int y = 0; y < height; y++) {
                uint8_t* tmp = srcRow;
                png_read_rows(png_ptr, &tmp, png_bytepp_NULL, 1);
                reallyHasAlpha |= sampler.next(srcRow);
                if (y < height - 1) {
                    skip_src_rows(png_ptr, srcRow, sampler.srcDY() - 1);
                }
            }

            // skip the rest of the rows (if any)
            png_uint_32 read = (height - 1) * sampler.srcDY() +
                               sampler.srcY0() + 1;
            SkASSERT(read <= origHeight);
            skip_src_rows(png_ptr, srcRow, origHeight - read);
        }
    }

    /* read rest of file, and get additional chunks in info_ptr - REQUIRED */
    png_read_end(png_ptr, info_ptr);

    if (0 != theTranspColor) {
        reallyHasAlpha |= substituteTranspColor(decodedBitmap, theTranspColor);
    }
    if (reallyHasAlpha && this->getRequireUnpremultipliedColors() &&
        SkBitmap::kARGB_8888_Config != decodedBitmap->config()) {
        // If the caller wants an unpremultiplied bitmap, and we let them get
        // away with a config other than 8888, and it has alpha after all,
        // return false, since the result will have premultiplied colors.
        return false;
    }
    decodedBitmap->setIsOpaque(!reallyHasAlpha);
    return true;
}

bool SkPNGImageDecoder::onBuildTileIndex(SkStream* sk_stream, int *width,
        int *height) {
    png_structp png_ptr;
    png_infop   info_ptr;

    this->index = new SkPNGImageIndex();

    if (onDecodeInit(sk_stream, &png_ptr, &info_ptr) == false) {
        return false;
    }

    if (setjmp(png_jmpbuf(png_ptr)) != 0) {
        png_destroy_read_struct(&png_ptr, &info_ptr, png_infopp_NULL);
        return false;
    }

    int bit_depth, color_type, interlace_type;
    png_uint_32 origWidth, origHeight;
    png_get_IHDR(png_ptr, info_ptr, &origWidth, &origHeight, &bit_depth,
            &color_type, &interlace_type, int_p_NULL, int_p_NULL);

    *width = origWidth;
    *height = origHeight;

    png_build_index(png_ptr);
    this->index->png_ptr = png_ptr;
    this->index->info_ptr = info_ptr;
    return true;
}

bool SkPNGImageDecoder::getBitmapConfig(png_structp png_ptr, png_infop info_ptr,
<<<<<<< HEAD
        SkBitmap::Config *configp, bool *hasAlphap, bool *doDitherp,
        SkPMColor *theTranspColorp) {
=======
                                        SkBitmap::Config* SK_RESTRICT configp,
                                        bool* SK_RESTRICT hasAlphap,
                                        bool* SK_RESTRICT doDitherp,
                                        SkPMColor* SK_RESTRICT theTranspColorp) {
>>>>>>> 58190644
    png_uint_32 origWidth, origHeight;
    int bit_depth, color_type, interlace_type;
    png_get_IHDR(png_ptr, info_ptr, &origWidth, &origHeight, &bit_depth,
            &color_type, &interlace_type, int_p_NULL, int_p_NULL);

    // check for sBIT chunk data, in case we should disable dithering because
    // our data is not truely 8bits per component
    if (*doDitherp) {
#if 0
        SkDebugf("----- sBIT %d %d %d %d\n", info_ptr->sig_bit.red,
                 info_ptr->sig_bit.green, info_ptr->sig_bit.blue,
                 info_ptr->sig_bit.alpha);
#endif
        // 0 seems to indicate no information available
        if (pos_le(info_ptr->sig_bit.red, SK_R16_BITS) &&
                pos_le(info_ptr->sig_bit.green, SK_G16_BITS) &&
                pos_le(info_ptr->sig_bit.blue, SK_B16_BITS)) {
            *doDitherp = false;
        }
    }

    if (color_type == PNG_COLOR_TYPE_PALETTE) {
        bool paletteHasAlpha = hasTransparencyInPalette(png_ptr, info_ptr);
        *configp = this->getPrefConfig(kIndex_SrcDepth, paletteHasAlpha);
        // now see if we can upscale to their requested config
        if (!canUpscalePaletteToConfig(*configp, paletteHasAlpha)) {
            *configp = SkBitmap::kIndex8_Config;
        }
    } else {
        png_color_16p   transpColor = NULL;
        int             numTransp = 0;

        png_get_tRNS(png_ptr, info_ptr, NULL, &numTransp, &transpColor);

        bool valid = png_get_valid(png_ptr, info_ptr, PNG_INFO_tRNS);

        if (valid && numTransp == 1 && transpColor != NULL) {
            /*  Compute our transparent color, which we'll match against later.
                We don't really handle 16bit components properly here, since we
                do our compare *after* the values have been knocked down to 8bit
                which means we will find more matches than we should. The real
                fix seems to be to see the actual 16bit components, do the
                compare, and then knock it down to 8bits ourselves.
            */
            if (color_type & PNG_COLOR_MASK_COLOR) {
                if (16 == bit_depth) {
                    *theTranspColorp = SkPackARGB32(0xFF, transpColor->red >> 8,
                              transpColor->green >> 8, transpColor->blue >> 8);
                } else {
                    *theTranspColorp = SkPackARGB32(0xFF, transpColor->red,
                                      transpColor->green, transpColor->blue);
                }
            } else {    // gray
                if (16 == bit_depth) {
                    *theTranspColorp = SkPackARGB32(0xFF, transpColor->gray >> 8,
                              transpColor->gray >> 8, transpColor->gray >> 8);
                } else {
                    *theTranspColorp = SkPackARGB32(0xFF, transpColor->gray,
                                          transpColor->gray, transpColor->gray);
                }
            }
        }

        if (valid ||
                PNG_COLOR_TYPE_RGB_ALPHA == color_type ||
                PNG_COLOR_TYPE_GRAY_ALPHA == color_type) {
            *hasAlphap = true;
        }

        SrcDepth srcDepth = k32Bit_SrcDepth;
        if (PNG_COLOR_TYPE_GRAY == colorType) {
            srcDepth = k8BitGray_SrcDepth;
            // Remove this assert, which fails on desk_pokemonwiki.skp
            //SkASSERT(!*hasAlphap);
        }

        *configp = this->getPrefConfig(srcDepth, *hasAlphap);
        // now match the request against our capabilities
        if (*hasAlphap) {
            if (*configp != SkBitmap::kARGB_4444_Config) {
                *configp = SkBitmap::kARGB_8888_Config;
            }
        } else {
            if (*configp != SkBitmap::kRGB_565_Config &&
                *configp != SkBitmap::kARGB_4444_Config &&
                *configp != SkBitmap::kA8_Config) {
                *configp = SkBitmap::kARGB_8888_Config;
            }
        }
    }

    // sanity check for size
    {
        Sk64 size;
        size.setMul(origWidth, origHeight);
        if (size.isNeg() || !size.is32()) {
            return false;
        }
        // now check that if we are 4-bytes per pixel, we also don't overflow
        if (size.get32() > (0x7FFFFFFF >> 2)) {
            return false;
        }
    }

    if (!this->chooseFromOneChoice(*configp, origWidth, origHeight)) {
        return false;
    }
<<<<<<< HEAD
=======

    // If the image has alpha and the decoder wants unpremultiplied
    // colors, the only supported config is 8888.
    if (this->getRequireUnpremultipliedColors() && *hasAlphap) {
        *configp = SkBitmap::kARGB_8888_Config;
    }

    if (fImageIndex != NULL) {
        if (SkBitmap::kNo_Config == fImageIndex->fConfig) {
            // This is the first time for this subset decode. From now on,
            // all decodes must be in the same config.
            fImageIndex->fConfig = *configp;
        } else if (fImageIndex->fConfig != *configp) {
            // Requesting a different config for a subsequent decode is not
            // supported. Report failure before we make changes to png_ptr.
            return false;
        }
    }

    bool convertGrayToRGB = PNG_COLOR_TYPE_GRAY == colorType
                            && *configp != SkBitmap::kA8_Config;

    // Unless the user is requesting A8, convert a grayscale image into RGB.
    // GRAY_ALPHA will always be converted to RGB
    if (convertGrayToRGB || colorType == PNG_COLOR_TYPE_GRAY_ALPHA) {
        png_set_gray_to_rgb(png_ptr);
    }

    // Add filler (or alpha) byte (after each RGB triplet) if necessary.
    if (colorType == PNG_COLOR_TYPE_RGB || convertGrayToRGB) {
        png_set_filler(png_ptr, 0xff, PNG_FILLER_AFTER);
    }

>>>>>>> 58190644
    return true;
}

typedef uint32_t (*PackColorProc)(U8CPU a, U8CPU r, U8CPU g, U8CPU b);

bool SkPNGImageDecoder::decodePalette(png_structp png_ptr, png_infop info_ptr,
        bool *hasAlphap, bool *reallyHasAlphap, SkColorTable **colorTablep) {
    int num_palette;
    png_colorp palette;
    png_bytep trans;
    int num_trans;
    bool reallyHasAlpha = false;
    SkColorTable* colorTable = NULL;

    png_get_PLTE(png_ptr, info_ptr, &palette, &num_palette);

    /*  BUGGY IMAGE WORKAROUND

        We hit some images (e.g. fruit_.png) who contain bytes that are == colortable_count
        which is a problem since we use the byte as an index. To work around this we grow
        the colortable by 1 (if its < 256) and duplicate the last color into that slot.
        */
    int colorCount = num_palette + (num_palette < 256);

    colorTable = SkNEW_ARGS(SkColorTable, (colorCount));

    SkPMColor* colorPtr = colorTable->lockColors();
    if (png_get_valid(png_ptr, info_ptr, PNG_INFO_tRNS)) {
        png_get_tRNS(png_ptr, info_ptr, &trans, &num_trans, NULL);
        *hasAlphap = (num_trans > 0);
    } else {
        num_trans = 0;
        colorTable->setFlags(colorTable->getFlags() | SkColorTable::kColorsAreOpaque_Flag);
    }
    // check for bad images that might make us crash
    if (num_trans > num_palette) {
        num_trans = num_palette;
    }

    int index = 0;
    int transLessThanFF = 0;

<<<<<<< HEAD
    for (; index < num_trans; index++) {
=======
    // Choose which function to use to create the color table. If the final destination's
    // config is unpremultiplied, the color table will store unpremultiplied colors.
    PackColorProc proc;
    if (this->getRequireUnpremultipliedColors()) {
        proc = &SkPackARGB32NoCheck;
    } else {
        proc = &SkPreMultiplyARGB;
    }
    for (; index < numTrans; index++) {
>>>>>>> 58190644
        transLessThanFF |= (int)*trans - 0xFF;
        *colorPtr++ = proc(*trans++, palette->red, palette->green, palette->blue);
        palette++;
    }
    reallyHasAlpha |= (transLessThanFF < 0);

    for (; index < num_palette; index++) {
        *colorPtr++ = SkPackARGB32(0xFF, palette->red, palette->green, palette->blue);
        palette++;
    }

    // see BUGGY IMAGE WORKAROUND comment above
    if (num_palette < 256) {
        *colorPtr = colorPtr[-1];
    }
    colorTable->unlockColors(true);
    *colorTablep = colorTable;
    *reallyHasAlphap = reallyHasAlpha;
    return true;
}

<<<<<<< HEAD
bool SkPNGImageDecoder::onDecodeRegion(SkBitmap* bm, SkIRect region) {
    int i;
    png_structp png_ptr = this->index->png_ptr;
    png_infop info_ptr = this->index->info_ptr;
=======
#ifdef SK_BUILD_FOR_ANDROID

bool SkPNGImageDecoder::onBuildTileIndex(SkStream* sk_stream, int *width, int *height) {
    png_structp png_ptr;
    png_infop   info_ptr;

    if (!onDecodeInit(sk_stream, &png_ptr, &info_ptr)) {
        return false;
    }

    if (setjmp(png_jmpbuf(png_ptr)) != 0) {
        png_destroy_read_struct(&png_ptr, &info_ptr, png_infopp_NULL);
        return false;
    }

    png_uint_32 origWidth, origHeight;
    int bitDepth, colorType;
    png_get_IHDR(png_ptr, info_ptr, &origWidth, &origHeight, &bitDepth,
                 &colorType, int_p_NULL, int_p_NULL, int_p_NULL);

    *width = origWidth;
    *height = origHeight;

    png_build_index(png_ptr);

    if (fImageIndex) {
        SkDELETE(fImageIndex);
    }
    fImageIndex = SkNEW_ARGS(SkPNGImageIndex, (sk_stream, png_ptr, info_ptr));

    return true;
}

bool SkPNGImageDecoder::onDecodeSubset(SkBitmap* bm, const SkIRect& region) {
    if (NULL == fImageIndex) {
        return false;
    }

    png_structp png_ptr = fImageIndex->fPng_ptr;
    png_infop info_ptr = fImageIndex->fInfo_ptr;
>>>>>>> 58190644
    if (setjmp(png_jmpbuf(png_ptr))) {
        return false;
    }

    png_uint_32 origWidth, origHeight;
    int bit_depth, color_type, interlace_type;
    png_get_IHDR(png_ptr, info_ptr, &origWidth, &origHeight, &bit_depth,
            &color_type, &interlace_type, int_p_NULL, int_p_NULL);

    SkIRect rect = SkIRect::MakeWH(origWidth, origHeight);

    if (!rect.intersect(region)) {
        // If the requested region is entirely outsides the image, just
        // returns false
        return false;
    }

    SkBitmap::Config    config;
    bool                hasAlpha = false;
    bool                doDither = this->getDitherImage();
    SkPMColor           theTranspColor = 0; // 0 tells us not to try to match

    if (getBitmapConfig(png_ptr, info_ptr, &config, &hasAlpha,
                &doDither, &theTranspColor) == false) {
        return false;
    }

    const int sampleSize = this->getSampleSize();
    SkScaledBitmapSampler sampler(origWidth, rect.height(), sampleSize);

<<<<<<< HEAD
    SkBitmap *decodedBitmap = new SkBitmap;
    SkAutoTDelete<SkBitmap> adb(decodedBitmap);

    decodedBitmap->setConfig(config, sampler.scaledWidth(),
                             sampler.scaledHeight(), 0);
=======
    SkBitmap decodedBitmap;
    decodedBitmap.setConfig(config, sampler.scaledWidth(), sampler.scaledHeight());
>>>>>>> 58190644

    // from here down we are concerned with colortables and pixels

    // we track if we actually see a non-opaque pixels, since sometimes a PNG sets its colortype
    // to |= PNG_COLOR_MASK_ALPHA, but all of its pixels are in fact opaque. We care, since we
    // draw lots faster if we can flag the bitmap has being opaque
    bool reallyHasAlpha = false;
    SkColorTable* colorTable = NULL;

    if (color_type == PNG_COLOR_TYPE_PALETTE) {
        decodePalette(png_ptr, info_ptr, &hasAlpha,
                &reallyHasAlpha, &colorTable);
    }

    SkAutoUnref aur(colorTable);

    // Check ahead of time if the swap(dest, src) is possible in crop or not.
    // If yes, then we will stick to AllocPixelRef since it's cheaper with the swap happening.
    // If no, then we will use alloc to allocate pixels to prevent garbage collection.
    int w = rect.width() / sampleSize;
    int h = rect.height() / sampleSize;
    bool swapOnly = (rect == region) && (w == decodedBitmap->width()) &&
                    (h == decodedBitmap->height()) &&
                    ((0 - rect.x()) / sampleSize == 0) && bm->isNull();
    if (swapOnly) {
        if (!this->allocPixelRef(decodedBitmap,
                SkBitmap::kIndex8_Config == config ? colorTable : NULL)) {
            return false;
        }
    } else {
        if (!decodedBitmap->allocPixels(
            NULL, SkBitmap::kIndex8_Config == config ? colorTable : NULL)) {
            return false;
        }
    }
    SkAutoLockPixels alp(*decodedBitmap);

<<<<<<< HEAD
    /* Add filler (or alpha) byte (before/after each RGB triplet) */
    if (color_type == PNG_COLOR_TYPE_RGB || color_type == PNG_COLOR_TYPE_GRAY) {
        png_set_filler(png_ptr, 0xff, PNG_FILLER_AFTER);
    }

=======
>>>>>>> 58190644
    /* Turn on interlace handling.  REQUIRED if you are not using
    * png_read_image().  To see how to handle interlacing passes,
    * see the png_read_row() method below:
    */
    const int number_passes = interlace_type != PNG_INTERLACE_NONE ?
                        png_set_interlace_handling(png_ptr) : 1;

    /* Optional call to gamma correct and add the background to the palette
    * and update info structure.  REQUIRED if you are expecting libpng to
    * update the palette for you (ie you selected such a transform above).
    */
    png_ptr->pass = 0;
    png_read_update_info(png_ptr, info_ptr);

    int actualTop = rect.fTop;

    if ((SkBitmap::kA8_Config == config || SkBitmap::kIndex8_Config == config)
        && 1 == sampleSize) {
        // A8 is only allowed if the original was GRAY.
        SkASSERT(config != SkBitmap::kA8_Config
                 || PNG_COLOR_TYPE_GRAY == colorType);

        for (int i = 0; i < number_passes; i++) {
            png_configure_decoder(png_ptr, &actualTop, i);
            for (int j = 0; j < rect.fTop - actualTop; j++) {
                uint8_t* bmRow = decodedBitmap->getAddr8(0, 0);
                png_read_rows(png_ptr, &bmRow, png_bytepp_NULL, 1);
            }
            for (png_uint_32 y = 0; y < origHeight; y++) {
                uint8_t* bmRow = decodedBitmap->getAddr8(0, y);
                png_read_rows(png_ptr, &bmRow, png_bytepp_NULL, 1);
            }
        }
    } else {
        SkScaledBitmapSampler::SrcConfig sc;
        int srcBytesPerPixel = 4;

        if (colorTable != NULL) {
            sc = SkScaledBitmapSampler::kIndex;
            srcBytesPerPixel = 1;
        } else if (SkBitmap::kA8_Config == config) {
            // A8 is only allowed if the original was GRAY.
            SkASSERT(PNG_COLOR_TYPE_GRAY == colorType);
            sc = SkScaledBitmapSampler::kGray;
            srcBytesPerPixel = 1;
        } else if (hasAlpha) {
            sc = SkScaledBitmapSampler::kRGBA;
        } else {
            sc = SkScaledBitmapSampler::kRGBX;
        }

        /*  We have to pass the colortable explicitly, since we may have one
            even if our decodedBitmap doesn't, due to the request that we
            upscale png's palette to a direct model
         */
        SkAutoLockColors ctLock(colorTable);
<<<<<<< HEAD
        if (!sampler.begin(decodedBitmap, sc, doDither, ctLock.colors())) {
=======
        if (!sampler.begin(&decodedBitmap, sc, doDither, ctLock.colors(),
                           this->getRequireUnpremultipliedColors())) {
>>>>>>> 58190644
            return false;
        }
        const int height = decodedBitmap->height();

        if (number_passes > 1) {
            SkAutoMalloc storage(origWidth * origHeight * srcBytesPerPixel);
            uint8_t* base = (uint8_t*)storage.get();
            size_t rb = origWidth * srcBytesPerPixel;

            for (int i = 0; i < number_passes; i++) {
                png_configure_decoder(png_ptr, &actualTop, i);
                for (int j = 0; j < rect.fTop - actualTop; j++) {
                    uint8_t* bmRow = (uint8_t*)decodedBitmap->getPixels();
                    png_read_rows(png_ptr, &bmRow, png_bytepp_NULL, 1);
                }
                uint8_t* row = base;
                for (png_uint_32 y = 0; y < rect.height(); y++) {
                    uint8_t* bmRow = row;
                    png_read_rows(png_ptr, &bmRow, png_bytepp_NULL, 1);
                    row += rb;
                }
            }
            // now sample it
            base += sampler.srcY0() * rb;
            for (int y = 0; y < height; y++) {
                reallyHasAlpha |= sampler.next(base);
                base += sampler.srcDY() * rb;
            }
        } else {
            SkAutoMalloc storage(origWidth * srcBytesPerPixel);
            uint8_t* srcRow = (uint8_t*)storage.get();

            png_configure_decoder(png_ptr, &actualTop, 0);
            skip_src_rows(png_ptr, srcRow, sampler.srcY0());

            for (int i = 0; i < rect.fTop - actualTop; i++) {
                uint8_t* bmRow = (uint8_t*)decodedBitmap->getPixels();
                png_read_rows(png_ptr, &bmRow, png_bytepp_NULL, 1);
            }
            for (int y = 0; y < height; y++) {
                uint8_t* tmp = srcRow;
                png_read_rows(png_ptr, &tmp, png_bytepp_NULL, 1);
                reallyHasAlpha |= sampler.next(srcRow);
                if (y < height - 1) {
                    skip_src_rows(png_ptr, srcRow, sampler.srcDY() - 1);
                }
            }
        }
    }
    if (swapOnly) {
        bm->swap(*decodedBitmap);
    } else {
        cropBitmap(bm, decodedBitmap, sampleSize, region.x(), region.y(),
                   region.width(), region.height(), 0, rect.y());
    }

    if (0 != theTranspColor) {
        reallyHasAlpha |= substituteTranspColor(decodedBitmap, theTranspColor);
    }
    decodedBitmap->setIsOpaque(!reallyHasAlpha);
    return true;
}

///////////////////////////////////////////////////////////////////////////////

#include "SkColorPriv.h"
#include "SkUnPreMultiply.h"

static void sk_write_fn(png_structp png_ptr, png_bytep data, png_size_t len) {
    SkWStream* sk_stream = (SkWStream*)png_ptr->io_ptr;
    if (!sk_stream->write(data, len)) {
        png_error(png_ptr, "sk_write_fn Error!");
    }
}

static transform_scanline_proc choose_proc(SkBitmap::Config config,
                                           bool hasAlpha) {
    // we don't care about search on alpha if we're kIndex8, since only the
    // colortable packing cares about that distinction, not the pixels
    if (SkBitmap::kIndex8_Config == config) {
        hasAlpha = false;   // we store false in the table entries for kIndex8
    }
    
    static const struct {
        SkBitmap::Config        fConfig;
        bool                    fHasAlpha;
        transform_scanline_proc fProc;
    } gMap[] = {
        { SkBitmap::kRGB_565_Config,    false,  transform_scanline_565 },
        { SkBitmap::kARGB_8888_Config,  false,  transform_scanline_888 },
        { SkBitmap::kARGB_8888_Config,  true,   transform_scanline_8888 },
        { SkBitmap::kARGB_4444_Config,  false,  transform_scanline_444 },
        { SkBitmap::kARGB_4444_Config,  true,   transform_scanline_4444 },
        { SkBitmap::kIndex8_Config,     false,  transform_scanline_memcpy },
    };

    for (int i = SK_ARRAY_COUNT(gMap) - 1; i >= 0; --i) {
        if (gMap[i].fConfig == config && gMap[i].fHasAlpha == hasAlpha) {
            return gMap[i].fProc;
        }
    }
    sk_throw();
    return NULL;
}

// return the minimum legal bitdepth (by png standards) for this many colortable
// entries. SkBitmap always stores in 8bits per pixel, but for colorcount <= 16,
// we can use fewer bits per in png
static int computeBitDepth(int colorCount) {
#if 0
    int bits = SkNextLog2(colorCount);
    SkASSERT(bits >= 1 && bits <= 8);
    // now we need bits itself to be a power of 2 (e.g. 1, 2, 4, 8)
    return SkNextPow2(bits);
#else
    // for the moment, we don't know how to pack bitdepth < 8
    return 8;
#endif
}

/*  Pack palette[] with the corresponding colors, and if hasAlpha is true, also
    pack trans[] and return the number of trans[] entries written. If hasAlpha
    is false, the return value will always be 0.
 
    Note: this routine takes care of unpremultiplying the RGB values when we
    have alpha in the colortable, since png doesn't support premul colors
*/
static inline int pack_palette(SkColorTable* ctable,
                               png_color* SK_RESTRICT palette,
                               png_byte* SK_RESTRICT trans, bool hasAlpha) {
    SkAutoLockColors alc(ctable);
    const SkPMColor* SK_RESTRICT colors = alc.colors();
    const int ctCount = ctable->count();
    int i, num_trans = 0;

    if (hasAlpha) {
        /*  first see if we have some number of fully opaque at the end of the
            ctable. PNG allows num_trans < num_palette, but all of the trans
            entries must come first in the palette. If I was smarter, I'd
            reorder the indices and ctable so that all non-opaque colors came
            first in the palette. But, since that would slow down the encode,
            I'm leaving the indices and ctable order as is, and just looking
            at the tail of the ctable for opaqueness.
        */
        num_trans = ctCount;
        for (i = ctCount - 1; i >= 0; --i) {
            if (SkGetPackedA32(colors[i]) != 0xFF) {
                break;
            }
            num_trans -= 1;
        }
        
        const SkUnPreMultiply::Scale* SK_RESTRICT table =
                                            SkUnPreMultiply::GetScaleTable();

        for (i = 0; i < num_trans; i++) {
            const SkPMColor c = *colors++;
            const unsigned a = SkGetPackedA32(c);
            const SkUnPreMultiply::Scale s = table[a];
            trans[i] = a;
            palette[i].red = SkUnPreMultiply::ApplyScale(s, SkGetPackedR32(c));
            palette[i].green = SkUnPreMultiply::ApplyScale(s,SkGetPackedG32(c));
            palette[i].blue = SkUnPreMultiply::ApplyScale(s, SkGetPackedB32(c));
        }        
        // now fall out of this if-block to use common code for the trailing
        // opaque entries
    }
    
    // these (remaining) entries are opaque
    for (i = num_trans; i < ctCount; i++) {
        SkPMColor c = *colors++;
        palette[i].red = SkGetPackedR32(c);
        palette[i].green = SkGetPackedG32(c);
        palette[i].blue = SkGetPackedB32(c);
    }
    return num_trans;
}

class SkPNGImageEncoder : public SkImageEncoder {
protected:
    virtual bool onEncode(SkWStream* stream, const SkBitmap& bm, int quality);
private:
    bool doEncode(SkWStream* stream, const SkBitmap& bm,
                  const bool& hasAlpha, int colorType,
                  int bitDepth, SkBitmap::Config config,
                  png_color_8& sig_bit);
};

bool SkPNGImageEncoder::onEncode(SkWStream* stream, const SkBitmap& bitmap,
                                 int /*quality*/) {
    SkBitmap::Config config = bitmap.getConfig();

    const bool hasAlpha = !bitmap.isOpaque();
    int colorType = PNG_COLOR_MASK_COLOR;
    int bitDepth = 8;   // default for color
    png_color_8 sig_bit;

    switch (config) {
        case SkBitmap::kIndex8_Config:
            colorType |= PNG_COLOR_MASK_PALETTE;
            // fall through to the ARGB_8888 case
        case SkBitmap::kARGB_8888_Config:
            sig_bit.red = 8;
            sig_bit.green = 8;
            sig_bit.blue = 8;
            sig_bit.alpha = 8;
            break;
        case SkBitmap::kARGB_4444_Config:
            sig_bit.red = 4;
            sig_bit.green = 4;
            sig_bit.blue = 4;
            sig_bit.alpha = 4;
            break;
        case SkBitmap::kRGB_565_Config:
            sig_bit.red = 5;
            sig_bit.green = 6;
            sig_bit.blue = 5;
            sig_bit.alpha = 0;
            break;
        default:
            return false;
    }
    
    if (hasAlpha) {
        // don't specify alpha if we're a palette, even if our ctable has alpha
        if (!(colorType & PNG_COLOR_MASK_PALETTE)) {
            colorType |= PNG_COLOR_MASK_ALPHA;
        }
    } else {
        sig_bit.alpha = 0;
    }
    
    SkAutoLockPixels alp(bitmap);
    // readyToDraw checks for pixels (and colortable if that is required)
    if (!bitmap.readyToDraw()) {
        return false;
    }

    // we must do this after we have locked the pixels
    SkColorTable* ctable = bitmap.getColorTable();
    if (NULL != ctable) {
        if (ctable->count() == 0) {
            return false;
        }
        // check if we can store in fewer than 8 bits
        bitDepth = computeBitDepth(ctable->count());
    }

    return doEncode(stream, bitmap, hasAlpha, colorType,
                    bitDepth, config, sig_bit);
}

bool SkPNGImageEncoder::doEncode(SkWStream* stream, const SkBitmap& bitmap,
                  const bool& hasAlpha, int colorType,
                  int bitDepth, SkBitmap::Config config,
                  png_color_8& sig_bit) {

    png_structp png_ptr;
    png_infop info_ptr;

    png_ptr = png_create_write_struct(PNG_LIBPNG_VER_STRING, NULL, sk_error_fn,
                                      NULL);
    if (NULL == png_ptr) {
        return false;
    }

    info_ptr = png_create_info_struct(png_ptr);
    if (NULL == info_ptr) {
        png_destroy_write_struct(&png_ptr,  png_infopp_NULL);
        return false;
    }

    /* Set error handling.  REQUIRED if you aren't supplying your own
    * error handling functions in the png_create_write_struct() call.
    */
    if (setjmp(png_jmpbuf(png_ptr))) {
        png_destroy_write_struct(&png_ptr, &info_ptr);
        return false;
    }

    png_set_write_fn(png_ptr, (void*)stream, sk_write_fn, png_flush_ptr_NULL);

    /* Set the image information here.  Width and height are up to 2^31,
    * bit_depth is one of 1, 2, 4, 8, or 16, but valid values also depend on
    * the color_type selected. color_type is one of PNG_COLOR_TYPE_GRAY,
    * PNG_COLOR_TYPE_GRAY_ALPHA, PNG_COLOR_TYPE_PALETTE, PNG_COLOR_TYPE_RGB,
    * or PNG_COLOR_TYPE_RGB_ALPHA.  interlace is either PNG_INTERLACE_NONE or
    * PNG_INTERLACE_ADAM7, and the compression_type and filter_type MUST
    * currently be PNG_COMPRESSION_TYPE_BASE and PNG_FILTER_TYPE_BASE. REQUIRED
    */

    png_set_IHDR(png_ptr, info_ptr, bitmap.width(), bitmap.height(),
                 bitDepth, colorType,
                 PNG_INTERLACE_NONE, PNG_COMPRESSION_TYPE_BASE,
                 PNG_FILTER_TYPE_BASE);

    // set our colortable/trans arrays if needed
    png_color paletteColors[256];
    png_byte trans[256];
    if (SkBitmap::kIndex8_Config == config) {
        SkColorTable* ct = bitmap.getColorTable();
        int numTrans = pack_palette(ct, paletteColors, trans, hasAlpha);
        png_set_PLTE(png_ptr, info_ptr, paletteColors, ct->count());
        if (numTrans > 0) {
            png_set_tRNS(png_ptr, info_ptr, trans, numTrans, NULL);
        }
    }

    png_set_sBIT(png_ptr, info_ptr, &sig_bit);
    png_write_info(png_ptr, info_ptr);

    const char* srcImage = (const char*)bitmap.getPixels();
    SkAutoSMalloc<1024> rowStorage(bitmap.width() << 2);
    char* storage = (char*)rowStorage.get();
    transform_scanline_proc proc = choose_proc(config, hasAlpha);

    for (int y = 0; y < bitmap.height(); y++) {
        png_bytep row_ptr = (png_bytep)storage;
        proc(srcImage, bitmap.width(), storage);
        png_write_rows(png_ptr, &row_ptr, 1);
        srcImage += bitmap.rowBytes();
    }

    png_write_end(png_ptr, info_ptr);

    /* clean up after the write, and free any memory allocated */
    png_destroy_write_struct(&png_ptr, &info_ptr);
    return true;
}

///////////////////////////////////////////////////////////////////////////////
DEFINE_DECODER_CREATOR(PNGImageDecoder);
DEFINE_ENCODER_CREATOR(PNGImageEncoder);
///////////////////////////////////////////////////////////////////////////////

#include "SkTRegistry.h"

#ifdef SK_ENABLE_LIBPNG
    SkImageDecoder* sk_libpng_dfactory(SkStream*);
    SkImageEncoder* sk_libpng_efactory(SkImageEncoder::Type);
#endif

SkImageDecoder* sk_libpng_dfactory(SkStream* stream) {
    char buf[PNG_BYTES_TO_CHECK];
    if (stream->read(buf, PNG_BYTES_TO_CHECK) == PNG_BYTES_TO_CHECK &&
        !png_sig_cmp((png_bytep) buf, (png_size_t)0, PNG_BYTES_TO_CHECK)) {
        return SkNEW(SkPNGImageDecoder);
    }
    return NULL;
}

SkImageEncoder* sk_libpng_efactory(SkImageEncoder::Type t) {
    return (SkImageEncoder::kPNG_Type == t) ? SkNEW(SkPNGImageEncoder) : NULL;
}

static SkTRegistry<SkImageEncoder*, SkImageEncoder::Type> gEReg(sk_libpng_efactory);
static SkTRegistry<SkImageDecoder*, SkStream*> gDReg(sk_libpng_dfactory);<|MERGE_RESOLUTION|>--- conflicted
+++ resolved
@@ -23,17 +23,25 @@
 #include "png.h"
 }
 
+/* These were dropped in libpng >= 1.4 */
+#ifndef png_infopp_NULL
+#define png_infopp_NULL NULL
+#endif
+
+#ifndef png_bytepp_NULL
+#define png_bytepp_NULL NULL
+#endif
+
+#ifndef int_p_NULL
+#define int_p_NULL NULL
+#endif
+
+#ifndef png_flush_ptr_NULL
+#define png_flush_ptr_NULL NULL
+#endif
+
 class SkPNGImageIndex {
 public:
-<<<<<<< HEAD
-    SkPNGImageIndex() {
-        inputStream = NULL;
-        png_ptr = NULL;
-    }
-    virtual ~SkPNGImageIndex() {
-        if (png_ptr) {
-            png_destroy_read_struct(&png_ptr, &info_ptr, png_infopp_NULL);
-=======
     SkPNGImageIndex(SkStream* stream, png_structp png_ptr, png_infop info_ptr)
         : fStream(stream)
         , fPng_ptr(png_ptr)
@@ -45,63 +53,47 @@
     ~SkPNGImageIndex() {
         if (NULL != fPng_ptr) {
             png_destroy_read_struct(&fPng_ptr, &fInfo_ptr, png_infopp_NULL);
->>>>>>> 58190644
-        }
-        if (inputStream) {
-            delete inputStream;
-        }
-    }
-<<<<<<< HEAD
-    png_structp png_ptr;
-    png_infop info_ptr;
-    SkStream *inputStream;
-=======
+        }
+    }
 
     SkAutoTUnref<SkStream>  fStream;
     png_structp             fPng_ptr;
     png_infop               fInfo_ptr;
     SkBitmap::Config        fConfig;
->>>>>>> 58190644
 };
 
 class SkPNGImageDecoder : public SkImageDecoder {
 public:
     SkPNGImageDecoder() {
-        index = NULL;
-    }
-    virtual Format getFormat() const {
+        fImageIndex = NULL;
+    }
+    virtual Format getFormat() const SK_OVERRIDE {
         return kPNG_Format;
     }
+
     virtual ~SkPNGImageDecoder() {
-        if (index) {
-            delete index;
-        }
+        SkDELETE(fImageIndex);
     }
 
 protected:
-    virtual bool onBuildTileIndex(SkStream *stream,
-             int *width, int *height);
-    virtual bool onDecodeRegion(SkBitmap* bitmap, SkIRect region);
-    virtual bool onDecode(SkStream* stream, SkBitmap* bm, Mode);
+#ifdef SK_BUILD_FOR_ANDROID
+    virtual bool onBuildTileIndex(SkStream *stream, int *width, int *height) SK_OVERRIDE;
+    virtual bool onDecodeSubset(SkBitmap* bitmap, const SkIRect& region) SK_OVERRIDE;
+#endif
+    virtual bool onDecode(SkStream* stream, SkBitmap* bm, Mode) SK_OVERRIDE;
 
 private:
-<<<<<<< HEAD
-    bool onDecodeInit(SkStream* stream, png_structp *png_ptrp,
-            png_infop *info_ptrp);
-    bool decodePalette(png_structp png_ptr, png_infop info_ptr,
-        bool *hasAlphap, bool *reallyHasAlphap, SkColorTable **colorTablep);
-=======
     SkPNGImageIndex* fImageIndex;
 
     bool onDecodeInit(SkStream* stream, png_structp *png_ptrp, png_infop *info_ptrp);
     bool decodePalette(png_structp png_ptr, png_infop info_ptr,
                        bool * SK_RESTRICT hasAlphap, bool *reallyHasAlphap,
                        SkColorTable **colorTablep);
->>>>>>> 58190644
     bool getBitmapConfig(png_structp png_ptr, png_infop info_ptr,
-        SkBitmap::Config *config, bool *hasAlpha, bool *doDither,
-        SkPMColor *theTranspColor);
-    SkPNGImageIndex *index;
+                         SkBitmap::Config *config, bool *hasAlpha,
+                         bool *doDither, SkPMColor *theTranspColor);
+
+    typedef SkImageDecoder INHERITED;
 };
 
 #ifndef png_jmpbuf
@@ -122,18 +114,20 @@
 };
 
 static void sk_read_fn(png_structp png_ptr, png_bytep data, png_size_t length) {
-    SkStream* sk_stream = (SkStream*) png_ptr->io_ptr;
+    SkStream* sk_stream = (SkStream*) png_get_io_ptr(png_ptr);
     size_t bytes = sk_stream->read(data, length);
     if (bytes != length) {
         png_error(png_ptr, "Read Error!");
     }
 }
 
+#ifdef SK_BUILD_FOR_ANDROID
 static void sk_seek_fn(png_structp png_ptr, png_uint_32 offset) {
-    SkStream* sk_stream = (SkStream*) png_ptr->io_ptr;
+    SkStream* sk_stream = (SkStream*) png_get_io_ptr(png_ptr);
     sk_stream->rewind();
     (void)sk_stream->skip(offset);
 }
+#endif
 
 static int sk_read_user_chunk(png_structp png_ptr, png_unknown_chunkp chunk) {
     SkImageDecoder::Peeker* peeker =
@@ -144,9 +138,7 @@
 }
 
 static void sk_error_fn(png_structp png_ptr, png_const_charp msg) {
-#if 0
-    SkDebugf("------ png error %s\n", msg);
-#endif
+    SkDEBUGF(("------ png error %s\n", msg));
     longjmp(png_jmpbuf(png_ptr), 1);
 }
 
@@ -163,7 +155,7 @@
 
 static bool substituteTranspColor(SkBitmap* bm, SkPMColor match) {
     SkASSERT(bm->config() == SkBitmap::kARGB_8888_Config);
-    
+
     bool reallyHasAlpha = false;
 
     for (int y = bm->height() - 1; y >= 0; --y) {
@@ -205,9 +197,8 @@
     return false;
 }
 
-bool SkPNGImageDecoder::onDecodeInit(SkStream* sk_stream,
-        png_structp *png_ptrp, png_infop *info_ptrp)
-{
+bool SkPNGImageDecoder::onDecodeInit(SkStream* sk_stream, png_structp *png_ptrp,
+                                     png_infop *info_ptrp) {
     /* Create and initialize the png_struct with the desired error handler
     * functions.  If you want to use the default stderr and longjump method,
     * you can supply NULL for the last three parameters.  We also supply the
@@ -241,10 +232,12 @@
     * png_init_io() here you would call:
     */
     png_set_read_fn(png_ptr, (void *)sk_stream, sk_read_fn);
+#ifdef SK_BUILD_FOR_ANDROID
     png_set_seek_fn(png_ptr, sk_seek_fn);
+#endif
     /* where user_io_ptr is a structure you want available to the callbacks */
     /* If we have already read some of the signature */
-    // png_set_sig_bytes(png_ptr, 0 /* sig_read */ );
+//  png_set_sig_bytes(png_ptr, 0 /* sig_read */ );
 
     // hookup our peeker so we can see any user-chunks the caller may be interested in
     png_set_keep_unknown_chunks(png_ptr, PNG_HANDLE_CHUNK_ALWAYS, (png_byte*)"", 0);
@@ -256,32 +249,24 @@
     * PNG file before the first IDAT (image data chunk). */
     png_read_info(png_ptr, info_ptr);
     png_uint_32 origWidth, origHeight;
-    int bit_depth, color_type, interlace_type;
-    png_get_IHDR(png_ptr, info_ptr, &origWidth, &origHeight, &bit_depth,
-            &color_type, &interlace_type, int_p_NULL, int_p_NULL);
+    int bitDepth, colorType;
+    png_get_IHDR(png_ptr, info_ptr, &origWidth, &origHeight, &bitDepth,
+                 &colorType, int_p_NULL, int_p_NULL, int_p_NULL);
 
     /* tell libpng to strip 16 bit/color files down to 8 bits/color */
-    if (bit_depth == 16) {
+    if (bitDepth == 16) {
         png_set_strip_16(png_ptr);
     }
     /* Extract multiple pixels with bit depths of 1, 2, and 4 from a single
      * byte into separate bytes (useful for paletted and grayscale images). */
-    if (bit_depth < 8) {
+    if (bitDepth < 8) {
         png_set_packing(png_ptr);
     }
     /* Expand grayscale images to the full 8 bits from 1, 2, or 4 bits/pixel */
-    if (color_type == PNG_COLOR_TYPE_GRAY && bit_depth < 8) {
-        png_set_gray_1_2_4_to_8(png_ptr);
-    }
-
-<<<<<<< HEAD
-    /* Make a grayscale image into RGB. */
-    if (color_type == PNG_COLOR_TYPE_GRAY ||
-        color_type == PNG_COLOR_TYPE_GRAY_ALPHA) {
-        png_set_gray_to_rgb(png_ptr);
-    }
-=======
->>>>>>> 58190644
+    if (colorType == PNG_COLOR_TYPE_GRAY && bitDepth < 8) {
+        png_set_expand_gray_1_2_4_to_8(png_ptr);
+    }
+
     return true;
 }
 
@@ -290,7 +275,7 @@
     png_structp png_ptr;
     png_infop info_ptr;
 
-    if (onDecodeInit(sk_stream, &png_ptr, &info_ptr) == false) {
+    if (!onDecodeInit(sk_stream, &png_ptr, &info_ptr)) {
         return false;
     }
 
@@ -301,17 +286,16 @@
     PNGAutoClean autoClean(png_ptr, info_ptr);
 
     png_uint_32 origWidth, origHeight;
-    int bit_depth, color_type, interlace_type;
-    png_get_IHDR(png_ptr, info_ptr, &origWidth, &origHeight, &bit_depth,
-            &color_type, &interlace_type, int_p_NULL, int_p_NULL);
+    int bitDepth, colorType, interlaceType;
+    png_get_IHDR(png_ptr, info_ptr, &origWidth, &origHeight, &bitDepth,
+                 &colorType, &interlaceType, int_p_NULL, int_p_NULL);
 
     SkBitmap::Config    config;
     bool                hasAlpha = false;
     bool                doDither = this->getDitherImage();
     SkPMColor           theTranspColor = 0; // 0 tells us not to try to match
 
-    if (getBitmapConfig(png_ptr, info_ptr, &config, &hasAlpha,
-                &doDither, &theTranspColor) == false) {
+    if (!getBitmapConfig(png_ptr, info_ptr, &config, &hasAlpha, &doDither, &theTranspColor)) {
         return false;
     }
 
@@ -319,23 +303,6 @@
     SkScaledBitmapSampler sampler(origWidth, origHeight, sampleSize);
     decodedBitmap->setConfig(config, sampler.scaledWidth(), sampler.scaledHeight());
 
-<<<<<<< HEAD
-    decodedBitmap->lockPixels();
-    void* rowptr = (void*) decodedBitmap->getPixels();
-    bool reuseBitmap = (rowptr != NULL);
-    decodedBitmap->unlockPixels();
-    if (reuseBitmap && (sampler.scaledWidth() != decodedBitmap->width() ||
-            sampler.scaledHeight() != decodedBitmap->height())) {
-        // Dimensions must match
-        return false;
-    }
-
-    if (!reuseBitmap) {
-        decodedBitmap->setConfig(config, sampler.scaledWidth(),
-                                 sampler.scaledHeight(), 0);
-    }
-=======
->>>>>>> 58190644
     if (SkImageDecoder::kDecodeBounds_Mode == mode) {
         return true;
     }
@@ -348,47 +315,29 @@
     bool reallyHasAlpha = false;
     SkColorTable* colorTable = NULL;
 
-    if (color_type == PNG_COLOR_TYPE_PALETTE) {
-        decodePalette(png_ptr, info_ptr, &hasAlpha,
-                &reallyHasAlpha, &colorTable);
+    if (colorType == PNG_COLOR_TYPE_PALETTE) {
+        decodePalette(png_ptr, info_ptr, &hasAlpha, &reallyHasAlpha, &colorTable);
     }
 
     SkAutoUnref aur(colorTable);
 
-<<<<<<< HEAD
-    if (!reuseBitmap) {
-        if (!this->allocPixelRef(decodedBitmap,
-                                 SkBitmap::kIndex8_Config == config ?
-                                    colorTable : NULL)) {
-            return false;
-        }
-=======
     if (!this->allocPixelRef(decodedBitmap,
                              SkBitmap::kIndex8_Config == config ? colorTable : NULL)) {
         return false;
->>>>>>> 58190644
     }
 
     SkAutoLockPixels alp(*decodedBitmap);
 
-<<<<<<< HEAD
-    /* Add filler (or alpha) byte (before/after each RGB triplet) */
-    if (color_type == PNG_COLOR_TYPE_RGB || color_type == PNG_COLOR_TYPE_GRAY) {
-        png_set_filler(png_ptr, 0xff, PNG_FILLER_AFTER);
-    }
-
-=======
->>>>>>> 58190644
     /* Turn on interlace handling.  REQUIRED if you are not using
-    * png_read_image().  To see how to handle interlacing passes,
-    * see the png_read_row() method below:
+    *  png_read_image().  To see how to handle interlacing passes,
+    *  see the png_read_row() method below:
     */
-    const int number_passes = interlace_type != PNG_INTERLACE_NONE ?
-                        png_set_interlace_handling(png_ptr) : 1;
+    const int number_passes = (interlaceType != PNG_INTERLACE_NONE) ?
+                              png_set_interlace_handling(png_ptr) : 1;
 
     /* Optional call to gamma correct and add the background to the palette
-    * and update info structure.  REQUIRED if you are expecting libpng to
-    * update the palette for you (ie you selected such a transform above).
+    *  and update info structure.  REQUIRED if you are expecting libpng to
+    *  update the palette for you (ie you selected such a transform above).
     */
     png_read_update_info(png_ptr, info_ptr);
 
@@ -435,21 +384,21 @@
         if (number_passes > 1) {
             SkAutoMalloc storage(origWidth * origHeight * srcBytesPerPixel);
             uint8_t* base = (uint8_t*)storage.get();
-            size_t rb = origWidth * srcBytesPerPixel;
+            size_t rowBytes = origWidth * srcBytesPerPixel;
 
             for (int i = 0; i < number_passes; i++) {
                 uint8_t* row = base;
                 for (png_uint_32 y = 0; y < origHeight; y++) {
                     uint8_t* bmRow = row;
                     png_read_rows(png_ptr, &bmRow, png_bytepp_NULL, 1);
-                    row += rb;
+                    row += rowBytes;
                 }
             }
             // now sample it
-            base += sampler.srcY0() * rb;
+            base += sampler.srcY0() * rowBytes;
             for (int y = 0; y < height; y++) {
                 reallyHasAlpha |= sampler.next(base);
-                base += sampler.srcDY() * rb;
+                base += sampler.srcDY() * rowBytes;
             }
         } else {
             SkAutoMalloc storage(origWidth * srcBytesPerPixel);
@@ -490,68 +439,35 @@
     return true;
 }
 
-bool SkPNGImageDecoder::onBuildTileIndex(SkStream* sk_stream, int *width,
-        int *height) {
-    png_structp png_ptr;
-    png_infop   info_ptr;
-
-    this->index = new SkPNGImageIndex();
-
-    if (onDecodeInit(sk_stream, &png_ptr, &info_ptr) == false) {
-        return false;
-    }
-
-    if (setjmp(png_jmpbuf(png_ptr)) != 0) {
-        png_destroy_read_struct(&png_ptr, &info_ptr, png_infopp_NULL);
-        return false;
-    }
-
-    int bit_depth, color_type, interlace_type;
-    png_uint_32 origWidth, origHeight;
-    png_get_IHDR(png_ptr, info_ptr, &origWidth, &origHeight, &bit_depth,
-            &color_type, &interlace_type, int_p_NULL, int_p_NULL);
-
-    *width = origWidth;
-    *height = origHeight;
-
-    png_build_index(png_ptr);
-    this->index->png_ptr = png_ptr;
-    this->index->info_ptr = info_ptr;
-    return true;
-}
+
 
 bool SkPNGImageDecoder::getBitmapConfig(png_structp png_ptr, png_infop info_ptr,
-<<<<<<< HEAD
-        SkBitmap::Config *configp, bool *hasAlphap, bool *doDitherp,
-        SkPMColor *theTranspColorp) {
-=======
                                         SkBitmap::Config* SK_RESTRICT configp,
                                         bool* SK_RESTRICT hasAlphap,
                                         bool* SK_RESTRICT doDitherp,
                                         SkPMColor* SK_RESTRICT theTranspColorp) {
->>>>>>> 58190644
     png_uint_32 origWidth, origHeight;
-    int bit_depth, color_type, interlace_type;
-    png_get_IHDR(png_ptr, info_ptr, &origWidth, &origHeight, &bit_depth,
-            &color_type, &interlace_type, int_p_NULL, int_p_NULL);
+    int bitDepth, colorType;
+    png_get_IHDR(png_ptr, info_ptr, &origWidth, &origHeight, &bitDepth,
+                 &colorType, int_p_NULL, int_p_NULL, int_p_NULL);
 
     // check for sBIT chunk data, in case we should disable dithering because
     // our data is not truely 8bits per component
-    if (*doDitherp) {
+    png_color_8p sig_bit;
+    if (*doDitherp && png_get_sBIT(png_ptr, info_ptr, &sig_bit)) {
 #if 0
-        SkDebugf("----- sBIT %d %d %d %d\n", info_ptr->sig_bit.red,
-                 info_ptr->sig_bit.green, info_ptr->sig_bit.blue,
-                 info_ptr->sig_bit.alpha);
+        SkDebugf("----- sBIT %d %d %d %d\n", sig_bit->red, sig_bit->green,
+                 sig_bit->blue, sig_bit->alpha);
 #endif
         // 0 seems to indicate no information available
-        if (pos_le(info_ptr->sig_bit.red, SK_R16_BITS) &&
-                pos_le(info_ptr->sig_bit.green, SK_G16_BITS) &&
-                pos_le(info_ptr->sig_bit.blue, SK_B16_BITS)) {
+        if (pos_le(sig_bit->red, SK_R16_BITS) &&
+            pos_le(sig_bit->green, SK_G16_BITS) &&
+            pos_le(sig_bit->blue, SK_B16_BITS)) {
             *doDitherp = false;
         }
     }
 
-    if (color_type == PNG_COLOR_TYPE_PALETTE) {
+    if (colorType == PNG_COLOR_TYPE_PALETTE) {
         bool paletteHasAlpha = hasTransparencyInPalette(png_ptr, info_ptr);
         *configp = this->getPrefConfig(kIndex_SrcDepth, paletteHasAlpha);
         // now see if we can upscale to their requested config
@@ -559,8 +475,8 @@
             *configp = SkBitmap::kIndex8_Config;
         }
     } else {
-        png_color_16p   transpColor = NULL;
-        int             numTransp = 0;
+        png_color_16p transpColor = NULL;
+        int numTransp = 0;
 
         png_get_tRNS(png_ptr, info_ptr, NULL, &numTransp, &transpColor);
 
@@ -574,28 +490,32 @@
                 fix seems to be to see the actual 16bit components, do the
                 compare, and then knock it down to 8bits ourselves.
             */
-            if (color_type & PNG_COLOR_MASK_COLOR) {
-                if (16 == bit_depth) {
+            if (colorType & PNG_COLOR_MASK_COLOR) {
+                if (16 == bitDepth) {
                     *theTranspColorp = SkPackARGB32(0xFF, transpColor->red >> 8,
-                              transpColor->green >> 8, transpColor->blue >> 8);
+                                                    transpColor->green >> 8,
+                                                    transpColor->blue >> 8);
                 } else {
                     *theTranspColorp = SkPackARGB32(0xFF, transpColor->red,
-                                      transpColor->green, transpColor->blue);
+                                                    transpColor->green,
+                                                    transpColor->blue);
                 }
             } else {    // gray
-                if (16 == bit_depth) {
+                if (16 == bitDepth) {
                     *theTranspColorp = SkPackARGB32(0xFF, transpColor->gray >> 8,
-                              transpColor->gray >> 8, transpColor->gray >> 8);
+                                                    transpColor->gray >> 8,
+                                                    transpColor->gray >> 8);
                 } else {
                     *theTranspColorp = SkPackARGB32(0xFF, transpColor->gray,
-                                          transpColor->gray, transpColor->gray);
+                                                    transpColor->gray,
+                                                    transpColor->gray);
                 }
             }
         }
 
         if (valid ||
-                PNG_COLOR_TYPE_RGB_ALPHA == color_type ||
-                PNG_COLOR_TYPE_GRAY_ALPHA == color_type) {
+            PNG_COLOR_TYPE_RGB_ALPHA == colorType ||
+            PNG_COLOR_TYPE_GRAY_ALPHA == colorType) {
             *hasAlphap = true;
         }
 
@@ -637,8 +557,6 @@
     if (!this->chooseFromOneChoice(*configp, origWidth, origHeight)) {
         return false;
     }
-<<<<<<< HEAD
-=======
 
     // If the image has alpha and the decoder wants unpremultiplied
     // colors, the only supported config is 8888.
@@ -672,52 +590,49 @@
         png_set_filler(png_ptr, 0xff, PNG_FILLER_AFTER);
     }
 
->>>>>>> 58190644
     return true;
 }
 
 typedef uint32_t (*PackColorProc)(U8CPU a, U8CPU r, U8CPU g, U8CPU b);
 
 bool SkPNGImageDecoder::decodePalette(png_structp png_ptr, png_infop info_ptr,
-        bool *hasAlphap, bool *reallyHasAlphap, SkColorTable **colorTablep) {
-    int num_palette;
+                                      bool *hasAlphap, bool *reallyHasAlphap,
+                                      SkColorTable **colorTablep) {
+    int numPalette;
     png_colorp palette;
     png_bytep trans;
-    int num_trans;
+    int numTrans;
     bool reallyHasAlpha = false;
     SkColorTable* colorTable = NULL;
 
-    png_get_PLTE(png_ptr, info_ptr, &palette, &num_palette);
+    png_get_PLTE(png_ptr, info_ptr, &palette, &numPalette);
 
     /*  BUGGY IMAGE WORKAROUND
 
         We hit some images (e.g. fruit_.png) who contain bytes that are == colortable_count
         which is a problem since we use the byte as an index. To work around this we grow
         the colortable by 1 (if its < 256) and duplicate the last color into that slot.
-        */
-    int colorCount = num_palette + (num_palette < 256);
+    */
+    int colorCount = numPalette + (numPalette < 256);
 
     colorTable = SkNEW_ARGS(SkColorTable, (colorCount));
 
     SkPMColor* colorPtr = colorTable->lockColors();
     if (png_get_valid(png_ptr, info_ptr, PNG_INFO_tRNS)) {
-        png_get_tRNS(png_ptr, info_ptr, &trans, &num_trans, NULL);
-        *hasAlphap = (num_trans > 0);
+        png_get_tRNS(png_ptr, info_ptr, &trans, &numTrans, NULL);
+        *hasAlphap = (numTrans > 0);
     } else {
-        num_trans = 0;
+        numTrans = 0;
         colorTable->setFlags(colorTable->getFlags() | SkColorTable::kColorsAreOpaque_Flag);
     }
     // check for bad images that might make us crash
-    if (num_trans > num_palette) {
-        num_trans = num_palette;
+    if (numTrans > numPalette) {
+        numTrans = numPalette;
     }
 
     int index = 0;
     int transLessThanFF = 0;
 
-<<<<<<< HEAD
-    for (; index < num_trans; index++) {
-=======
     // Choose which function to use to create the color table. If the final destination's
     // config is unpremultiplied, the color table will store unpremultiplied colors.
     PackColorProc proc;
@@ -727,20 +642,19 @@
         proc = &SkPreMultiplyARGB;
     }
     for (; index < numTrans; index++) {
->>>>>>> 58190644
         transLessThanFF |= (int)*trans - 0xFF;
         *colorPtr++ = proc(*trans++, palette->red, palette->green, palette->blue);
         palette++;
     }
     reallyHasAlpha |= (transLessThanFF < 0);
 
-    for (; index < num_palette; index++) {
+    for (; index < numPalette; index++) {
         *colorPtr++ = SkPackARGB32(0xFF, palette->red, palette->green, palette->blue);
         palette++;
     }
 
     // see BUGGY IMAGE WORKAROUND comment above
-    if (num_palette < 256) {
+    if (numPalette < 256) {
         *colorPtr = colorPtr[-1];
     }
     colorTable->unlockColors(true);
@@ -749,12 +663,6 @@
     return true;
 }
 
-<<<<<<< HEAD
-bool SkPNGImageDecoder::onDecodeRegion(SkBitmap* bm, SkIRect region) {
-    int i;
-    png_structp png_ptr = this->index->png_ptr;
-    png_infop info_ptr = this->index->info_ptr;
-=======
 #ifdef SK_BUILD_FOR_ANDROID
 
 bool SkPNGImageDecoder::onBuildTileIndex(SkStream* sk_stream, int *width, int *height) {
@@ -795,20 +703,19 @@
 
     png_structp png_ptr = fImageIndex->fPng_ptr;
     png_infop info_ptr = fImageIndex->fInfo_ptr;
->>>>>>> 58190644
     if (setjmp(png_jmpbuf(png_ptr))) {
         return false;
     }
 
     png_uint_32 origWidth, origHeight;
-    int bit_depth, color_type, interlace_type;
-    png_get_IHDR(png_ptr, info_ptr, &origWidth, &origHeight, &bit_depth,
-            &color_type, &interlace_type, int_p_NULL, int_p_NULL);
+    int bitDepth, colorType, interlaceType;
+    png_get_IHDR(png_ptr, info_ptr, &origWidth, &origHeight, &bitDepth,
+                 &colorType, &interlaceType, int_p_NULL, int_p_NULL);
 
     SkIRect rect = SkIRect::MakeWH(origWidth, origHeight);
 
     if (!rect.intersect(region)) {
-        // If the requested region is entirely outsides the image, just
+        // If the requested region is entirely outside the image, just
         // returns false
         return false;
     }
@@ -818,24 +725,15 @@
     bool                doDither = this->getDitherImage();
     SkPMColor           theTranspColor = 0; // 0 tells us not to try to match
 
-    if (getBitmapConfig(png_ptr, info_ptr, &config, &hasAlpha,
-                &doDither, &theTranspColor) == false) {
+    if (!getBitmapConfig(png_ptr, info_ptr, &config, &hasAlpha, &doDither, &theTranspColor)) {
         return false;
     }
 
     const int sampleSize = this->getSampleSize();
     SkScaledBitmapSampler sampler(origWidth, rect.height(), sampleSize);
 
-<<<<<<< HEAD
-    SkBitmap *decodedBitmap = new SkBitmap;
-    SkAutoTDelete<SkBitmap> adb(decodedBitmap);
-
-    decodedBitmap->setConfig(config, sampler.scaledWidth(),
-                             sampler.scaledHeight(), 0);
-=======
     SkBitmap decodedBitmap;
     decodedBitmap.setConfig(config, sampler.scaledWidth(), sampler.scaledHeight());
->>>>>>> 58190644
 
     // from here down we are concerned with colortables and pixels
 
@@ -845,54 +743,50 @@
     bool reallyHasAlpha = false;
     SkColorTable* colorTable = NULL;
 
-    if (color_type == PNG_COLOR_TYPE_PALETTE) {
-        decodePalette(png_ptr, info_ptr, &hasAlpha,
-                &reallyHasAlpha, &colorTable);
+    if (colorType == PNG_COLOR_TYPE_PALETTE) {
+        decodePalette(png_ptr, info_ptr, &hasAlpha, &reallyHasAlpha, &colorTable);
     }
 
     SkAutoUnref aur(colorTable);
 
-    // Check ahead of time if the swap(dest, src) is possible in crop or not.
+    // Check ahead of time if the swap(dest, src) is possible.
     // If yes, then we will stick to AllocPixelRef since it's cheaper with the swap happening.
     // If no, then we will use alloc to allocate pixels to prevent garbage collection.
     int w = rect.width() / sampleSize;
     int h = rect.height() / sampleSize;
-    bool swapOnly = (rect == region) && (w == decodedBitmap->width()) &&
-                    (h == decodedBitmap->height()) &&
-                    ((0 - rect.x()) / sampleSize == 0) && bm->isNull();
+    const bool swapOnly = (rect == region) && (w == decodedBitmap.width()) &&
+                          (h == decodedBitmap.height()) && bm->isNull();
+    const bool needColorTable = SkBitmap::kIndex8_Config == config;
     if (swapOnly) {
-        if (!this->allocPixelRef(decodedBitmap,
-                SkBitmap::kIndex8_Config == config ? colorTable : NULL)) {
+        if (!this->allocPixelRef(&decodedBitmap, needColorTable ? colorTable : NULL)) {
             return false;
         }
     } else {
-        if (!decodedBitmap->allocPixels(
-            NULL, SkBitmap::kIndex8_Config == config ? colorTable : NULL)) {
+        if (!decodedBitmap.allocPixels(NULL, needColorTable ? colorTable : NULL)) {
             return false;
         }
     }
-    SkAutoLockPixels alp(*decodedBitmap);
-
-<<<<<<< HEAD
-    /* Add filler (or alpha) byte (before/after each RGB triplet) */
-    if (color_type == PNG_COLOR_TYPE_RGB || color_type == PNG_COLOR_TYPE_GRAY) {
-        png_set_filler(png_ptr, 0xff, PNG_FILLER_AFTER);
-    }
-
-=======
->>>>>>> 58190644
+    SkAutoLockPixels alp(decodedBitmap);
+
     /* Turn on interlace handling.  REQUIRED if you are not using
     * png_read_image().  To see how to handle interlacing passes,
     * see the png_read_row() method below:
     */
-    const int number_passes = interlace_type != PNG_INTERLACE_NONE ?
-                        png_set_interlace_handling(png_ptr) : 1;
+    const int number_passes = (interlaceType != PNG_INTERLACE_NONE) ?
+                              png_set_interlace_handling(png_ptr) : 1;
 
     /* Optional call to gamma correct and add the background to the palette
     * and update info structure.  REQUIRED if you are expecting libpng to
     * update the palette for you (ie you selected such a transform above).
     */
+
+    // Direct access to png_ptr fields is deprecated in libpng > 1.2.
+#if defined(PNG_1_0_X) || defined (PNG_1_2_X)
     png_ptr->pass = 0;
+#else
+    // FIXME: This sets pass as desired, but also sets iwidth. Is that ok?
+    png_set_interlaced_pass(png_ptr, 0);
+#endif
     png_read_update_info(png_ptr, info_ptr);
 
     int actualTop = rect.fTop;
@@ -906,11 +800,12 @@
         for (int i = 0; i < number_passes; i++) {
             png_configure_decoder(png_ptr, &actualTop, i);
             for (int j = 0; j < rect.fTop - actualTop; j++) {
-                uint8_t* bmRow = decodedBitmap->getAddr8(0, 0);
+                uint8_t* bmRow = decodedBitmap.getAddr8(0, 0);
                 png_read_rows(png_ptr, &bmRow, png_bytepp_NULL, 1);
             }
-            for (png_uint_32 y = 0; y < origHeight; y++) {
-                uint8_t* bmRow = decodedBitmap->getAddr8(0, y);
+            png_uint_32 bitmapHeight = (png_uint_32) decodedBitmap.height();
+            for (png_uint_32 y = 0; y < bitmapHeight; y++) {
+                uint8_t* bmRow = decodedBitmap.getAddr8(0, y);
                 png_read_rows(png_ptr, &bmRow, png_bytepp_NULL, 1);
             }
         }
@@ -937,15 +832,11 @@
             upscale png's palette to a direct model
          */
         SkAutoLockColors ctLock(colorTable);
-<<<<<<< HEAD
-        if (!sampler.begin(decodedBitmap, sc, doDither, ctLock.colors())) {
-=======
         if (!sampler.begin(&decodedBitmap, sc, doDither, ctLock.colors(),
                            this->getRequireUnpremultipliedColors())) {
->>>>>>> 58190644
             return false;
         }
-        const int height = decodedBitmap->height();
+        const int height = decodedBitmap.height();
 
         if (number_passes > 1) {
             SkAutoMalloc storage(origWidth * origHeight * srcBytesPerPixel);
@@ -955,11 +846,11 @@
             for (int i = 0; i < number_passes; i++) {
                 png_configure_decoder(png_ptr, &actualTop, i);
                 for (int j = 0; j < rect.fTop - actualTop; j++) {
-                    uint8_t* bmRow = (uint8_t*)decodedBitmap->getPixels();
+                    uint8_t* bmRow = (uint8_t*)decodedBitmap.getPixels();
                     png_read_rows(png_ptr, &bmRow, png_bytepp_NULL, 1);
                 }
                 uint8_t* row = base;
-                for (png_uint_32 y = 0; y < rect.height(); y++) {
+                for (int32_t y = 0; y < rect.height(); y++) {
                     uint8_t* bmRow = row;
                     png_read_rows(png_ptr, &bmRow, png_bytepp_NULL, 1);
                     row += rb;
@@ -979,7 +870,7 @@
             skip_src_rows(png_ptr, srcRow, sampler.srcY0());
 
             for (int i = 0; i < rect.fTop - actualTop; i++) {
-                uint8_t* bmRow = (uint8_t*)decodedBitmap->getPixels();
+                uint8_t* bmRow = (uint8_t*)decodedBitmap.getPixels();
                 png_read_rows(png_ptr, &bmRow, png_bytepp_NULL, 1);
             }
             for (int y = 0; y < height; y++) {
@@ -992,19 +883,20 @@
             }
         }
     }
+
+    if (0 != theTranspColor) {
+        reallyHasAlpha |= substituteTranspColor(&decodedBitmap, theTranspColor);
+    }
+    decodedBitmap.setIsOpaque(!reallyHasAlpha);
+
     if (swapOnly) {
-        bm->swap(*decodedBitmap);
-    } else {
-        cropBitmap(bm, decodedBitmap, sampleSize, region.x(), region.y(),
-                   region.width(), region.height(), 0, rect.y());
-    }
-
-    if (0 != theTranspColor) {
-        reallyHasAlpha |= substituteTranspColor(decodedBitmap, theTranspColor);
-    }
-    decodedBitmap->setIsOpaque(!reallyHasAlpha);
-    return true;
-}
+        bm->swap(decodedBitmap);
+        return true;
+    }
+    return this->cropBitmap(bm, &decodedBitmap, sampleSize, region.x(), region.y(),
+                            region.width(), region.height(), 0, rect.y());
+}
+#endif
 
 ///////////////////////////////////////////////////////////////////////////////
 
@@ -1012,7 +904,7 @@
 #include "SkUnPreMultiply.h"
 
 static void sk_write_fn(png_structp png_ptr, png_bytep data, png_size_t len) {
-    SkWStream* sk_stream = (SkWStream*)png_ptr->io_ptr;
+    SkWStream* sk_stream = (SkWStream*)png_get_io_ptr(png_ptr);
     if (!sk_stream->write(data, len)) {
         png_error(png_ptr, "sk_write_fn Error!");
     }
@@ -1025,7 +917,7 @@
     if (SkBitmap::kIndex8_Config == config) {
         hasAlpha = false;   // we store false in the table entries for kIndex8
     }
-    
+
     static const struct {
         SkBitmap::Config        fConfig;
         bool                    fHasAlpha;
@@ -1066,7 +958,7 @@
 /*  Pack palette[] with the corresponding colors, and if hasAlpha is true, also
     pack trans[] and return the number of trans[] entries written. If hasAlpha
     is false, the return value will always be 0.
- 
+
     Note: this routine takes care of unpremultiplying the RGB values when we
     have alpha in the colortable, since png doesn't support premul colors
 */
@@ -1094,7 +986,7 @@
             }
             num_trans -= 1;
         }
-        
+
         const SkUnPreMultiply::Scale* SK_RESTRICT table =
                                             SkUnPreMultiply::GetScaleTable();
 
@@ -1106,11 +998,11 @@
             palette[i].red = SkUnPreMultiply::ApplyScale(s, SkGetPackedR32(c));
             palette[i].green = SkUnPreMultiply::ApplyScale(s,SkGetPackedG32(c));
             palette[i].blue = SkUnPreMultiply::ApplyScale(s, SkGetPackedB32(c));
-        }        
+        }
         // now fall out of this if-block to use common code for the trailing
         // opaque entries
     }
-    
+
     // these (remaining) entries are opaque
     for (i = num_trans; i < ctCount; i++) {
         SkPMColor c = *colors++;
@@ -1123,12 +1015,14 @@
 
 class SkPNGImageEncoder : public SkImageEncoder {
 protected:
-    virtual bool onEncode(SkWStream* stream, const SkBitmap& bm, int quality);
+    virtual bool onEncode(SkWStream* stream, const SkBitmap& bm, int quality) SK_OVERRIDE;
 private:
     bool doEncode(SkWStream* stream, const SkBitmap& bm,
                   const bool& hasAlpha, int colorType,
                   int bitDepth, SkBitmap::Config config,
                   png_color_8& sig_bit);
+
+    typedef SkImageEncoder INHERITED;
 };
 
 bool SkPNGImageEncoder::onEncode(SkWStream* stream, const SkBitmap& bitmap,
@@ -1165,7 +1059,7 @@
         default:
             return false;
     }
-    
+
     if (hasAlpha) {
         // don't specify alpha if we're a palette, even if our ctable has alpha
         if (!(colorType & PNG_COLOR_MASK_PALETTE)) {
@@ -1174,7 +1068,7 @@
     } else {
         sig_bit.alpha = 0;
     }
-    
+
     SkAutoLockPixels alp(bitmap);
     // readyToDraw checks for pixels (and colortable if that is required)
     if (!bitmap.readyToDraw()) {
@@ -1280,18 +1174,27 @@
 
 #include "SkTRegistry.h"
 
-#ifdef SK_ENABLE_LIBPNG
-    SkImageDecoder* sk_libpng_dfactory(SkStream*);
-    SkImageEncoder* sk_libpng_efactory(SkImageEncoder::Type);
-#endif
-
-SkImageDecoder* sk_libpng_dfactory(SkStream* stream) {
+static bool is_png(SkStream* stream) {
     char buf[PNG_BYTES_TO_CHECK];
     if (stream->read(buf, PNG_BYTES_TO_CHECK) == PNG_BYTES_TO_CHECK &&
         !png_sig_cmp((png_bytep) buf, (png_size_t)0, PNG_BYTES_TO_CHECK)) {
+        return true;
+    }
+    return false;
+}
+
+SkImageDecoder* sk_libpng_dfactory(SkStream* stream) {
+    if (is_png(stream)) {
         return SkNEW(SkPNGImageDecoder);
     }
     return NULL;
+}
+
+static SkImageDecoder::Format get_format_png(SkStream* stream) {
+    if (is_png(stream)) {
+        return SkImageDecoder::kPNG_Format;
+    }
+    return SkImageDecoder::kUnknown_Format;
 }
 
 SkImageEncoder* sk_libpng_efactory(SkImageEncoder::Type t) {
@@ -1299,4 +1202,5 @@
 }
 
 static SkTRegistry<SkImageEncoder*, SkImageEncoder::Type> gEReg(sk_libpng_efactory);
+static SkTRegistry<SkImageDecoder::Format, SkStream*> gFormatReg(get_format_png);
 static SkTRegistry<SkImageDecoder*, SkStream*> gDReg(sk_libpng_dfactory);