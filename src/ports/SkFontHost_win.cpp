--- conflicted
+++ resolved
@@ -1153,13 +1153,8 @@
             dst -= dstRB;
         }
 #if SK_SHOW_TEXT_BLIT_COVERAGE
-<<<<<<< HEAD
-            if (glyph.fWidth > 0 && glyph.fHeight > 0) {
-                int bitCount = glyph.fWidth & 7;
-=======
             if (glyph.width() > 0 && glyph.fHeight > 0) {
                 int bitCount = glyph.width() & 7;
->>>>>>> 40be567a
                 uint8_t* first = (uint8_t*)glyph.fImage;
                 uint8_t* last = (uint8_t*)((char*)glyph.fImage + glyph.height() * dstRB - 1);
                 *first |= 1 << 7;
@@ -1179,17 +1174,9 @@
         const SkGdiRGB* src = (const SkGdiRGB*)bits;
         SkASSERT(SkMask::kLCD16_Format == glyph.fMaskFormat);
         if (fPreBlend.isApplicable()) {
-<<<<<<< HEAD
-            rgb_to_lcd16<true>(src, srcRB, glyph,
-                               fPreBlend.fR, fPreBlend.fG, fPreBlend.fB);
-        } else {
-            rgb_to_lcd16<false>(src, srcRB, glyph,
-                                fPreBlend.fR, fPreBlend.fG, fPreBlend.fB);
-=======
             RGBToLcd16<true>(src, srcRB, glyph, fPreBlend.fR, fPreBlend.fG, fPreBlend.fB);
         } else {
             RGBToLcd16<false>(src, srcRB, glyph, fPreBlend.fR, fPreBlend.fG, fPreBlend.fB);
->>>>>>> 40be567a
         }
     }
 }
@@ -1583,26 +1570,9 @@
 }
 
 void LogFontTypeface::getGlyphToUnicodeMap(SkUnichar* dstArray) const {
-<<<<<<< HEAD
-    HDC hdc = ::CreateCompatibleDC(nullptr);
-    HFONT font = CreateFontIndirect(&fLogFont);
-    HFONT savefont = (HFONT)SelectObject(hdc, font);
-    LOGFONT lf = fLogFont;
-    HFONT designFont = CreateFontIndirect(&lf);
-    SelectObject(hdc, designFont);
-
-    unsigned int glyphCount = calculateGlyphCount(hdc, fLogFont);
-    populate_glyph_to_unicode(hdc, glyphCount, dstArray);
-
-    SelectObject(hdc, savefont);
-    DeleteObject(designFont);
-    DeleteObject(font);
-    DeleteDC(hdc);
-=======
     SkAutoHDC hdc(fLogFont);
     unsigned int glyphCount = calculateGlyphCount(hdc, fLogFont);
     populate_glyph_to_unicode(hdc, glyphCount, dstArray);
->>>>>>> 40be567a
 }
 
 std::unique_ptr<SkAdvancedTypefaceMetrics> LogFontTypeface::onGetAdvancedMetrics() const {
@@ -1655,16 +1625,8 @@
         }
     }
 
-<<<<<<< HEAD
-    if (glyphCount > 0 &&
-        (otm.otmTextMetrics.tmPitchAndFamily & TMPF_TRUETYPE)) {
-        info->fType = SkAdvancedTypefaceMetrics::kTrueType_Font;
-    } else {
-        goto ReturnInfo;
-=======
     if (glyphCount == 0 || (otm.otmTextMetrics.tmPitchAndFamily & TMPF_TRUETYPE) == 0) {
         return info;
->>>>>>> 40be567a
     }
     info->fType = SkAdvancedTypefaceMetrics::kTrueType_Font;
 
@@ -1932,31 +1894,7 @@
     return index;
 }
 
-<<<<<<< HEAD
-class SkAutoHDC {
-public:
-    SkAutoHDC(const LOGFONT& lf)
-        : fHdc(::CreateCompatibleDC(nullptr))
-        , fFont(::CreateFontIndirect(&lf))
-        , fSavefont((HFONT)SelectObject(fHdc, fFont))
-    { }
-    ~SkAutoHDC() {
-        SelectObject(fHdc, fSavefont);
-        DeleteObject(fFont);
-        DeleteDC(fHdc);
-    }
-    operator HDC() { return fHdc; }
-private:
-    HDC fHdc;
-    HFONT fFont;
-    HFONT fSavefont;
-};
-#define SkAutoHDC(...) SK_REQUIRE_LOCAL_VAR(SkAutoHDC)
-
-void LogFontTypeface::onCharsToGlyphs(const SkUnichar uni[], int glyphCount,
-=======
 void LogFontTypeface::onCharsToGlyphs(const SkUnichar* uni, int glyphCount,
->>>>>>> 40be567a
                                       SkGlyphID glyphs[]) const
 {
     SkAutoHDC hdc(fLogFont);
@@ -2007,16 +1945,6 @@
 }
 
 void LogFontTypeface::getPostScriptGlyphNames(SkString*) const {}
-<<<<<<< HEAD
-
-int LogFontTypeface::onGetUPEM() const {
-    HDC hdc = ::CreateCompatibleDC(nullptr);
-    HFONT font = CreateFontIndirect(&fLogFont);
-    HFONT savefont = (HFONT)SelectObject(hdc, font);
-
-    unsigned int upem = calculateUPEM(hdc, fLogFont);
-=======
->>>>>>> 40be567a
 
 int LogFontTypeface::onGetUPEM() const {
     SkAutoHDC hdc(fLogFont);
