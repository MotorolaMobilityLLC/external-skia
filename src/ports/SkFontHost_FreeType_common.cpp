/*
 * Copyright 2006-2012 The Android Open Source Project
 * Copyright 2012 Mozilla Foundation
 *
 * Use of this source code is governed by a BSD-style license that can be
 * found in the LICENSE file.
 */

#include "SkBitmap.h"
#include "SkCanvas.h"
#include "SkColor.h"
#include "SkColorPriv.h"
#include "SkFDot6.h"
#include "SkFontHost_FreeType_common.h"
#include "SkPath.h"

#include <ft2build.h>
#include FT_FREETYPE_H
#include FT_BITMAP_H
#include FT_IMAGE_H
#include FT_OUTLINE_H
// In the past, FT_GlyphSlot_Own_Bitmap was defined in this header file.
#include FT_SYNTHESIS_H

// FT_LOAD_COLOR and the corresponding FT_Pixel_Mode::FT_PIXEL_MODE_BGRA
// were introduced in FreeType 2.5.0.
// The following may be removed once FreeType 2.5.0 is required to build.
#ifndef FT_LOAD_COLOR
#    define FT_LOAD_COLOR ( 1L << 20 )
#    define FT_PIXEL_MODE_BGRA 7
#endif

//#define SK_SHOW_TEXT_BLIT_COVERAGE

static FT_Pixel_Mode compute_pixel_mode(SkMask::Format format) {
    switch (format) {
        case SkMask::kBW_Format:
            return FT_PIXEL_MODE_MONO;
        case SkMask::kA8_Format:
        default:
            return FT_PIXEL_MODE_GRAY;
    }
}

///////////////////////////////////////////////////////////////////////////////

// hand-tuned value to reduce outline embolden strength
#ifndef SK_OUTLINE_EMBOLDEN_DIVISOR
    #ifdef SK_BUILD_FOR_ANDROID
        #define SK_OUTLINE_EMBOLDEN_DIVISOR   34
    #else
        #define SK_OUTLINE_EMBOLDEN_DIVISOR   24
    #endif
#endif

///////////////////////////////////////////////////////////////////////////////

static uint16_t packTriple(U8CPU r, U8CPU g, U8CPU b) {
#ifdef SK_SHOW_TEXT_BLIT_COVERAGE
    r = SkTMax(r, (U8CPU)0x40);
    g = SkTMax(g, (U8CPU)0x40);
    b = SkTMax(b, (U8CPU)0x40);
#endif
    return SkPack888ToRGB16(r, g, b);
}

static uint16_t grayToRGB16(U8CPU gray) {
#ifdef SK_SHOW_TEXT_BLIT_COVERAGE
    gray = SkTMax(gray, (U8CPU)0x40);
#endif
    return SkPack888ToRGB16(gray, gray, gray);
}

static int bittst(const uint8_t data[], int bitOffset) {
    SkASSERT(bitOffset >= 0);
    int lowBit = data[bitOffset >> 3] >> (~bitOffset & 7);
    return lowBit & 1;
}

/**
 *  Copies a FT_Bitmap into an SkMask with the same dimensions.
 *
 *  FT_PIXEL_MODE_MONO
 *  FT_PIXEL_MODE_GRAY
 *  FT_PIXEL_MODE_LCD
 *  FT_PIXEL_MODE_LCD_V
 */
template<bool APPLY_PREBLEND>
static void copyFT2LCD16(const FT_Bitmap& bitmap, const SkMask& mask, int lcdIsBGR,
                         const uint8_t* tableR, const uint8_t* tableG, const uint8_t* tableB)
{
    SkASSERT(SkMask::kLCD16_Format == mask.fFormat);
    if (FT_PIXEL_MODE_LCD != bitmap.pixel_mode) {
        SkASSERT(mask.fBounds.width() == bitmap.width);
    }
    if (FT_PIXEL_MODE_LCD_V != bitmap.pixel_mode) {
        SkASSERT(mask.fBounds.height() == bitmap.rows);
    }

    const uint8_t* src = bitmap.buffer;
    uint16_t* dst = reinterpret_cast<uint16_t*>(mask.fImage);
    const size_t dstRB = mask.fRowBytes;

    const int width = mask.fBounds.width();
    const int height = mask.fBounds.height();

    switch (bitmap.pixel_mode) {
        case FT_PIXEL_MODE_MONO:
            for (int y = height; y --> 0;) {
                for (int x = 0; x < width; ++x) {
                    dst[x] = -bittst(src, x);
                }
                dst = (uint16_t*)((char*)dst + dstRB);
                src += bitmap.pitch;
            }
            break;
        case FT_PIXEL_MODE_GRAY:
            for (int y = height; y --> 0;) {
                for (int x = 0; x < width; ++x) {
                    dst[x] = grayToRGB16(src[x]);
                }
                dst = (uint16_t*)((char*)dst + dstRB);
                src += bitmap.pitch;
            }
            break;
        case FT_PIXEL_MODE_LCD:
            SkASSERT(3 * mask.fBounds.width() == bitmap.width);
            for (int y = height; y --> 0;) {
                const uint8_t* triple = src;
                if (lcdIsBGR) {
                    for (int x = 0; x < width; x++) {
                        dst[x] = packTriple(sk_apply_lut_if<APPLY_PREBLEND>(triple[2], tableR),
                                            sk_apply_lut_if<APPLY_PREBLEND>(triple[1], tableG),
                                            sk_apply_lut_if<APPLY_PREBLEND>(triple[0], tableB));
                        triple += 3;
                    }
                } else {
                    for (int x = 0; x < width; x++) {
                        dst[x] = packTriple(sk_apply_lut_if<APPLY_PREBLEND>(triple[0], tableR),
                                            sk_apply_lut_if<APPLY_PREBLEND>(triple[1], tableG),
                                            sk_apply_lut_if<APPLY_PREBLEND>(triple[2], tableB));
                        triple += 3;
                    }
                }
                src += bitmap.pitch;
                dst = (uint16_t*)((char*)dst + dstRB);
            }
            break;
        case FT_PIXEL_MODE_LCD_V:
            SkASSERT(3 * mask.fBounds.height() == bitmap.rows);
            for (int y = height; y --> 0;) {
                const uint8_t* srcR = src;
                const uint8_t* srcG = srcR + bitmap.pitch;
                const uint8_t* srcB = srcG + bitmap.pitch;
                if (lcdIsBGR) {
                    SkTSwap(srcR, srcB);
                }
                for (int x = 0; x < width; x++) {
                    dst[x] = packTriple(sk_apply_lut_if<APPLY_PREBLEND>(*srcR++, tableR),
                                        sk_apply_lut_if<APPLY_PREBLEND>(*srcG++, tableG),
                                        sk_apply_lut_if<APPLY_PREBLEND>(*srcB++, tableB));
                }
                src += 3 * bitmap.pitch;
                dst = (uint16_t*)((char*)dst + dstRB);
            }
            break;
        default:
            SkDEBUGF(("FT_Pixel_Mode %d", bitmap.pixel_mode));
            SkDEBUGFAIL("unsupported FT_Pixel_Mode for LCD16");
            break;
    }
}

/**
 *  Copies a FT_Bitmap into an SkMask with the same dimensions.
 *
 *  Yes, No, Never Requested, Never Produced
 *
 *                        kBW kA8 k3D kARGB32 kLCD16 kLCD32
 *  FT_PIXEL_MODE_MONO     Y   Y  NR     N       Y     NR
 *  FT_PIXEL_MODE_GRAY     N   Y  NR     N       Y     NR
 *  FT_PIXEL_MODE_GRAY2   NP  NP  NR    NP      NP     NR
 *  FT_PIXEL_MODE_GRAY4   NP  NP  NR    NP      NP     NR
 *  FT_PIXEL_MODE_LCD     NP  NP  NR    NP      NP     NR
 *  FT_PIXEL_MODE_LCD_V   NP  NP  NR    NP      NP     NR
 *  FT_PIXEL_MODE_BGRA     N   N  NR     Y       N     NR
 *
 *  TODO: All of these N need to be Y or otherwise ruled out.
 */
static void copyFTBitmap(const FT_Bitmap& srcFTBitmap, SkMask& dstMask) {
    SkASSERT(dstMask.fBounds.width() == srcFTBitmap.width);
    SkASSERT(dstMask.fBounds.height() == srcFTBitmap.rows);

    const uint8_t* src = reinterpret_cast<const uint8_t*>(srcFTBitmap.buffer);
    const FT_Pixel_Mode srcFormat = static_cast<FT_Pixel_Mode>(srcFTBitmap.pixel_mode);
    // FT_Bitmap::pitch is an int and allowed to be negative.
    const int srcPitch = srcFTBitmap.pitch;
    const size_t srcRowBytes = SkTAbs(srcPitch);

    uint8_t* dst = dstMask.fImage;
    const SkMask::Format dstFormat = static_cast<SkMask::Format>(dstMask.fFormat);
    const size_t dstRowBytes = dstMask.fRowBytes;

    const size_t width = srcFTBitmap.width;
    const size_t height = srcFTBitmap.rows;

    if (SkMask::kLCD16_Format == dstFormat) {
        copyFT2LCD16<false>(srcFTBitmap, dstMask, false, NULL, NULL, NULL);
        return;
    }

    if ((FT_PIXEL_MODE_MONO == srcFormat && SkMask::kBW_Format == dstFormat) ||
        (FT_PIXEL_MODE_GRAY == srcFormat && SkMask::kA8_Format == dstFormat))
    {
        size_t commonRowBytes = SkTMin(srcRowBytes, dstRowBytes);
        for (size_t y = height; y --> 0;) {
            memcpy(dst, src, commonRowBytes);
            src += srcPitch;
            dst += dstRowBytes;
        }
    } else if (FT_PIXEL_MODE_MONO == srcFormat && SkMask::kA8_Format == dstFormat) {
        for (size_t y = height; y --> 0;) {
            uint8_t byte = 0;
            int bits = 0;
            const uint8_t* src_row = src;
            uint8_t* dst_row = dst;
            for (size_t x = width; x --> 0;) {
                if (0 == bits) {
                    byte = *src_row++;
                    bits = 8;
                }
                *dst_row++ = byte & 0x80 ? 0xff : 0x00;
                bits--;
                byte <<= 1;
            }
            src += srcPitch;
            dst += dstRowBytes;
        }
    } else if (FT_PIXEL_MODE_BGRA == srcFormat && SkMask::kARGB32_Format == dstFormat) {
        // FT_PIXEL_MODE_BGRA is pre-multiplied.
        for (size_t y = height; y --> 0;) {
            const uint8_t* src_row = src;
            SkPMColor* dst_row = reinterpret_cast<SkPMColor*>(dst);
            for (size_t x = 0; x < width; ++x) {
                uint8_t b = *src_row++;
                uint8_t g = *src_row++;
                uint8_t r = *src_row++;
                uint8_t a = *src_row++;
                *dst_row++ = SkPackARGB32(a, r, g, b);
#ifdef SK_SHOW_TEXT_BLIT_COVERAGE
                *(dst_row-1) = SkFourByteInterp256(*(dst_row-1), SK_ColorWHITE, 0x40);
#endif
            }
            src += srcPitch;
            dst += dstRowBytes;
        }
    } else {
        SkDEBUGF(("FT_Pixel_Mode %d, SkMask::Format %d\n", srcFormat, dstFormat));
        SkDEBUGFAIL("unsupported combination of FT_Pixel_Mode and SkMask::Format");
    }
}

static inline int convert_8_to_1(unsigned byte) {
    SkASSERT(byte <= 0xFF);
    // Arbitrary decision that making the cutoff at 1/4 instead of 1/2 in general looks better.
    return (byte >> 6) != 0;
}

static uint8_t pack_8_to_1(const uint8_t alpha[8]) {
    unsigned bits = 0;
    for (int i = 0; i < 8; ++i) {
        bits <<= 1;
        bits |= convert_8_to_1(alpha[i]);
    }
    return SkToU8(bits);
}

static void packA8ToA1(const SkMask& mask, const uint8_t* src, size_t srcRB) {
    const int height = mask.fBounds.height();
    const int width = mask.fBounds.width();
    const int octs = width >> 3;
    const int leftOverBits = width & 7;

    uint8_t* dst = mask.fImage;
    const int dstPad = mask.fRowBytes - SkAlign8(width)/8;
    SkASSERT(dstPad >= 0);

    const int srcPad = srcRB - width;
    SkASSERT(srcPad >= 0);

    for (int y = 0; y < height; ++y) {
        for (int i = 0; i < octs; ++i) {
            *dst++ = pack_8_to_1(src);
            src += 8;
        }
        if (leftOverBits > 0) {
            unsigned bits = 0;
            int shift = 7;
            for (int i = 0; i < leftOverBits; ++i, --shift) {
                bits |= convert_8_to_1(*src++) << shift;
            }
            *dst++ = bits;
        }
        src += srcPad;
        dst += dstPad;
    }
}

inline SkMask::Format SkMaskFormat_for_SkBitmapConfig(SkBitmap::Config config) {
    switch (config) {
        case SkBitmap::kA8_Config:
            return SkMask::kA8_Format;
        case SkBitmap::kARGB_8888_Config:
            return SkMask::kARGB32_Format;
        default:
            SkDEBUGFAIL("unsupported SkBitmap::Config");
            return SkMask::kA8_Format;
    }
}

inline SkBitmap::Config SkBitmapConfig_for_FTPixelMode(FT_Pixel_Mode pixel_mode) {
    switch (pixel_mode) {
        case FT_PIXEL_MODE_MONO:
        case FT_PIXEL_MODE_GRAY:
            return SkBitmap::kA8_Config;
        case FT_PIXEL_MODE_BGRA:
            return SkBitmap::kARGB_8888_Config;
        default:
            SkDEBUGFAIL("unsupported FT_PIXEL_MODE");
            return SkBitmap::kA8_Config;
    }
}

inline SkBitmap::Config SkBitmapConfig_for_SkMaskFormat(SkMask::Format format) {
    switch (format) {
        case SkMask::kBW_Format:
        case SkMask::kA8_Format:
        case SkMask::kLCD16_Format:
            return SkBitmap::kA8_Config;
        case SkMask::kARGB32_Format:
            return SkBitmap::kARGB_8888_Config;
        default:
            SkDEBUGFAIL("unsupported destination SkBitmap::Config");
            return SkBitmap::kA8_Config;
    }
}

void SkScalerContext_FreeType_Base::generateGlyphImage(FT_Face face, const SkGlyph& glyph) {
    const bool doBGR = SkToBool(fRec.fFlags & SkScalerContext::kLCD_BGROrder_Flag);
    const bool doVert = SkToBool(fRec.fFlags & SkScalerContext::kLCD_Vertical_Flag);

    switch ( face->glyph->format ) {
        case FT_GLYPH_FORMAT_OUTLINE: {
            FT_Outline* outline = &face->glyph->outline;
            FT_BBox     bbox;
            FT_Bitmap   target;

            int dx = 0, dy = 0;
            if (fRec.fFlags & SkScalerContext::kSubpixelPositioning_Flag) {
                dx = SkFixedToFDot6(glyph.getSubXFixed());
                dy = SkFixedToFDot6(glyph.getSubYFixed());
                // negate dy since freetype-y-goes-up and skia-y-goes-down
                dy = -dy;
            }
            FT_Outline_Get_CBox(outline, &bbox);
            /*
                what we really want to do for subpixel is
                    offset(dx, dy)
                    compute_bounds
                    offset(bbox & !63)
                but that is two calls to offset, so we do the following, which
                achieves the same thing with only one offset call.
            */
            FT_Outline_Translate(outline, dx - ((bbox.xMin + dx) & ~63),
                                          dy - ((bbox.yMin + dy) & ~63));

            if (SkMask::kLCD16_Format == glyph.fMaskFormat) {
                FT_Render_Glyph(face->glyph, doVert ? FT_RENDER_MODE_LCD_V : FT_RENDER_MODE_LCD);
                SkMask mask;
                glyph.toMask(&mask);
                if (fPreBlend.isApplicable()) {
                    copyFT2LCD16<true>(face->glyph->bitmap, mask, doBGR,
                                       fPreBlend.fR, fPreBlend.fG, fPreBlend.fB);
                } else {
                    copyFT2LCD16<false>(face->glyph->bitmap, mask, doBGR,
                                        fPreBlend.fR, fPreBlend.fG, fPreBlend.fB);
                }
            } else {
                target.width = glyph.fWidth;
                target.rows = glyph.fHeight;
                target.pitch = glyph.rowBytes();
                target.buffer = reinterpret_cast<uint8_t*>(glyph.fImage);
                target.pixel_mode = compute_pixel_mode( (SkMask::Format)fRec.fMaskFormat);
                target.num_grays = 256;

                memset(glyph.fImage, 0, glyph.rowBytes() * glyph.fHeight);
                FT_Outline_Get_Bitmap(face->glyph->library, outline, &target);
            }
        } break;

        case FT_GLYPH_FORMAT_BITMAP: {
            FT_Pixel_Mode pixel_mode = static_cast<FT_Pixel_Mode>(face->glyph->bitmap.pixel_mode);
            SkMask::Format maskFormat = static_cast<SkMask::Format>(glyph.fMaskFormat);

            // Assume that the other formats do not exist.
            SkASSERT(FT_PIXEL_MODE_MONO == pixel_mode ||
                     FT_PIXEL_MODE_GRAY == pixel_mode ||
                     FT_PIXEL_MODE_BGRA == pixel_mode);

            // These are the only formats this ScalerContext should request.
            SkASSERT(SkMask::kBW_Format == maskFormat ||
                     SkMask::kA8_Format == maskFormat ||
                     SkMask::kARGB32_Format == maskFormat ||
                     SkMask::kLCD16_Format == maskFormat);

            if (fRec.fFlags & SkScalerContext::kEmbolden_Flag &&
                !(face->style_flags & FT_STYLE_FLAG_BOLD))
            {
                FT_GlyphSlot_Own_Bitmap(face->glyph);
                FT_Bitmap_Embolden(face->glyph->library, &face->glyph->bitmap,
                                   kBitmapEmboldenStrength, 0);
            }

            // If no scaling needed, directly copy glyph bitmap.
            if (glyph.fWidth == face->glyph->bitmap.width &&
                glyph.fHeight == face->glyph->bitmap.rows &&
                glyph.fTop == -face->glyph->bitmap_top &&
                glyph.fLeft == face->glyph->bitmap_left)
            {
                SkMask dstMask;
                glyph.toMask(&dstMask);
                copyFTBitmap(face->glyph->bitmap, dstMask);
                break;
            }

            // Otherwise, scale the bitmap.

            // Copy the FT_Bitmap into an SkBitmap (either A8 or ARGB)
            SkBitmap unscaledBitmap;
            unscaledBitmap.setConfig(SkBitmapConfig_for_FTPixelMode(pixel_mode),
                                     face->glyph->bitmap.width, face->glyph->bitmap.rows);
            unscaledBitmap.allocPixels();

            SkMask unscaledBitmapAlias;
            unscaledBitmapAlias.fImage = reinterpret_cast<uint8_t*>(unscaledBitmap.getPixels());
            unscaledBitmapAlias.fBounds.set(0, 0, unscaledBitmap.width(), unscaledBitmap.height());
            unscaledBitmapAlias.fRowBytes = unscaledBitmap.rowBytes();
            unscaledBitmapAlias.fFormat = SkMaskFormat_for_SkBitmapConfig(unscaledBitmap.config());
            copyFTBitmap(face->glyph->bitmap, unscaledBitmapAlias);

            // Wrap the glyph's mask in a bitmap, unless the glyph's mask is BW or LCD.
            // BW requires an A8 target for resizing, which can then be down sampled.
            // LCD should use a 4x A8 target, which will then be down sampled.
            // For simplicity, LCD uses A8 and is replicated.
            int bitmapRowBytes = 0;
            if (SkMask::kBW_Format != maskFormat && SkMask::kLCD16_Format != maskFormat) {
                bitmapRowBytes = glyph.rowBytes();
            }
            SkBitmap dstBitmap;
            dstBitmap.setConfig(SkBitmapConfig_for_SkMaskFormat(maskFormat),
                                glyph.fWidth, glyph.fHeight, bitmapRowBytes);
            if (SkMask::kBW_Format == maskFormat || SkMask::kLCD16_Format == maskFormat) {
                dstBitmap.allocPixels();
            } else {
                dstBitmap.setPixels(glyph.fImage);
            }

            // Scale unscaledBitmap into dstBitmap.
            SkCanvas canvas(dstBitmap);
            canvas.clear(SK_ColorTRANSPARENT);
            canvas.scale(SkIntToScalar(glyph.fWidth) / SkIntToScalar(face->glyph->bitmap.width),
                         SkIntToScalar(glyph.fHeight) / SkIntToScalar(face->glyph->bitmap.rows));
            SkPaint paint;
            paint.setFilterLevel(SkPaint::kLow_FilterLevel);
            canvas.drawBitmap(unscaledBitmap, 0, 0, &paint);

            // If the destination is BW or LCD, convert from A8.
            if (SkMask::kBW_Format == maskFormat) {
                // Copy the A8 dstBitmap into the A1 glyph.fImage.
                SkMask dstMask;
                glyph.toMask(&dstMask);
                packA8ToA1(dstMask, dstBitmap.getAddr8(0, 0), dstBitmap.rowBytes());
            } else if (SkMask::kLCD16_Format == maskFormat) {
                // Copy the A8 dstBitmap into the LCD16 glyph.fImage.
                uint8_t* src = dstBitmap.getAddr8(0, 0);
                uint16_t* dst = reinterpret_cast<uint16_t*>(glyph.fImage);
                for (int y = dstBitmap.height(); y --> 0;) {
                    for (int x = 0; x < dstBitmap.width(); ++x) {
                        dst[x] = grayToRGB16(src[x]);
                    }
                    dst = (uint16_t*)((char*)dst + glyph.rowBytes());
                    src += dstBitmap.rowBytes();
                }
            }

        } break;

        default:
            SkDEBUGFAIL("unknown glyph format");
            memset(glyph.fImage, 0, glyph.rowBytes() * glyph.fHeight);
            return;
    }

// We used to always do this pre-USE_COLOR_LUMINANCE, but with colorlum,
// it is optional
#if defined(SK_GAMMA_APPLY_TO_A8)
    if (SkMask::kA8_Format == glyph.fMaskFormat && fPreBlend.isApplicable()) {
        uint8_t* SK_RESTRICT dst = (uint8_t*)glyph.fImage;
        unsigned rowBytes = glyph.rowBytes();

        for (int y = glyph.fHeight - 1; y >= 0; --y) {
            for (int x = glyph.fWidth - 1; x >= 0; --x) {
                dst[x] = fPreBlend.fG[dst[x]];
            }
            dst += rowBytes;
        }
    }
#endif
}

///////////////////////////////////////////////////////////////////////////////

static int move_proc(const FT_Vector* pt, void* ctx) {
    SkPath* path = (SkPath*)ctx;
    path->close();  // to close the previous contour (if any)
    path->moveTo(SkFDot6ToScalar(pt->x), -SkFDot6ToScalar(pt->y));
    return 0;
}

static int line_proc(const FT_Vector* pt, void* ctx) {
    SkPath* path = (SkPath*)ctx;
    path->lineTo(SkFDot6ToScalar(pt->x), -SkFDot6ToScalar(pt->y));
    return 0;
}

static int quad_proc(const FT_Vector* pt0, const FT_Vector* pt1,
                     void* ctx) {
    SkPath* path = (SkPath*)ctx;
    path->quadTo(SkFDot6ToScalar(pt0->x), -SkFDot6ToScalar(pt0->y),
                 SkFDot6ToScalar(pt1->x), -SkFDot6ToScalar(pt1->y));
    return 0;
}

static int cubic_proc(const FT_Vector* pt0, const FT_Vector* pt1,
                      const FT_Vector* pt2, void* ctx) {
    SkPath* path = (SkPath*)ctx;
    path->cubicTo(SkFDot6ToScalar(pt0->x), -SkFDot6ToScalar(pt0->y),
                  SkFDot6ToScalar(pt1->x), -SkFDot6ToScalar(pt1->y),
                  SkFDot6ToScalar(pt2->x), -SkFDot6ToScalar(pt2->y));
    return 0;
}

void SkScalerContext_FreeType_Base::generateGlyphPath(FT_Face face,
                                                      SkPath* path)
{
<<<<<<< HEAD
    if (fRec.fFlags & SkScalerContext::kEmbolden_Flag && !(face->style_flags & FT_STYLE_FLAG_BOLD)) {
        emboldenOutline(face, &face->glyph->outline);
    }

=======
>>>>>>> 07afe200
    FT_Outline_Funcs    funcs;

    funcs.move_to   = move_proc;
    funcs.line_to   = line_proc;
    funcs.conic_to  = quad_proc;
    funcs.cubic_to  = cubic_proc;
    funcs.shift     = 0;
    funcs.delta     = 0;

    FT_Error err = FT_Outline_Decompose(&face->glyph->outline, &funcs, path);

    if (err != 0) {
        path->reset();
        return;
    }

    path->close();
<<<<<<< HEAD
}

void SkScalerContext_FreeType_Base::emboldenOutline(FT_Face face, FT_Outline* outline)
{
    FT_Pos strength;
    strength = FT_MulFix(face->units_per_EM, face->size->metrics.y_scale)
               / SK_OUTLINE_EMBOLDEN_DIVISOR;
    FT_Outline_Embolden(outline, strength);
=======
>>>>>>> 07afe200
}<|MERGE_RESOLUTION|>--- conflicted
+++ resolved
@@ -41,17 +41,6 @@
             return FT_PIXEL_MODE_GRAY;
     }
 }
-
-///////////////////////////////////////////////////////////////////////////////
-
-// hand-tuned value to reduce outline embolden strength
-#ifndef SK_OUTLINE_EMBOLDEN_DIVISOR
-    #ifdef SK_BUILD_FOR_ANDROID
-        #define SK_OUTLINE_EMBOLDEN_DIVISOR   34
-    #else
-        #define SK_OUTLINE_EMBOLDEN_DIVISOR   24
-    #endif
-#endif
 
 ///////////////////////////////////////////////////////////////////////////////
 
@@ -553,13 +542,6 @@
 void SkScalerContext_FreeType_Base::generateGlyphPath(FT_Face face,
                                                       SkPath* path)
 {
-<<<<<<< HEAD
-    if (fRec.fFlags & SkScalerContext::kEmbolden_Flag && !(face->style_flags & FT_STYLE_FLAG_BOLD)) {
-        emboldenOutline(face, &face->glyph->outline);
-    }
-
-=======
->>>>>>> 07afe200
     FT_Outline_Funcs    funcs;
 
     funcs.move_to   = move_proc;
@@ -577,15 +559,4 @@
     }
 
     path->close();
-<<<<<<< HEAD
-}
-
-void SkScalerContext_FreeType_Base::emboldenOutline(FT_Face face, FT_Outline* outline)
-{
-    FT_Pos strength;
-    strength = FT_MulFix(face->units_per_EM, face->size->metrics.y_scale)
-               / SK_OUTLINE_EMBOLDEN_DIVISOR;
-    FT_Outline_Embolden(outline, strength);
-=======
->>>>>>> 07afe200
 }