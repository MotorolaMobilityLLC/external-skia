/* libs/graphics/ports/SkFontHost_android.cpp
**
** Copyright 2006, The Android Open Source Project
**
** Licensed under the Apache License, Version 2.0 (the "License");
** you may not use this file except in compliance with the License.
** You may obtain a copy of the License at
**
**     http://www.apache.org/licenses/LICENSE-2.0
**
** Unless required by applicable law or agreed to in writing, software
** distributed under the License is distributed on an "AS IS" BASIS,
** WITHOUT WARRANTIES OR CONDITIONS OF ANY KIND, either express or implied.
** See the License for the specific language governing permissions and
** limitations under the License.
*/

#include "SkFontHost.h"
#include "SkDescriptor.h"
#include "SkMMapStream.h"
#include "SkPaint.h"
#include "SkString.h"
#include "SkStream.h"
#include "SkThread.h"
#include "SkTSearch.h"
#include "FontHostConfiguration_android.h"
#include <stdio.h>

#define FONT_CACHE_MEMORY_BUDGET    (768 * 1024)

#ifndef SK_FONT_FILE_PREFIX
    #define SK_FONT_FILE_PREFIX          "/fonts/"
#endif

bool find_name_and_attributes(SkStream* stream, SkString* name,
                              SkTypeface::Style* style, bool* isFixedWidth);

static void GetFullPathForSysFonts(SkString* full, const char name[]) {
    full->set(getenv("ANDROID_ROOT"));
    full->append(SK_FONT_FILE_PREFIX);
    full->append(name);
}

///////////////////////////////////////////////////////////////////////////////

struct FamilyRec;

/*  This guy holds a mapping of a name -> family, used for looking up fonts.
    Since it is stored in a stretchy array that doesn't preserve object
    semantics, we don't use constructor/destructors, but just have explicit
    helpers to manage our internal bookkeeping.
*/
struct NameFamilyPair {
    const char* fName;      // we own this
    FamilyRec*  fFamily;    // we don't own this, we just reference it

    void construct(const char name[], FamilyRec* family) {
        fName = strdup(name);
        fFamily = family;   // we don't own this, so just record the referene
    }

    void destruct() {
        free((char*)fName);
        // we don't own family, so just ignore our reference
    }
};
typedef SkTDArray<NameFamilyPair> NameFamilyPairList;

// we use atomic_inc to grow this for each typeface we create
static int32_t gUniqueFontID;

// this is the mutex that protects gFamilyHead and GetNameList()
SK_DECLARE_STATIC_MUTEX(gFamilyHeadAndNameListMutex);
static FamilyRec* gFamilyHead;

static NameFamilyPairList& GetNameList() {
    /*
     *  It is assumed that the caller has already acquired a lock on
     *  gFamilyHeadAndNameListMutex before calling this.
     */
    static NameFamilyPairList* gNameList;
    if (NULL == gNameList) {
        gNameList = SkNEW(NameFamilyPairList);
        // register a delete proc with sk_atexit(..) when available
    }
    return *gNameList;
}

struct FamilyRec {
    FamilyRec*  fNext;
    SkTypeface* fFaces[4];

    FamilyRec()
    {
        fNext = gFamilyHead;
        memset(fFaces, 0, sizeof(fFaces));
        gFamilyHead = this;
    }
};

static SkTypeface* find_best_face(const FamilyRec* family,
                                  SkTypeface::Style style) {
    SkTypeface* const* faces = family->fFaces;

    if (faces[style] != NULL) { // exact match
        return faces[style];
    }
    // look for a matching bold
    style = (SkTypeface::Style)(style ^ SkTypeface::kItalic);
    if (faces[style] != NULL) {
        return faces[style];
    }
    // look for the plain
    if (faces[SkTypeface::kNormal] != NULL) {
        return faces[SkTypeface::kNormal];
    }
    // look for anything
    for (int i = 0; i < 4; i++) {
        if (faces[i] != NULL) {
            return faces[i];
        }
    }
    // should never get here, since the faces list should not be empty
    SkDEBUGFAIL("faces list is empty");
    return NULL;
}

static FamilyRec* find_family(const SkTypeface* member) {
    FamilyRec* curr = gFamilyHead;
    while (curr != NULL) {
        for (int i = 0; i < 4; i++) {
            if (curr->fFaces[i] == member) {
                return curr;
            }
        }
        curr = curr->fNext;
    }
    return NULL;
}

/*  Returns the matching typeface, or NULL. If a typeface is found, its refcnt
    is not modified.
 */
static SkTypeface* find_from_uniqueID(uint32_t uniqueID) {
    FamilyRec* curr = gFamilyHead;
    while (curr != NULL) {
        for (int i = 0; i < 4; i++) {
            SkTypeface* face = curr->fFaces[i];
            if (face != NULL && face->uniqueID() == uniqueID) {
                return face;
            }
        }
        curr = curr->fNext;
    }
    return NULL;
}

/*  Remove reference to this face from its family. If the resulting family
    is empty (has no faces), return that family, otherwise return NULL
*/
static FamilyRec* remove_from_family(const SkTypeface* face) {
    FamilyRec* family = find_family(face);
    if (family) {
        SkASSERT(family->fFaces[face->style()] == face);
        family->fFaces[face->style()] = NULL;

        for (int i = 0; i < 4; i++) {
            if (family->fFaces[i] != NULL) {    // family is non-empty
                return NULL;
            }
        }
    } else {
//        SkDebugf("remove_from_family(%p) face not found", face);
    }
    return family;  // return the empty family
}

// maybe we should make FamilyRec be doubly-linked
static void detach_and_delete_family(FamilyRec* family) {
    FamilyRec* curr = gFamilyHead;
    FamilyRec* prev = NULL;

    while (curr != NULL) {
        FamilyRec* next = curr->fNext;
        if (curr == family) {
            if (prev == NULL) {
                gFamilyHead = next;
            } else {
                prev->fNext = next;
            }
            SkDELETE(family);
            return;
        }
        prev = curr;
        curr = next;
    }
    SkASSERT(!"Yikes, couldn't find family in our list to remove/delete");
}

//  gFamilyHeadAndNameListMutex must already be acquired
static SkTypeface* find_typeface(const char name[], SkTypeface::Style style) {
    NameFamilyPairList& namelist = GetNameList();
    NameFamilyPair* list = namelist.begin();
    int             count = namelist.count();

    int index = SkStrLCSearch(&list[0].fName, count, name, sizeof(list[0]));

    if (index >= 0) {
        return find_best_face(list[index].fFamily, style);
    }
    return NULL;
}

//  gFamilyHeadAndNameListMutex must already be acquired
static SkTypeface* find_typeface(const SkTypeface* familyMember,
                                 SkTypeface::Style style) {
    const FamilyRec* family = find_family(familyMember);
    return family ? find_best_face(family, style) : NULL;
}

//  gFamilyHeadAndNameListMutex must already be acquired
static void add_name(const char name[], FamilyRec* family) {
    SkAutoAsciiToLC tolc(name);
    name = tolc.lc();

    NameFamilyPairList& namelist = GetNameList();
    NameFamilyPair* list = namelist.begin();
    int             count = namelist.count();

    int index = SkStrLCSearch(&list[0].fName, count, name, sizeof(list[0]));

    if (index < 0) {
        list = namelist.insert(~index);
        list->construct(name, family);
    }
}

//  gFamilyHeadAndNameListMutex must already be acquired
static void remove_from_names(FamilyRec* emptyFamily) {
#ifdef SK_DEBUG
    for (int i = 0; i < 4; i++) {
        SkASSERT(emptyFamily->fFaces[i] == NULL);
    }
#endif

    SkTDArray<NameFamilyPair>& list = GetNameList();

    // must go backwards when removing
    for (int i = list.count() - 1; i >= 0; --i) {
        NameFamilyPair* pair = &list[i];
        if (pair->fFamily == emptyFamily) {
            pair->destruct();
            list.remove(i);
        }
    }
}

///////////////////////////////////////////////////////////////////////////////

class FamilyTypeface : public SkTypeface {
public:
    FamilyTypeface(Style style, bool sysFont, SkTypeface* familyMember,
                   bool isFixedWidth)
    : SkTypeface(style, sk_atomic_inc(&gUniqueFontID) + 1, isFixedWidth) {
        fIsSysFont = sysFont;


        // our caller has acquired the gFamilyHeadAndNameListMutex so this is safe
        FamilyRec* rec = NULL;
        if (familyMember) {
            rec = find_family(familyMember);
            SkASSERT(rec);
        } else {
            rec = SkNEW(FamilyRec);
        }
        rec->fFaces[style] = this;
    }

    virtual ~FamilyTypeface() {
        SkAutoMutexAcquire  ac(gFamilyHeadAndNameListMutex);

        // remove us from our family. If the family is now empty, we return
        // that and then remove that family from the name list
        FamilyRec* family = remove_from_family(this);
        if (NULL != family) {
            remove_from_names(family);
            detach_and_delete_family(family);
        }
    }

    bool isSysFont() const { return fIsSysFont; }

    virtual SkStream* openStream() = 0;
    virtual const char* getUniqueString() const = 0;
    virtual const char* getFilePath() const = 0;

private:
    bool    fIsSysFont;

    typedef SkTypeface INHERITED;
};

///////////////////////////////////////////////////////////////////////////////

class StreamTypeface : public FamilyTypeface {
public:
    StreamTypeface(Style style, bool sysFont, SkTypeface* familyMember,
                   SkStream* stream, bool isFixedWidth)
    : INHERITED(style, sysFont, familyMember, isFixedWidth) {
        SkASSERT(stream);
        stream->ref();
        fStream = stream;
    }
    virtual ~StreamTypeface() {
        fStream->unref();
    }

    // overrides
    virtual SkStream* openStream() {
        // we just ref our existing stream, since the caller will call unref()
        // when they are through
        fStream->ref();
        // must rewind each time, since the caller assumes a "new" stream
        fStream->rewind();
        return fStream;
    }
    virtual const char* getUniqueString() const { return NULL; }
    virtual const char* getFilePath() const { return NULL; }

private:
    SkStream* fStream;

    typedef FamilyTypeface INHERITED;
};

class FileTypeface : public FamilyTypeface {
public:
    FileTypeface(Style style, bool sysFont, SkTypeface* familyMember,
                 const char path[], bool isFixedWidth)
    : INHERITED(style, sysFont, familyMember, isFixedWidth) {
        SkString fullpath;

        if (sysFont) {
            GetFullPathForSysFonts(&fullpath, path);
            path = fullpath.c_str();
        }
        fPath.set(path);
    }

    // overrides
    virtual SkStream* openStream() {
        SkStream* stream = SkNEW_ARGS(SkMMAPStream, (fPath.c_str()));

        // check for failure
        if (stream->getLength() <= 0) {
            SkDELETE(stream);
            // maybe MMAP isn't supported. try FILE
            stream = SkNEW_ARGS(SkFILEStream, (fPath.c_str()));
            if (stream->getLength() <= 0) {
                SkDELETE(stream);
                stream = NULL;
            }
        }
        return stream;
    }
    virtual const char* getUniqueString() const {
        const char* str = strrchr(fPath.c_str(), '/');
        if (str) {
            str += 1;   // skip the '/'
        }
        return str;
    }
    virtual const char* getFilePath() const {
        return fPath.c_str();
    }

private:
    SkString fPath;

    typedef FamilyTypeface INHERITED;
};

///////////////////////////////////////////////////////////////////////////////
///////////////////////////////////////////////////////////////////////////////

static bool get_name_and_style(const char path[], SkString* name,
                               SkTypeface::Style* style,
                               bool* isFixedWidth, bool isExpected) {
    SkString        fullpath;
    GetFullPathForSysFonts(&fullpath, path);

    SkMMAPStream stream(fullpath.c_str());
    if (stream.getLength() > 0) {
        return find_name_and_attributes(&stream, name, style, isFixedWidth);
    }
    else {
        SkFILEStream stream(fullpath.c_str());
        if (stream.getLength() > 0) {
            return find_name_and_attributes(&stream, name, style, isFixedWidth);
        }
    }

    if (isExpected) {
        SkDebugf("---- failed to open <%s> as a font\n", fullpath.c_str());
    }
    return false;
}

// used to record our notion of the pre-existing fonts
struct FontInitRec {
    const char*         fFileName;
    const char* const*  fNames;     // null-terminated list
};

// deliberately empty, but we use the address to identify fallback fonts
static const char* gFBNames[] = { NULL };


/*  Fonts are grouped by family, with the first font in a family having the
    list of names (even if that list is empty), and the following members having
    null for the list. The names list must be NULL-terminated.
*/
static FontInitRec *gSystemFonts;
static size_t gNumSystemFonts = 0;

#define SYSTEM_FONTS_FILE "/system/etc/system_fonts.cfg"

// these globals are assigned (once) by load_system_fonts()
static FamilyRec* gDefaultFamily;
static SkTypeface* gDefaultNormal;
static char** gDefaultNames = NULL;
static uint32_t *gFallbackFonts;

/*  Load info from a configuration file that populates the system/fallback font structures
*/
static void load_font_info() {
//    load_font_info_xml("/system/etc/system_fonts.xml");
    SkTDArray<FontFamily*> fontFamilies;
    getFontFamilies(fontFamilies);

    SkTDArray<FontInitRec> fontInfo;
    bool firstInFamily = false;
    for (int i = 0; i < fontFamilies.count(); ++i) {
        FontFamily *family = fontFamilies[i];
        firstInFamily = true;
        for (int j = 0; j < family->fFileNames.count(); ++j) {
            FontInitRec fontInfoRecord;
            fontInfoRecord.fFileName = family->fFileNames[j];
            if (j == 0) {
                if (family->fNames.count() == 0) {
                    // Fallback font
                    fontInfoRecord.fNames = (char **)gFBNames;
                } else {
                    SkTDArray<const char*> names = family->fNames;
                    const char **nameList = (const char**)
                            malloc((names.count() + 1) * sizeof(char*));
                    if (nameList == NULL) {
                        // shouldn't get here
                        break;
                    }
                    if (gDefaultNames == NULL) {
                        gDefaultNames = (char**) nameList;
                    }
                    for (int i = 0; i < names.count(); ++i) {
                        nameList[i] = names[i];
                    }
                    nameList[names.count()] = NULL;
                    fontInfoRecord.fNames = nameList;
                }
            } else {
                fontInfoRecord.fNames = NULL;
            }
            *fontInfo.append() = fontInfoRecord;
        }
    }
    gNumSystemFonts = fontInfo.count();
    gSystemFonts = (FontInitRec*) malloc(gNumSystemFonts * sizeof(FontInitRec));
    gFallbackFonts = (uint32_t*) malloc((gNumSystemFonts + 1) * sizeof(uint32_t));
    if (gSystemFonts == NULL) {
        // shouldn't get here
        gNumSystemFonts = 0;
    }
//    SkDebugf("---- We have %d system fonts", gNumSystemFonts);
    for (size_t i = 0; i < gNumSystemFonts; ++i) {
        gSystemFonts[i].fFileName = fontInfo[i].fFileName;
        gSystemFonts[i].fNames = fontInfo[i].fNames;
//        SkDebugf("---- gSystemFonts[%d] fileName=%s", i, fontInfo[i].fFileName);
    }
    fontFamilies.deleteAll();
}

/*
 *  Called once (ensured by the sentinel check at the beginning of our body).
 *  Initializes all the globals, and register the system fonts.
 *
 *  gFamilyHeadAndNameListMutex must already be acquired.
 */
static void load_system_fonts() {
    // check if we've already be called
    if (NULL != gDefaultNormal) {
        return;
    }

    load_font_info();

    const FontInitRec* rec = gSystemFonts;
    SkTypeface* firstInFamily = NULL;
    int fallbackCount = 0;

    for (size_t i = 0; i < gNumSystemFonts; i++) {
        // if we're the first in a new family, clear firstInFamily
        if (rec[i].fNames != NULL) {
            firstInFamily = NULL;
        }

        bool isFixedWidth;
        SkString name;
        SkTypeface::Style style;

        // we expect all the fonts, except the "fallback" fonts
        bool isExpected = (rec[i].fNames != gFBNames);
        if (!get_name_and_style(rec[i].fFileName, &name, &style,
                                &isFixedWidth, isExpected)) {
            continue;
        }

        SkTypeface* tf = SkNEW_ARGS(FileTypeface,
                                    (style,
                                     true,  // system-font (cannot delete)
                                     firstInFamily, // what family to join
                                     rec[i].fFileName,
                                     isFixedWidth) // filename
                                    );

//        SkDebugf("---- SkTypeface[%d] %s fontID %d\n", i, rec[i].fFileName, tf->uniqueID());

        if (rec[i].fNames != NULL) {
            // see if this is one of our fallback fonts
            if (rec[i].fNames == gFBNames) {
//                SkDebugf("---- adding %s as fallback[%d] fontID %d\n",
//                         rec[i].fFileName, fallbackCount, tf->uniqueID());
                gFallbackFonts[fallbackCount++] = tf->uniqueID();
            }

            firstInFamily = tf;
            FamilyRec* family = find_family(tf);
            const char* const* names = rec[i].fNames;

            // record the default family if this is it
            if (names == gDefaultNames) {
                gDefaultFamily = family;
            }
            // add the names to map to this family
            while (*names) {
                add_name(*names, family);
                names += 1;
            }
        }
    }

    // do this after all fonts are loaded. This is our default font, and it
    // acts as a sentinel so we only execute load_system_fonts() once
    gDefaultNormal = find_best_face(gDefaultFamily, SkTypeface::kNormal);
    // now terminate our fallback list with the sentinel value
    gFallbackFonts[fallbackCount] = 0;
}

///////////////////////////////////////////////////////////////////////////////

void SkFontHost::Serialize(const SkTypeface* face, SkWStream* stream) {
    // lookup and record if the font is custom (i.e. not a system font)
    bool isCustomFont = !((FamilyTypeface*)face)->isSysFont();
    stream->writeBool(isCustomFont);

    if (isCustomFont) {
        SkStream* fontStream = ((FamilyTypeface*)face)->openStream();

        // store the length of the custom font
        uint32_t len = fontStream->getLength();
        stream->write32(len);

        // store the entire font in the serialized stream
        void* fontData = malloc(len);

        fontStream->read(fontData, len);
        stream->write(fontData, len);

        fontStream->unref();
        free(fontData);
//      SkDebugf("--- fonthost custom serialize %d %d\n", face->style(), len);

    } else {
        const char* name = ((FamilyTypeface*)face)->getUniqueString();

        stream->write8((uint8_t)face->style());

        if (NULL == name || 0 == *name) {
            stream->writePackedUInt(0);
//          SkDebugf("--- fonthost serialize null\n");
        } else {
            uint32_t len = strlen(name);
            stream->writePackedUInt(len);
            stream->write(name, len);
//          SkDebugf("--- fonthost serialize <%s> %d\n", name, face->style());
        }
    }
}

SkTypeface* SkFontHost::Deserialize(SkStream* stream) {
    SkAutoMutexAcquire  ac(gFamilyHeadAndNameListMutex);

    load_system_fonts();

    // check if the font is a custom or system font
    bool isCustomFont = stream->readBool();

    if (isCustomFont) {

        // read the length of the custom font from the stream
        uint32_t len = stream->readU32();

        // generate a new stream to store the custom typeface
        SkMemoryStream* fontStream = new SkMemoryStream(len);
        stream->read((void*)fontStream->getMemoryBase(), len);

        SkTypeface* face = CreateTypefaceFromStream(fontStream);

        fontStream->unref();

//      SkDebugf("--- fonthost custom deserialize %d %d\n", face->style(), len);
        return face;

    } else {
        int style = stream->readU8();

        int len = stream->readPackedUInt();
        if (len > 0) {
            SkString str;
            str.resize(len);
            stream->read(str.writable_str(), len);

            const FontInitRec* rec = gSystemFonts;
            for (size_t i = 0; i < gNumSystemFonts; i++) {
                if (strcmp(rec[i].fFileName, str.c_str()) == 0) {
                    // backup until we hit the fNames
                    for (int j = i; j >= 0; --j) {
                        if (rec[j].fNames != NULL) {
                            return SkFontHost::CreateTypeface(NULL,
                                        rec[j].fNames[0], NULL, 0,
                                        (SkTypeface::Style)style);
                        }
                    }
                }
            }
        }
    }
    return NULL;
}

///////////////////////////////////////////////////////////////////////////////

SkTypeface* SkFontHost::CreateTypeface(const SkTypeface* familyFace,
                                       const char familyName[],
                                       const void* data, size_t bytelength,
                                       SkTypeface::Style style) {
    SkAutoMutexAcquire  ac(gFamilyHeadAndNameListMutex);

    load_system_fonts();

    // clip to legal style bits
    style = (SkTypeface::Style)(style & SkTypeface::kBoldItalic);

    SkTypeface* tf = NULL;

    if (NULL != familyFace) {
        tf = find_typeface(familyFace, style);
    } else if (NULL != familyName) {
//        SkDebugf("======= familyName <%s>\n", familyName);
        tf = find_typeface(familyName, style);
    }

    if (NULL == tf) {
        tf = find_best_face(gDefaultFamily, style);
    }

    // we ref(), since the symantic is to return a new instance
    tf->ref();
    return tf;
}

SkStream* SkFontHost::OpenStream(uint32_t fontID) {
    SkAutoMutexAcquire  ac(gFamilyHeadAndNameListMutex);

    FamilyTypeface* tf = (FamilyTypeface*)find_from_uniqueID(fontID);
    SkStream* stream = tf ? tf->openStream() : NULL;

    if (stream && stream->getLength() == 0) {
        stream->unref();
        stream = NULL;
    }
    return stream;
}

size_t SkFontHost::GetFileName(SkFontID fontID, char path[], size_t length,
                               int32_t* index) {
    SkAutoMutexAcquire  ac(gFamilyHeadAndNameListMutex);

    FamilyTypeface* tf = (FamilyTypeface*)find_from_uniqueID(fontID);
    const char* src = tf ? tf->getFilePath() : NULL;

    if (src) {
        size_t size = strlen(src);
        if (path) {
            memcpy(path, src, SkMin32(size, length));
        }
        if (index) {
            *index = 0; // we don't have collections (yet)
        }
        return size;
    } else {
        return 0;
    }
}

SkFontID SkFontHost::NextLogicalFont(SkFontID currFontID, SkFontID origFontID) {
    SkAutoMutexAcquire  ac(gFamilyHeadAndNameListMutex);

    load_system_fonts();

    const SkTypeface* origTypeface = find_from_uniqueID(origFontID);
    const SkTypeface* currTypeface = find_from_uniqueID(currFontID);

    SkASSERT(origTypeface != 0);
    SkASSERT(currTypeface != 0);

    // Our fallback list always stores the id of the plain in each fallback
    // family, so we transform currFontID to its plain equivalent.
    currFontID = find_typeface(currTypeface, SkTypeface::kNormal)->uniqueID();

    /*  First see if fontID is already one of our fallbacks. If so, return
        its successor. If fontID is not in our list, then return the first one
        in our list. Note: list is zero-terminated, and returning zero means
        we have no more fonts to use for fallbacks.
     */
    const uint32_t* list = gFallbackFonts;
    for (int i = 0; list[i] != 0; i++) {
        if (list[i] == currFontID) {
            if (list[i+1] == 0)
                return 0;
            const SkTypeface* nextTypeface = find_from_uniqueID(list[i+1]);
            return find_typeface(nextTypeface, origTypeface->style())->uniqueID();
        }
    }

    // If we get here, currFontID was not a fallback, so we start at the
    // beginning of our list.
    const SkTypeface* firstTypeface = find_from_uniqueID(list[0]);
    return find_typeface(firstTypeface, origTypeface->style())->uniqueID();
}

///////////////////////////////////////////////////////////////////////////////

SkTypeface* SkFontHost::CreateTypefaceFromStream(SkStream* stream) {
    if (NULL == stream || stream->getLength() <= 0) {
        return NULL;
    }

    bool isFixedWidth;
    SkTypeface::Style style;

    if (find_name_and_attributes(stream, NULL, &style, &isFixedWidth)) {
<<<<<<< HEAD
=======
        SkAutoMutexAcquire  ac(gFamilyHeadAndNameListMutex);
>>>>>>> 5cffbe77
        return SkNEW_ARGS(StreamTypeface, (style, false, NULL, stream, isFixedWidth));
    } else {
        return NULL;
    }
}

SkTypeface* SkFontHost::CreateTypefaceFromFile(const char path[]) {
    SkStream* stream = SkNEW_ARGS(SkMMAPStream, (path));
    SkTypeface* face = SkFontHost::CreateTypefaceFromStream(stream);
    // since we created the stream, we let go of our ref() here
    stream->unref();
    return face;
}<|MERGE_RESOLUTION|>--- conflicted
+++ resolved
@@ -769,10 +769,7 @@
     SkTypeface::Style style;
 
     if (find_name_and_attributes(stream, NULL, &style, &isFixedWidth)) {
-<<<<<<< HEAD
-=======
         SkAutoMutexAcquire  ac(gFamilyHeadAndNameListMutex);
->>>>>>> 5cffbe77
         return SkNEW_ARGS(StreamTypeface, (style, false, NULL, stream, isFixedWidth));
     } else {
         return NULL;
