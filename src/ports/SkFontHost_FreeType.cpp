/*
 * Copyright 2006 The Android Open Source Project
 *
 * Use of this source code is governed by a BSD-style license that can be
 * found in the LICENSE file.
 */

#include "SkAdvancedTypefaceMetrics.h"
#include "SkBitmap.h"
#include "SkCanvas.h"
#include "SkColorPriv.h"
#include "SkDescriptor.h"
#include "SkFDot6.h"
#include "SkFontDescriptor.h"
#include "SkFontHost_FreeType_common.h"
#include "SkGlyph.h"
#include "SkMask.h"
#include "SkMaskGamma.h"
#include "SkMatrix22.h"
#include "SkMutex.h"
#include "SkOTUtils.h"
#include "SkPath.h"
#include "SkScalerContext.h"
#include "SkStream.h"
#include "SkString.h"
#include "SkTemplates.h"
#include "SkTypes.h"
<<<<<<< HEAD
#include "SkUniquePtr.h"
=======
#include <memory>
>>>>>>> a1ff9c83

#if defined(SK_CAN_USE_DLOPEN)
#include <dlfcn.h>
#endif
#include <ft2build.h>
#include FT_ADVANCES_H
#include FT_BITMAP_H
#include FT_FREETYPE_H
#include FT_LCD_FILTER_H
#include FT_MODULE_H
#include FT_MULTIPLE_MASTERS_H
#include FT_OUTLINE_H
#include FT_SIZES_H
#include FT_SYSTEM_H
#include FT_TRUETYPE_TABLES_H
#include FT_TYPE1_TABLES_H
#include FT_XFREE86_H

// FT_LOAD_COLOR and the corresponding FT_Pixel_Mode::FT_PIXEL_MODE_BGRA
// were introduced in FreeType 2.5.0.
// The following may be removed once FreeType 2.5.0 is required to build.
#ifndef FT_LOAD_COLOR
#    define FT_LOAD_COLOR ( 1L << 20 )
#    define FT_PIXEL_MODE_BGRA 7
#endif

//#define ENABLE_GLYPH_SPEW     // for tracing calls
//#define DUMP_STRIKE_CREATION
//#define SK_FONTHOST_FREETYPE_USE_NORMAL_LCD_FILTER
//#define SK_FONTHOST_FREETYPE_RUNTIME_VERSION
//#define SK_GAMMA_APPLY_TO_A8

static bool isLCD(const SkScalerContext::Rec& rec) {
    return SkMask::kLCD16_Format == rec.fMaskFormat;
}

//////////////////////////////////////////////////////////////////////////

extern "C" {
    static void* sk_ft_alloc(FT_Memory, long size) {
        return sk_malloc_throw(size);
    }
    static void sk_ft_free(FT_Memory, void* block) {
        sk_free(block);
    }
    static void* sk_ft_realloc(FT_Memory, long cur_size, long new_size, void* block) {
        return sk_realloc_throw(block, new_size);
    }
};
FT_MemoryRec_ gFTMemory = { nullptr, sk_ft_alloc, sk_ft_free, sk_ft_realloc };

class FreeTypeLibrary : SkNoncopyable {
public:
    FreeTypeLibrary() : fLibrary(nullptr), fIsLCDSupported(false), fLCDExtra(0) {
        if (FT_New_Library(&gFTMemory, &fLibrary)) {
            return;
        }
        FT_Add_Default_Modules(fLibrary);

        // Setup LCD filtering. This reduces color fringes for LCD smoothed glyphs.
        // Default { 0x10, 0x40, 0x70, 0x40, 0x10 } adds up to 0x110, simulating ink spread.
        // SetLcdFilter must be called before SetLcdFilterWeights.
        if (FT_Library_SetLcdFilter(fLibrary, FT_LCD_FILTER_DEFAULT) == 0) {
            fIsLCDSupported = true;
            fLCDExtra = 2; //Using a filter adds one full pixel to each side.

#ifdef SK_FONTHOST_FREETYPE_USE_NORMAL_LCD_FILTER
            // Adds to 0x110 simulating ink spread, but provides better results than default.
            static unsigned char gGaussianLikeHeavyWeights[] = { 0x1A, 0x43, 0x56, 0x43, 0x1A, };

#    if SK_FONTHOST_FREETYPE_RUNTIME_VERSION > 0x020400
            FT_Library_SetLcdFilterWeights(fLibrary, gGaussianLikeHeavyWeights);
#    elif SK_CAN_USE_DLOPEN == 1
            //The FreeType library is already loaded, so symbols are available in process.
            void* self = dlopen(nullptr, RTLD_LAZY);
            if (self) {
                FT_Library_SetLcdFilterWeightsProc setLcdFilterWeights;
                //The following cast is non-standard, but safe for POSIX.
                *reinterpret_cast<void**>(&setLcdFilterWeights) =
                        dlsym(self, "FT_Library_SetLcdFilterWeights");
                dlclose(self);

                if (setLcdFilterWeights) {
                    setLcdFilterWeights(fLibrary, gGaussianLikeHeavyWeights);
                }
            }
#    endif
#endif
        }
    }
    ~FreeTypeLibrary() {
        if (fLibrary) {
            FT_Done_Library(fLibrary);
        }
    }

    FT_Library library() { return fLibrary; }
    bool isLCDSupported() { return fIsLCDSupported; }
    int lcdExtra() { return fLCDExtra; }

private:
    FT_Library fLibrary;
    bool fIsLCDSupported;
    int fLCDExtra;

    // FT_Library_SetLcdFilterWeights was introduced in FreeType 2.4.0.
    // The following platforms provide FreeType of at least 2.4.0.
    // Ubuntu >= 11.04 (previous deprecated April 2013)
    // Debian >= 6.0 (good)
    // OpenSuse >= 11.4 (previous deprecated January 2012 / Nov 2013 for Evergreen 11.2)
    // Fedora >= 14 (good)
    // Android >= Gingerbread (good)
    typedef FT_Error (*FT_Library_SetLcdFilterWeightsProc)(FT_Library, unsigned char*);
};

struct SkFaceRec;

SK_DECLARE_STATIC_MUTEX(gFTMutex);
static FreeTypeLibrary* gFTLibrary;
static SkFaceRec* gFaceRecHead;

// Private to ref_ft_library and unref_ft_library
static int gFTCount;

// Caller must lock gFTMutex before calling this function.
static bool ref_ft_library() {
    gFTMutex.assertHeld();
    SkASSERT(gFTCount >= 0);

    if (0 == gFTCount) {
        SkASSERT(nullptr == gFTLibrary);
        gFTLibrary = new FreeTypeLibrary;
    }
    ++gFTCount;
    return gFTLibrary->library();
}

// Caller must lock gFTMutex before calling this function.
static void unref_ft_library() {
    gFTMutex.assertHeld();
    SkASSERT(gFTCount > 0);

    --gFTCount;
    if (0 == gFTCount) {
        SkASSERT(nullptr == gFaceRecHead);
        SkASSERT(nullptr != gFTLibrary);
        delete gFTLibrary;
        SkDEBUGCODE(gFTLibrary = nullptr;)
    }
}

class SkScalerContext_FreeType : public SkScalerContext_FreeType_Base {
public:
    SkScalerContext_FreeType(SkTypeface*, const SkScalerContextEffects&, const SkDescriptor* desc);
    virtual ~SkScalerContext_FreeType();

    bool success() const {
        return fFTSize != nullptr && fFace != nullptr;
    }

protected:
    unsigned generateGlyphCount() override;
    uint16_t generateCharToGlyph(SkUnichar uni) override;
    void generateAdvance(SkGlyph* glyph) override;
    void generateMetrics(SkGlyph* glyph) override;
    void generateImage(const SkGlyph& glyph) override;
    void generatePath(const SkGlyph& glyph, SkPath* path) override;
    void generateFontMetrics(SkPaint::FontMetrics*) override;
    SkUnichar generateGlyphToChar(uint16_t glyph) override;

private:
    FT_Face     fFace;              // reference to shared face in gFaceRecHead
    FT_Size     fFTSize;            // our own copy
    FT_Int      fStrikeIndex;
    FT_F26Dot6  fScaleX, fScaleY;
    FT_Matrix   fMatrix22;
    uint32_t    fLoadGlyphFlags;
    bool        fDoLinearMetrics;
    bool        fLCDIsVert;

    // Need scalar versions for generateFontMetrics
    SkVector    fScale;
    SkMatrix    fMatrix22Scalar;

    FT_Error setupSize();
    void getBBoxForCurrentGlyph(SkGlyph* glyph, FT_BBox* bbox,
                                bool snapToPixelBoundary = false);
    bool getCBoxForLetter(char letter, FT_BBox* bbox);
    // Caller must lock gFTMutex before calling this function.
    void updateGlyphIfLCD(SkGlyph* glyph);
    // Caller must lock gFTMutex before calling this function.
    // update FreeType2 glyph slot with glyph emboldened
    void emboldenIfNeeded(FT_Face face, FT_GlyphSlot glyph);
};

///////////////////////////////////////////////////////////////////////////
///////////////////////////////////////////////////////////////////////////

struct SkFaceRec {
    SkFaceRec* fNext;
    FT_Face fFace;
    FT_StreamRec fFTStream;
    SkAutoTDelete<SkStreamAsset> fSkStream;
    uint32_t fRefCnt;
    uint32_t fFontID;

    // assumes ownership of the stream, will delete when its done
    SkFaceRec(SkStreamAsset* strm, uint32_t fontID);
};

extern "C" {
    static unsigned long sk_ft_stream_io(FT_Stream ftStream,
                                         unsigned long offset,
                                         unsigned char* buffer,
                                         unsigned long count)
    {
        SkStreamAsset* stream = static_cast<SkStreamAsset*>(ftStream->descriptor.pointer);

        if (count) {
            if (!stream->seek(offset)) {
                return 0;
            }
            count = stream->read(buffer, count);
        }
        return count;
    }

    static void sk_ft_stream_close(FT_Stream) {}
}

SkFaceRec::SkFaceRec(SkStreamAsset* stream, uint32_t fontID)
        : fNext(nullptr), fSkStream(stream), fRefCnt(1), fFontID(fontID)
{
    sk_bzero(&fFTStream, sizeof(fFTStream));
    fFTStream.size = fSkStream->getLength();
    fFTStream.descriptor.pointer = fSkStream;
    fFTStream.read  = sk_ft_stream_io;
    fFTStream.close = sk_ft_stream_close;
}

static void ft_face_setup_axes(FT_Face face, const SkFontData& data) {
    if (!(face->face_flags & FT_FACE_FLAG_MULTIPLE_MASTERS)) {
        return;
    }

    SkDEBUGCODE(
        FT_MM_Var* variations = nullptr;
        if (FT_Get_MM_Var(face, &variations)) {
            SkDEBUGF(("INFO: font %s claims variations, but none found.\n", face->family_name));
            return;
        }
        SkAutoFree autoFreeVariations(variations);

        if (static_cast<FT_UInt>(data.getAxisCount()) != variations->num_axis) {
            SkDEBUGF(("INFO: font %s has %d variations, but %d were specified.\n",
                    face->family_name, variations->num_axis, data.getAxisCount()));
            return;
        }
    )

    SkAutoSTMalloc<4, FT_Fixed> coords(data.getAxisCount());
    for (int i = 0; i < data.getAxisCount(); ++i) {
        coords[i] = data.getAxis()[i];
    }
    if (FT_Set_Var_Design_Coordinates(face, data.getAxisCount(), coords.get())) {
        SkDEBUGF(("INFO: font %s has variations, but specified variations could not be set.\n",
                  face->family_name));
        return;
    }
}

// Will return 0 on failure
// Caller must lock gFTMutex before calling this function.
static FT_Face ref_ft_face(const SkTypeface* typeface) {
    gFTMutex.assertHeld();

    const SkFontID fontID = typeface->uniqueID();
    SkFaceRec* rec = gFaceRecHead;
    while (rec) {
        if (rec->fFontID == fontID) {
            SkASSERT(rec->fFace);
            rec->fRefCnt += 1;
            return rec->fFace;
        }
        rec = rec->fNext;
    }

    SkAutoTDelete<SkFontData> data(typeface->createFontData());
    if (nullptr == data || !data->hasStream()) {
        return nullptr;
    }

    // this passes ownership of stream to the rec
    rec = new SkFaceRec(data->detachStream(), fontID);

    FT_Open_Args args;
    memset(&args, 0, sizeof(args));
    const void* memoryBase = rec->fSkStream->getMemoryBase();
    if (memoryBase) {
        args.flags = FT_OPEN_MEMORY;
        args.memory_base = (const FT_Byte*)memoryBase;
        args.memory_size = rec->fSkStream->getLength();
    } else {
        args.flags = FT_OPEN_STREAM;
        args.stream = &rec->fFTStream;
    }

    FT_Error err = FT_Open_Face(gFTLibrary->library(), &args, data->getIndex(), &rec->fFace);
    if (err) {
        SkDEBUGF(("ERROR: unable to open font '%x'\n", fontID));
        delete rec;
        return nullptr;
    }
    SkASSERT(rec->fFace);

    ft_face_setup_axes(rec->fFace, *data);

    // FreeType will set the charmap to the "most unicode" cmap if it exists.
    // If there are no unicode cmaps, the charmap is set to nullptr.
    // However, "symbol" cmaps should also be considered "fallback unicode" cmaps
    // because they are effectively private use area only (even if they aren't).
    // This is the last on the fallback list at
    // https://developer.apple.com/fonts/TrueType-Reference-Manual/RM06/Chap6cmap.html
    if (!rec->fFace->charmap) {
        FT_Select_Charmap(rec->fFace, FT_ENCODING_MS_SYMBOL);
    }

    rec->fNext = gFaceRecHead;
    gFaceRecHead = rec;
    return rec->fFace;
}

// Caller must lock gFTMutex before calling this function.
extern void unref_ft_face(FT_Face face);
void unref_ft_face(FT_Face face) {
    gFTMutex.assertHeld();

    SkFaceRec*  rec = gFaceRecHead;
    SkFaceRec*  prev = nullptr;
    while (rec) {
        SkFaceRec* next = rec->fNext;
        if (rec->fFace == face) {
            if (--rec->fRefCnt == 0) {
                if (prev) {
                    prev->fNext = next;
                } else {
                    gFaceRecHead = next;
                }
                FT_Done_Face(face);
                delete rec;
            }
            return;
        }
        prev = rec;
        rec = next;
    }
    SkDEBUGFAIL("shouldn't get here, face not in list");
}

class AutoFTAccess {
public:
    AutoFTAccess(const SkTypeface* tf) : fFace(nullptr) {
        gFTMutex.acquire();
        if (!ref_ft_library()) {
            sk_throw();
        }
        fFace = ref_ft_face(tf);
    }

    ~AutoFTAccess() {
        if (fFace) {
            unref_ft_face(fFace);
        }
        unref_ft_library();
        gFTMutex.release();
    }

    FT_Face face() { return fFace; }

private:
    FT_Face     fFace;
};

///////////////////////////////////////////////////////////////////////////

static bool canEmbed(FT_Face face) {
    FT_UShort fsType = FT_Get_FSType_Flags(face);
    return (fsType & (FT_FSTYPE_RESTRICTED_LICENSE_EMBEDDING |
                      FT_FSTYPE_BITMAP_EMBEDDING_ONLY)) == 0;
}

static bool canSubset(FT_Face face) {
    FT_UShort fsType = FT_Get_FSType_Flags(face);
    return (fsType & FT_FSTYPE_NO_SUBSETTING) == 0;
}

static bool GetLetterCBox(FT_Face face, char letter, FT_BBox* bbox) {
    const FT_UInt glyph_id = FT_Get_Char_Index(face, letter);
    if (!glyph_id)
        return false;
    if (FT_Load_Glyph(face, glyph_id, FT_LOAD_NO_SCALE) != 0)
        return false;
    FT_Outline_Get_CBox(&face->glyph->outline, bbox);
    return true;
}

static void populate_glyph_to_unicode(FT_Face& face, SkTDArray<SkUnichar>* glyphToUnicode) {
    FT_Long numGlyphs = face->num_glyphs;
    glyphToUnicode->setCount(SkToInt(numGlyphs));
    sk_bzero(glyphToUnicode->begin(), sizeof((*glyphToUnicode)[0]) * numGlyphs);

    FT_UInt glyphIndex;
    SkUnichar charCode = FT_Get_First_Char(face, &glyphIndex);
    while (glyphIndex) {
        SkASSERT(glyphIndex < SkToUInt(numGlyphs));
        (*glyphToUnicode)[glyphIndex] = charCode;
        charCode = FT_Get_Next_Char(face, charCode, &glyphIndex);
    }
}

SkAdvancedTypefaceMetrics* SkTypeface_FreeType::onGetAdvancedTypefaceMetrics(
        PerGlyphInfo perGlyphInfo,
        const uint32_t* glyphIDs,
        uint32_t glyphIDsCount) const {
#if defined(SK_BUILD_FOR_MAC)
    return nullptr;
#else
    AutoFTAccess fta(this);
    FT_Face face = fta.face();
    if (!face) {
        return nullptr;
    }

    SkAdvancedTypefaceMetrics* info = new SkAdvancedTypefaceMetrics;
    info->fFontName.set(FT_Get_Postscript_Name(face));
    info->fFlags = SkAdvancedTypefaceMetrics::kEmpty_FontFlag;
    if (FT_HAS_MULTIPLE_MASTERS(face)) {
        info->fFlags = SkTBitOr<SkAdvancedTypefaceMetrics::FontFlags>(
                info->fFlags, SkAdvancedTypefaceMetrics::kMultiMaster_FontFlag);
    }
    if (!canEmbed(face)) {
        info->fFlags = SkTBitOr<SkAdvancedTypefaceMetrics::FontFlags>(
                info->fFlags,
                SkAdvancedTypefaceMetrics::kNotEmbeddable_FontFlag);
    }
    if (!canSubset(face)) {
        info->fFlags = SkTBitOr<SkAdvancedTypefaceMetrics::FontFlags>(
                info->fFlags,
                SkAdvancedTypefaceMetrics::kNotSubsettable_FontFlag);
    }
    info->fLastGlyphID = face->num_glyphs - 1;
    info->fEmSize = 1000;

    bool cid = false;
    const char* fontType = FT_Get_X11_Font_Format(face);
    if (strcmp(fontType, "Type 1") == 0) {
        info->fType = SkAdvancedTypefaceMetrics::kType1_Font;
    } else if (strcmp(fontType, "CID Type 1") == 0) {
        info->fType = SkAdvancedTypefaceMetrics::kType1CID_Font;
        cid = true;
    } else if (strcmp(fontType, "CFF") == 0) {
        info->fType = SkAdvancedTypefaceMetrics::kCFF_Font;
    } else if (strcmp(fontType, "TrueType") == 0) {
        info->fType = SkAdvancedTypefaceMetrics::kTrueType_Font;
        cid = true;
        TT_Header* ttHeader;
        if ((ttHeader = (TT_Header*)FT_Get_Sfnt_Table(face,
                                                      ft_sfnt_head)) != nullptr) {
            info->fEmSize = ttHeader->Units_Per_EM;
        }
    } else {
        info->fType = SkAdvancedTypefaceMetrics::kOther_Font;
    }

    info->fStyle = 0;
    if (FT_IS_FIXED_WIDTH(face))
        info->fStyle |= SkAdvancedTypefaceMetrics::kFixedPitch_Style;
    if (face->style_flags & FT_STYLE_FLAG_ITALIC)
        info->fStyle |= SkAdvancedTypefaceMetrics::kItalic_Style;

    PS_FontInfoRec ps_info;
    TT_Postscript* tt_info;
    if (FT_Get_PS_Font_Info(face, &ps_info) == 0) {
        info->fItalicAngle = ps_info.italic_angle;
    } else if ((tt_info =
                (TT_Postscript*)FT_Get_Sfnt_Table(face,
                                                  ft_sfnt_post)) != nullptr) {
        info->fItalicAngle = SkFixedToScalar(tt_info->italicAngle);
    } else {
        info->fItalicAngle = 0;
    }

    info->fAscent = face->ascender;
    info->fDescent = face->descender;

    // Figure out a good guess for StemV - Min width of i, I, !, 1.
    // This probably isn't very good with an italic font.
    int16_t min_width = SHRT_MAX;
    info->fStemV = 0;
    char stem_chars[] = {'i', 'I', '!', '1'};
    for (size_t i = 0; i < SK_ARRAY_COUNT(stem_chars); i++) {
        FT_BBox bbox;
        if (GetLetterCBox(face, stem_chars[i], &bbox)) {
            int16_t width = bbox.xMax - bbox.xMin;
            if (width > 0 && width < min_width) {
                min_width = width;
                info->fStemV = min_width;
            }
        }
    }

    TT_PCLT* pclt_info;
    TT_OS2* os2_table;
    if ((pclt_info = (TT_PCLT*)FT_Get_Sfnt_Table(face, ft_sfnt_pclt)) != nullptr) {
        info->fCapHeight = pclt_info->CapHeight;
        uint8_t serif_style = pclt_info->SerifStyle & 0x3F;
        if (serif_style >= 2 && serif_style <= 6)
            info->fStyle |= SkAdvancedTypefaceMetrics::kSerif_Style;
        else if (serif_style >= 9 && serif_style <= 12)
            info->fStyle |= SkAdvancedTypefaceMetrics::kScript_Style;
    } else if (((os2_table = (TT_OS2*)FT_Get_Sfnt_Table(face, ft_sfnt_os2)) != nullptr) &&
               // sCapHeight is available only when version 2 or later.
               os2_table->version != 0xFFFF &&
               os2_table->version >= 2) {
        info->fCapHeight = os2_table->sCapHeight;
    } else {
        // Figure out a good guess for CapHeight: average the height of M and X.
        FT_BBox m_bbox, x_bbox;
        bool got_m, got_x;
        got_m = GetLetterCBox(face, 'M', &m_bbox);
        got_x = GetLetterCBox(face, 'X', &x_bbox);
        if (got_m && got_x) {
            info->fCapHeight = (m_bbox.yMax - m_bbox.yMin + x_bbox.yMax -
                    x_bbox.yMin) / 2;
        } else if (got_m && !got_x) {
            info->fCapHeight = m_bbox.yMax - m_bbox.yMin;
        } else if (!got_m && got_x) {
            info->fCapHeight = x_bbox.yMax - x_bbox.yMin;
        } else {
            // Last resort, use the ascent.
            info->fCapHeight = info->fAscent;
        }
    }

    info->fBBox = SkIRect::MakeLTRB(face->bbox.xMin, face->bbox.yMax,
                                    face->bbox.xMax, face->bbox.yMin);

    if (!FT_IS_SCALABLE(face)) {
        perGlyphInfo = kNo_PerGlyphInfo;
    }

    if (perGlyphInfo & kHAdvance_PerGlyphInfo) {
        if (FT_IS_FIXED_WIDTH(face)) {
            SkAdvancedTypefaceMetrics::WidthRange range(0);
            int16_t advance = face->max_advance_width;
            range.fAdvance.append(1, &advance);
            SkAdvancedTypefaceMetrics::FinishRange(
                    &range, 0, SkAdvancedTypefaceMetrics::WidthRange::kDefault);
            info->fGlyphWidths.emplace_back(std::move(range));
        } else if (!cid) {
            SkAdvancedTypefaceMetrics::WidthRange range(0);
            // So as to not blow out the stack, get advances in batches.
            for (int gID = 0; gID < face->num_glyphs; gID += 128) {
                FT_Fixed advances[128];
                int advanceCount = 128;
                if (gID + advanceCount > face->num_glyphs) {
                    advanceCount = face->num_glyphs - gID;
                }
                FT_Get_Advances(face, gID, advanceCount, FT_LOAD_NO_SCALE, advances);
                for (int i = 0; i < advanceCount; i++) {
                    int16_t advance = advances[i];
                    range.fAdvance.append(1, &advance);
                }
            }
            SkAdvancedTypefaceMetrics::FinishRange(
                    &range, face->num_glyphs - 1,
                    SkAdvancedTypefaceMetrics::WidthRange::kRange);
            info->fGlyphWidths.emplace_back(std::move(range));
        } else {
            info->setGlyphWidths(
                face->num_glyphs,
                glyphIDs,
                glyphIDsCount,
                SkAdvancedTypefaceMetrics::GetAdvance([face](int gId, int16_t* data) {
                    FT_Fixed advance = 0;
                    if (FT_Get_Advances(face, gId, 1, FT_LOAD_NO_SCALE, &advance)) {
                        return false;
                    }
                    SkASSERT(data);
                    *data = advance;
                    return true;
                })
            );
        }
    }

    if (perGlyphInfo & kVAdvance_PerGlyphInfo &&
            FT_HAS_VERTICAL(face)) {
        SkASSERT(false);  // Not implemented yet.
    }

    if (perGlyphInfo & kGlyphNames_PerGlyphInfo &&
            info->fType == SkAdvancedTypefaceMetrics::kType1_Font) {
        // Postscript fonts may contain more than 255 glyphs, so we end up
        // using multiple font descriptions with a glyph ordering.  Record
        // the name of each glyph.
        info->fGlyphNames.reset(
                new SkAutoTArray<SkString>(face->num_glyphs));
        for (int gID = 0; gID < face->num_glyphs; gID++) {
            char glyphName[128];  // PS limit for names is 127 bytes.
            FT_Get_Glyph_Name(face, gID, glyphName, 128);
            info->fGlyphNames->get()[gID].set(glyphName);
        }
    }

    if (perGlyphInfo & kToUnicode_PerGlyphInfo &&
           info->fType != SkAdvancedTypefaceMetrics::kType1_Font &&
           face->num_charmaps) {
        populate_glyph_to_unicode(face, &(info->fGlyphToUnicode));
    }

    return info;
#endif
}

///////////////////////////////////////////////////////////////////////////

static bool bothZero(SkScalar a, SkScalar b) {
    return 0 == a && 0 == b;
}

// returns false if there is any non-90-rotation or skew
static bool isAxisAligned(const SkScalerContext::Rec& rec) {
    return 0 == rec.fPreSkewX &&
           (bothZero(rec.fPost2x2[0][1], rec.fPost2x2[1][0]) ||
            bothZero(rec.fPost2x2[0][0], rec.fPost2x2[1][1]));
}

SkScalerContext* SkTypeface_FreeType::onCreateScalerContext(const SkScalerContextEffects& effects,
                                                            const SkDescriptor* desc) const {
    SkScalerContext_FreeType* c =
            new SkScalerContext_FreeType(const_cast<SkTypeface_FreeType*>(this), effects, desc);
    if (!c->success()) {
        delete c;
        c = nullptr;
    }
    return c;
}

void SkTypeface_FreeType::onFilterRec(SkScalerContextRec* rec) const {
    //BOGUS: http://code.google.com/p/chromium/issues/detail?id=121119
    //Cap the requested size as larger sizes give bogus values.
    //Remove when http://code.google.com/p/skia/issues/detail?id=554 is fixed.
    //Note that this also currently only protects against large text size requests,
    //the total matrix is not taken into account here.
    if (rec->fTextSize > SkIntToScalar(1 << 14)) {
        rec->fTextSize = SkIntToScalar(1 << 14);
    }

    if (isLCD(*rec)) {
        // TODO: re-work so that FreeType is set-up and selected by the SkFontMgr.
        SkAutoMutexAcquire ama(gFTMutex);
        ref_ft_library();
        if (!gFTLibrary->isLCDSupported()) {
            // If the runtime Freetype library doesn't support LCD, disable it here.
            rec->fMaskFormat = SkMask::kA8_Format;
        }
        unref_ft_library();
    }

    SkPaint::Hinting h = rec->getHinting();
    if (SkPaint::kFull_Hinting == h && !isLCD(*rec)) {
        // collapse full->normal hinting if we're not doing LCD
        h = SkPaint::kNormal_Hinting;
    }
    if ((rec->fFlags & SkScalerContext::kSubpixelPositioning_Flag)) {
        if (SkPaint::kNo_Hinting != h) {
            h = SkPaint::kSlight_Hinting;
        }
    }

    // rotated text looks bad with hinting, so we disable it as needed
    if (!isAxisAligned(*rec)) {
        h = SkPaint::kNo_Hinting;
    }
    rec->setHinting(h);

#ifndef SK_GAMMA_APPLY_TO_A8
    if (!isLCD(*rec)) {
        // SRGBTODO: Is this correct? Do we want contrast boost?
        rec->ignorePreBlend();
    }
#endif
}

int SkTypeface_FreeType::onGetUPEM() const {
    AutoFTAccess fta(this);
    FT_Face face = fta.face();
    return face ? face->units_per_EM : 0;
}

bool SkTypeface_FreeType::onGetKerningPairAdjustments(const uint16_t glyphs[],
                                      int count, int32_t adjustments[]) const {
    AutoFTAccess fta(this);
    FT_Face face = fta.face();
    if (!face || !FT_HAS_KERNING(face)) {
        return false;
    }

    for (int i = 0; i < count - 1; ++i) {
        FT_Vector delta;
        FT_Error err = FT_Get_Kerning(face, glyphs[i], glyphs[i+1],
                                      FT_KERNING_UNSCALED, &delta);
        if (err) {
            return false;
        }
        adjustments[i] = delta.x;
    }
    return true;
}

static FT_Int chooseBitmapStrike(FT_Face face, FT_F26Dot6 scaleY) {
    // early out if face is bad
    if (face == nullptr) {
        SkDEBUGF(("chooseBitmapStrike aborted due to nullptr face\n"));
        return -1;
    }
    // determine target ppem
    FT_Pos targetPPEM = scaleY;
    // find a bitmap strike equal to or just larger than the requested size
    FT_Int chosenStrikeIndex = -1;
    FT_Pos chosenPPEM = 0;
    for (FT_Int strikeIndex = 0; strikeIndex < face->num_fixed_sizes; ++strikeIndex) {
        FT_Pos thisPPEM = face->available_sizes[strikeIndex].y_ppem;
        if (thisPPEM == targetPPEM) {
            // exact match - our search stops here
            chosenPPEM = thisPPEM;
            chosenStrikeIndex = strikeIndex;
            break;
        } else if (chosenPPEM < targetPPEM) {
            // attempt to increase chosenPPEM
            if (thisPPEM > chosenPPEM) {
                chosenPPEM = thisPPEM;
                chosenStrikeIndex = strikeIndex;
            }
        } else {
            // attempt to decrease chosenPPEM, but not below targetPPEM
            if (thisPPEM < chosenPPEM && thisPPEM > targetPPEM) {
                chosenPPEM = thisPPEM;
                chosenStrikeIndex = strikeIndex;
            }
        }
    }
    if (chosenStrikeIndex != -1) {
        // use the chosen strike
        FT_Error err = FT_Select_Size(face, chosenStrikeIndex);
        if (err != 0) {
            SkDEBUGF(("FT_Select_Size(%s, %d) returned 0x%x\n", face->family_name,
                      chosenStrikeIndex, err));
            chosenStrikeIndex = -1;
        }
    }
    return chosenStrikeIndex;
}

<<<<<<< HEAD
SkScalerContext_FreeType::SkScalerContext_FreeType(SkTypeface* typeface, const SkDescriptor* desc)
    : SkScalerContext_FreeType_Base(typeface, desc)
=======
SkScalerContext_FreeType::SkScalerContext_FreeType(SkTypeface* typeface,
                                                   const SkScalerContextEffects& effects,
                                                   const SkDescriptor* desc)
    : SkScalerContext_FreeType_Base(typeface, effects, desc)
>>>>>>> a1ff9c83
    , fFace(nullptr)
    , fFTSize(nullptr)
    , fStrikeIndex(-1)
{
    SkAutoMutexAcquire  ac(gFTMutex);

    if (!ref_ft_library()) {
        sk_throw();
    }

    // load the font file
    using UnrefFTFace = SkFunctionWrapper<void, skstd::remove_pointer_t<FT_Face>, unref_ft_face>;
<<<<<<< HEAD
    skstd::unique_ptr<skstd::remove_pointer_t<FT_Face>, UnrefFTFace> ftFace(ref_ft_face(typeface));
=======
    std::unique_ptr<skstd::remove_pointer_t<FT_Face>, UnrefFTFace> ftFace(ref_ft_face(typeface));
>>>>>>> a1ff9c83
    if (nullptr == ftFace) {
        SkDEBUGF(("Could not create FT_Face.\n"));
        return;
    }

    fRec.computeMatrices(SkScalerContextRec::kFull_PreMatrixScale, &fScale, &fMatrix22Scalar);
    fMatrix22Scalar.setSkewX(-fMatrix22Scalar.getSkewX());
    fMatrix22Scalar.setSkewY(-fMatrix22Scalar.getSkewY());

    fScaleX = SkScalarToFDot6(fScale.fX);
    fScaleY = SkScalarToFDot6(fScale.fY);
    fMatrix22.xx = SkScalarToFixed(fMatrix22Scalar.getScaleX());
    fMatrix22.xy = SkScalarToFixed(fMatrix22Scalar.getSkewX());
    fMatrix22.yx = SkScalarToFixed(fMatrix22Scalar.getSkewY());
    fMatrix22.yy = SkScalarToFixed(fMatrix22Scalar.getScaleY());

    fLCDIsVert = SkToBool(fRec.fFlags & SkScalerContext::kLCD_Vertical_Flag);

    // compute the flags we send to Load_Glyph
    bool linearMetrics = SkToBool(fRec.fFlags & SkScalerContext::kSubpixelPositioning_Flag);
    {
        FT_Int32 loadFlags = FT_LOAD_DEFAULT;

        if (SkMask::kBW_Format == fRec.fMaskFormat) {
            // See http://code.google.com/p/chromium/issues/detail?id=43252#c24
            loadFlags = FT_LOAD_TARGET_MONO;
            if (fRec.getHinting() == SkPaint::kNo_Hinting) {
                loadFlags = FT_LOAD_NO_HINTING;
                linearMetrics = true;
            }
        } else {
            switch (fRec.getHinting()) {
            case SkPaint::kNo_Hinting:
                loadFlags = FT_LOAD_NO_HINTING;
                linearMetrics = true;
                break;
            case SkPaint::kSlight_Hinting:
                loadFlags = FT_LOAD_TARGET_LIGHT;  // This implies FORCE_AUTOHINT
                break;
            case SkPaint::kNormal_Hinting:
                if (fRec.fFlags & SkScalerContext::kForceAutohinting_Flag) {
                    loadFlags = FT_LOAD_FORCE_AUTOHINT;
#ifdef SK_BUILD_FOR_ANDROID_FRAMEWORK
                } else {
                    loadFlags = FT_LOAD_NO_AUTOHINT;
#endif
                }
                break;
            case SkPaint::kFull_Hinting:
                if (fRec.fFlags & SkScalerContext::kForceAutohinting_Flag) {
                    loadFlags = FT_LOAD_FORCE_AUTOHINT;
                    break;
                }
                loadFlags = FT_LOAD_TARGET_NORMAL;
                if (isLCD(fRec)) {
                    if (fLCDIsVert) {
                        loadFlags = FT_LOAD_TARGET_LCD_V;
                    } else {
                        loadFlags = FT_LOAD_TARGET_LCD;
                    }
                }
                break;
            default:
                SkDebugf("---------- UNKNOWN hinting %d\n", fRec.getHinting());
                break;
            }
        }

        if ((fRec.fFlags & SkScalerContext::kEmbeddedBitmapText_Flag) == 0) {
            loadFlags |= FT_LOAD_NO_BITMAP;
        }

        // Always using FT_LOAD_IGNORE_GLOBAL_ADVANCE_WIDTH to get correct
        // advances, as fontconfig and cairo do.
        // See http://code.google.com/p/skia/issues/detail?id=222.
        loadFlags |= FT_LOAD_IGNORE_GLOBAL_ADVANCE_WIDTH;

        // Use vertical layout if requested.
        if (fRec.fFlags & SkScalerContext::kVertical_Flag) {
            loadFlags |= FT_LOAD_VERTICAL_LAYOUT;
        }

        loadFlags |= FT_LOAD_COLOR;

        fLoadGlyphFlags = loadFlags;
    }

    using DoneFTSize = SkFunctionWrapper<FT_Error, skstd::remove_pointer_t<FT_Size>, FT_Done_Size>;
<<<<<<< HEAD
    skstd::unique_ptr<skstd::remove_pointer_t<FT_Size>, DoneFTSize> ftSize([&ftFace]() -> FT_Size {
=======
    std::unique_ptr<skstd::remove_pointer_t<FT_Size>, DoneFTSize> ftSize([&ftFace]() -> FT_Size {
>>>>>>> a1ff9c83
        FT_Size size;
        FT_Error err = FT_New_Size(ftFace.get(), &size);
        if (err != 0) {
            SkDEBUGF(("FT_New_Size returned %x for face %s\n", err, ftFace->family_name));
            return nullptr;
        }
        return size;
    }());
    if (nullptr == ftSize) {
        SkDEBUGF(("Could not create FT_Size.\n"));
        return;
    }

    FT_Error err = FT_Activate_Size(ftSize.get());
    if (err != 0) {
        SkDEBUGF(("FT_Activate_Size(%08x, 0x%x, 0x%x) returned 0x%x\n",
                         ftFace.get(), fScaleX,   fScaleY,       err));
        return;
    }

    if (FT_IS_SCALABLE(ftFace)) {
        err = FT_Set_Char_Size(ftFace.get(), fScaleX, fScaleY, 72, 72);
        if (err != 0) {
            SkDEBUGF(("FT_Set_CharSize(%08x, 0x%x, 0x%x) returned 0x%x\n",
                               ftFace.get(), fScaleX, fScaleY,      err));
            return;
        }
        FT_Set_Transform(ftFace.get(), &fMatrix22, nullptr);
    } else if (FT_HAS_FIXED_SIZES(ftFace)) {
        fStrikeIndex = chooseBitmapStrike(ftFace.get(), fScaleY);
        if (fStrikeIndex == -1) {
            SkDEBUGF(("no glyphs for font \"%s\" size %f?\n",
                            ftFace->family_name,      SkFDot6ToScalar(fScaleY)));
        } else {
            // FreeType does no provide linear metrics for bitmap fonts.
            linearMetrics = false;

            // FreeType documentation says:
            // FT_LOAD_NO_BITMAP -- Ignore bitmap strikes when loading.
            // Bitmap-only fonts ignore this flag.
            //
            // However, in FreeType 2.5.1 color bitmap only fonts do not ignore this flag.
            // Force this flag off for bitmap only fonts.
            fLoadGlyphFlags &= ~FT_LOAD_NO_BITMAP;
        }
    } else {
        SkDEBUGF(("unknown kind of font \"%s\" size %f?\n",
                            fFace->family_name,     SkFDot6ToScalar(fScaleY)));
    }

    fFTSize = ftSize.release();
    fFace = ftFace.release();
    fDoLinearMetrics = linearMetrics;
}

SkScalerContext_FreeType::~SkScalerContext_FreeType() {
    SkAutoMutexAcquire  ac(gFTMutex);

    if (fFTSize != nullptr) {
        FT_Done_Size(fFTSize);
    }

    if (fFace != nullptr) {
        unref_ft_face(fFace);
    }

    unref_ft_library();
}

/*  We call this before each use of the fFace, since we may be sharing
    this face with other context (at different sizes).
*/
FT_Error SkScalerContext_FreeType::setupSize() {
    gFTMutex.assertHeld();
    FT_Error err = FT_Activate_Size(fFTSize);
    if (err != 0) {
        SkDEBUGF(("SkScalerContext_FreeType::FT_Activate_Size(%s %s, 0x%x, 0x%x) returned 0x%x\n",
                  fFace->family_name, fFace->style_name, fScaleX, fScaleY, err));
        fFTSize = nullptr;
        return err;
    }

    // seems we need to reset this every time (not sure why, but without it
    // I get random italics from some other fFTSize)
    FT_Set_Transform(fFace, &fMatrix22, nullptr);
    return 0;
}

unsigned SkScalerContext_FreeType::generateGlyphCount() {
    return fFace->num_glyphs;
}

uint16_t SkScalerContext_FreeType::generateCharToGlyph(SkUnichar uni) {
    SkAutoMutexAcquire  ac(gFTMutex);
    return SkToU16(FT_Get_Char_Index( fFace, uni ));
}

SkUnichar SkScalerContext_FreeType::generateGlyphToChar(uint16_t glyph) {
    SkAutoMutexAcquire  ac(gFTMutex);
    // iterate through each cmap entry, looking for matching glyph indices
    FT_UInt glyphIndex;
    SkUnichar charCode = FT_Get_First_Char( fFace, &glyphIndex );

    while (glyphIndex != 0) {
        if (glyphIndex == glyph) {
            return charCode;
        }
        charCode = FT_Get_Next_Char( fFace, charCode, &glyphIndex );
    }

    return 0;
}

static SkScalar SkFT_FixedToScalar(FT_Fixed x) {
  return SkFixedToScalar(x);
}

void SkScalerContext_FreeType::generateAdvance(SkGlyph* glyph) {
   /* unhinted and light hinted text have linearly scaled advances
    * which are very cheap to compute with some font formats...
    */
    if (fDoLinearMetrics) {
        SkAutoMutexAcquire  ac(gFTMutex);

        if (this->setupSize()) {
            glyph->zeroMetrics();
            return;
        }

        FT_Error    error;
        FT_Fixed    advance;

        error = FT_Get_Advance( fFace, glyph->getGlyphID(),
                                fLoadGlyphFlags | FT_ADVANCE_FLAG_FAST_ONLY,
                                &advance );
        if (0 == error) {
            glyph->fRsbDelta = 0;
            glyph->fLsbDelta = 0;
            const SkScalar advanceScalar = SkFT_FixedToScalar(advance);
            glyph->fAdvanceX = SkScalarToFloat(fMatrix22Scalar.getScaleX() * advanceScalar);
            glyph->fAdvanceY = -SkScalarToFloat(fMatrix22Scalar.getSkewY() * advanceScalar);
            return;
        }
    }

    /* otherwise, we need to load/hint the glyph, which is slower */
    this->generateMetrics(glyph);
    return;
}

void SkScalerContext_FreeType::getBBoxForCurrentGlyph(SkGlyph* glyph,
                                                      FT_BBox* bbox,
                                                      bool snapToPixelBoundary) {

    FT_Outline_Get_CBox(&fFace->glyph->outline, bbox);

    if (fRec.fFlags & SkScalerContext::kSubpixelPositioning_Flag) {
        int dx = SkFixedToFDot6(glyph->getSubXFixed());
        int dy = SkFixedToFDot6(glyph->getSubYFixed());
        // negate dy since freetype-y-goes-up and skia-y-goes-down
        bbox->xMin += dx;
        bbox->yMin -= dy;
        bbox->xMax += dx;
        bbox->yMax -= dy;
    }

    // outset the box to integral boundaries
    if (snapToPixelBoundary) {
        bbox->xMin &= ~63;
        bbox->yMin &= ~63;
        bbox->xMax  = (bbox->xMax + 63) & ~63;
        bbox->yMax  = (bbox->yMax + 63) & ~63;
    }

    // Must come after snapToPixelBoundary so that the width and height are
    // consistent. Otherwise asserts will fire later on when generating the
    // glyph image.
    if (fRec.fFlags & SkScalerContext::kVertical_Flag) {
        FT_Vector vector;
        vector.x = fFace->glyph->metrics.vertBearingX - fFace->glyph->metrics.horiBearingX;
        vector.y = -fFace->glyph->metrics.vertBearingY - fFace->glyph->metrics.horiBearingY;
        FT_Vector_Transform(&vector, &fMatrix22);
        bbox->xMin += vector.x;
        bbox->xMax += vector.x;
        bbox->yMin += vector.y;
        bbox->yMax += vector.y;
    }
}

bool SkScalerContext_FreeType::getCBoxForLetter(char letter, FT_BBox* bbox) {
    const FT_UInt glyph_id = FT_Get_Char_Index(fFace, letter);
    if (!glyph_id) {
        return false;
    }
    if (FT_Load_Glyph(fFace, glyph_id, fLoadGlyphFlags) != 0) {
        return false;
    }
    emboldenIfNeeded(fFace, fFace->glyph);
    FT_Outline_Get_CBox(&fFace->glyph->outline, bbox);
    return true;
}

void SkScalerContext_FreeType::updateGlyphIfLCD(SkGlyph* glyph) {
    if (isLCD(fRec)) {
        if (fLCDIsVert) {
            glyph->fHeight += gFTLibrary->lcdExtra();
            glyph->fTop -= gFTLibrary->lcdExtra() >> 1;
        } else {
            glyph->fWidth += gFTLibrary->lcdExtra();
            glyph->fLeft -= gFTLibrary->lcdExtra() >> 1;
        }
    }
}

inline void scaleGlyphMetrics(SkGlyph& glyph, SkScalar scale) {
    glyph.fWidth *= scale;
    glyph.fHeight *= scale;
    glyph.fTop *= scale;
    glyph.fLeft *= scale;

    float floatScale = SkScalarToFloat(scale);
    glyph.fAdvanceX *= floatScale;
    glyph.fAdvanceY *= floatScale;
}

void SkScalerContext_FreeType::generateMetrics(SkGlyph* glyph) {
    SkAutoMutexAcquire  ac(gFTMutex);

    glyph->fRsbDelta = 0;
    glyph->fLsbDelta = 0;

    FT_Error    err;

    if (this->setupSize()) {
        glyph->zeroMetrics();
        return;
    }

    err = FT_Load_Glyph( fFace, glyph->getGlyphID(), fLoadGlyphFlags );
    if (err != 0) {
        glyph->zeroMetrics();
        return;
    }
    emboldenIfNeeded(fFace, fFace->glyph);

    switch ( fFace->glyph->format ) {
      case FT_GLYPH_FORMAT_OUTLINE:
        if (0 == fFace->glyph->outline.n_contours) {
            glyph->fWidth = 0;
            glyph->fHeight = 0;
            glyph->fTop = 0;
            glyph->fLeft = 0;
        } else {
            FT_BBox bbox;
            getBBoxForCurrentGlyph(glyph, &bbox, true);

            glyph->fWidth   = SkToU16(SkFDot6Floor(bbox.xMax - bbox.xMin));
            glyph->fHeight  = SkToU16(SkFDot6Floor(bbox.yMax - bbox.yMin));
            glyph->fTop     = -SkToS16(SkFDot6Floor(bbox.yMax));
            glyph->fLeft    = SkToS16(SkFDot6Floor(bbox.xMin));

            updateGlyphIfLCD(glyph);
        }
        break;

      case FT_GLYPH_FORMAT_BITMAP:
        if (fRec.fFlags & SkScalerContext::kVertical_Flag) {
            FT_Vector vector;
            vector.x = fFace->glyph->metrics.vertBearingX - fFace->glyph->metrics.horiBearingX;
            vector.y = -fFace->glyph->metrics.vertBearingY - fFace->glyph->metrics.horiBearingY;
            FT_Vector_Transform(&vector, &fMatrix22);
            fFace->glyph->bitmap_left += SkFDot6Floor(vector.x);
            fFace->glyph->bitmap_top  += SkFDot6Floor(vector.y);
        }

        if (fFace->glyph->bitmap.pixel_mode == FT_PIXEL_MODE_BGRA) {
            glyph->fMaskFormat = SkMask::kARGB32_Format;
        }

        glyph->fWidth   = SkToU16(fFace->glyph->bitmap.width);
        glyph->fHeight  = SkToU16(fFace->glyph->bitmap.rows);
        glyph->fTop     = -SkToS16(fFace->glyph->bitmap_top);
        glyph->fLeft    = SkToS16(fFace->glyph->bitmap_left);
        break;

      default:
        SkDEBUGFAIL("unknown glyph format");
        glyph->zeroMetrics();
        return;
    }

    if (fRec.fFlags & SkScalerContext::kVertical_Flag) {
        if (fDoLinearMetrics) {
            const SkScalar advanceScalar = SkFT_FixedToScalar(fFace->glyph->linearVertAdvance);
            glyph->fAdvanceX = -SkScalarToFloat(fMatrix22Scalar.getSkewX() * advanceScalar);
            glyph->fAdvanceY = SkScalarToFloat(fMatrix22Scalar.getScaleY() * advanceScalar);
        } else {
            glyph->fAdvanceX = -SkFDot6ToFloat(fFace->glyph->advance.x);
            glyph->fAdvanceY = SkFDot6ToFloat(fFace->glyph->advance.y);
        }
    } else {
        if (fDoLinearMetrics) {
            const SkScalar advanceScalar = SkFT_FixedToScalar(fFace->glyph->linearHoriAdvance);
            glyph->fAdvanceX = SkScalarToFloat(fMatrix22Scalar.getScaleX() * advanceScalar);
            glyph->fAdvanceY = -SkScalarToFloat(fMatrix22Scalar.getSkewY() * advanceScalar);
        } else {
            glyph->fAdvanceX = SkFDot6ToFloat(fFace->glyph->advance.x);
            glyph->fAdvanceY = -SkFDot6ToFloat(fFace->glyph->advance.y);

            if (fRec.fFlags & kDevKernText_Flag) {
                glyph->fRsbDelta = SkToS8(fFace->glyph->rsb_delta);
                glyph->fLsbDelta = SkToS8(fFace->glyph->lsb_delta);
            }
        }
    }

    // If the font isn't scalable, scale the metrics from the non-scalable strike.
    // This means do not try to scale embedded bitmaps; only scale bitmaps in bitmap only fonts.
    if (!FT_IS_SCALABLE(fFace) && !SkScalarNearlyZero(fScale.fY) && fFace->size->metrics.y_ppem) {
        // NOTE: both dimensions are scaled by y_ppem. this is WAI.
        scaleGlyphMetrics(*glyph, fScale.fY / fFace->size->metrics.y_ppem);
    }

#ifdef ENABLE_GLYPH_SPEW
    SkDEBUGF(("FT_Set_Char_Size(this:%p sx:%x sy:%x ", this, fScaleX, fScaleY));
    SkDEBUGF(("Metrics(glyph:%d flags:0x%x) w:%d\n", glyph->getGlyphID(), fLoadGlyphFlags, glyph->fWidth));
#endif
}

static void clear_glyph_image(const SkGlyph& glyph) {
    sk_bzero(glyph.fImage, glyph.rowBytes() * glyph.fHeight);
}

void SkScalerContext_FreeType::generateImage(const SkGlyph& glyph) {
    SkAutoMutexAcquire  ac(gFTMutex);

    if (this->setupSize()) {
        clear_glyph_image(glyph);
        return;
    }

    FT_Error err = FT_Load_Glyph(fFace, glyph.getGlyphID(), fLoadGlyphFlags);
    if (err != 0) {
        SkDEBUGF(("SkScalerContext_FreeType::generateImage: FT_Load_Glyph(glyph:%d width:%d height:%d rb:%d flags:%d) returned 0x%x\n",
                  glyph.getGlyphID(), glyph.fWidth, glyph.fHeight, glyph.rowBytes(), fLoadGlyphFlags, err));
        clear_glyph_image(glyph);
        return;
    }

    emboldenIfNeeded(fFace, fFace->glyph);
    generateGlyphImage(fFace, glyph);
}


void SkScalerContext_FreeType::generatePath(const SkGlyph& glyph, SkPath* path) {
    SkAutoMutexAcquire  ac(gFTMutex);

    SkASSERT(path);

    if (this->setupSize()) {
        path->reset();
        return;
    }

    uint32_t flags = fLoadGlyphFlags;
    flags |= FT_LOAD_NO_BITMAP; // ignore embedded bitmaps so we're sure to get the outline
    flags &= ~FT_LOAD_RENDER;   // don't scan convert (we just want the outline)

    FT_Error err = FT_Load_Glyph( fFace, glyph.getGlyphID(), flags);

    if (err != 0) {
        SkDEBUGF(("SkScalerContext_FreeType::generatePath: FT_Load_Glyph(glyph:%d flags:%d) returned 0x%x\n",
                    glyph.getGlyphID(), flags, err));
        path->reset();
        return;
    }
    emboldenIfNeeded(fFace, fFace->glyph);

    generateGlyphPath(fFace, path);

    // The path's origin from FreeType is always the horizontal layout origin.
    // Offset the path so that it is relative to the vertical origin if needed.
    if (fRec.fFlags & SkScalerContext::kVertical_Flag) {
        FT_Vector vector;
        vector.x = fFace->glyph->metrics.vertBearingX - fFace->glyph->metrics.horiBearingX;
        vector.y = -fFace->glyph->metrics.vertBearingY - fFace->glyph->metrics.horiBearingY;
        FT_Vector_Transform(&vector, &fMatrix22);
        path->offset(SkFDot6ToScalar(vector.x), -SkFDot6ToScalar(vector.y));
    }
}

void SkScalerContext_FreeType::generateFontMetrics(SkPaint::FontMetrics* metrics) {
    if (nullptr == metrics) {
        return;
    }

    SkAutoMutexAcquire ac(gFTMutex);

    if (this->setupSize()) {
        sk_bzero(metrics, sizeof(*metrics));
        return;
    }

    FT_Face face = fFace;
    SkScalar scaleX = fScale.x();
    SkScalar scaleY = fScale.y();
    SkScalar mxy = fMatrix22Scalar.getSkewX() * scaleY;
    SkScalar myy = fMatrix22Scalar.getScaleY() * scaleY;

    // fetch units/EM from "head" table if needed (ie for bitmap fonts)
    SkScalar upem = SkIntToScalar(face->units_per_EM);
    if (!upem) {
        TT_Header* ttHeader = (TT_Header*)FT_Get_Sfnt_Table(face, ft_sfnt_head);
        if (ttHeader) {
            upem = SkIntToScalar(ttHeader->Units_Per_EM);
        }
    }

    // use the os/2 table as a source of reasonable defaults.
    SkScalar x_height = 0.0f;
    SkScalar avgCharWidth = 0.0f;
    SkScalar cap_height = 0.0f;
    TT_OS2* os2 = (TT_OS2*) FT_Get_Sfnt_Table(face, ft_sfnt_os2);
    if (os2) {
        x_height = scaleX * SkIntToScalar(os2->sxHeight) / upem;
        avgCharWidth = SkIntToScalar(os2->xAvgCharWidth) / upem;
        if (os2->version != 0xFFFF && os2->version >= 2) {
            cap_height = scaleX * SkIntToScalar(os2->sCapHeight) / upem;
        }
    }

    // pull from format-specific metrics as needed
    SkScalar ascent, descent, leading, xmin, xmax, ymin, ymax;
    SkScalar underlineThickness, underlinePosition;
    if (face->face_flags & FT_FACE_FLAG_SCALABLE) { // scalable outline font
        // FreeType will always use HHEA metrics if they're not zero.
        // It completely ignores the OS/2 fsSelection::UseTypoMetrics bit.
        // It also ignores the VDMX tables, which are also of interest here
        // (and override everything else when they apply).
        static const int kUseTypoMetricsMask = (1 << 7);
        if (os2 && os2->version != 0xFFFF && (os2->fsSelection & kUseTypoMetricsMask)) {
            ascent = -SkIntToScalar(os2->sTypoAscender) / upem;
            descent = -SkIntToScalar(os2->sTypoDescender) / upem;
            leading = SkIntToScalar(os2->sTypoLineGap) / upem;
        } else {
            ascent = -SkIntToScalar(face->ascender) / upem;
            descent = -SkIntToScalar(face->descender) / upem;
            leading = SkIntToScalar(face->height + (face->descender - face->ascender)) / upem;
        }
        xmin = SkIntToScalar(face->bbox.xMin) / upem;
        xmax = SkIntToScalar(face->bbox.xMax) / upem;
        ymin = -SkIntToScalar(face->bbox.yMin) / upem;
        ymax = -SkIntToScalar(face->bbox.yMax) / upem;
        underlineThickness = SkIntToScalar(face->underline_thickness) / upem;
        underlinePosition = -SkIntToScalar(face->underline_position +
                                           face->underline_thickness / 2) / upem;

        metrics->fFlags |= SkPaint::FontMetrics::kUnderlineThinknessIsValid_Flag;
        metrics->fFlags |= SkPaint::FontMetrics::kUnderlinePositionIsValid_Flag;

        // we may be able to synthesize x_height and cap_height from outline
        if (!x_height) {
            FT_BBox bbox;
            if (getCBoxForLetter('x', &bbox)) {
                x_height = SkIntToScalar(bbox.yMax) / 64.0f;
            }
        }
        if (!cap_height) {
            FT_BBox bbox;
            if (getCBoxForLetter('H', &bbox)) {
                cap_height = SkIntToScalar(bbox.yMax) / 64.0f;
            }
        }
    } else if (fStrikeIndex != -1) { // bitmap strike metrics
        SkScalar xppem = SkIntToScalar(face->size->metrics.x_ppem);
        SkScalar yppem = SkIntToScalar(face->size->metrics.y_ppem);
        ascent = -SkIntToScalar(face->size->metrics.ascender) / (yppem * 64.0f);
        descent = -SkIntToScalar(face->size->metrics.descender) / (yppem * 64.0f);
        leading = (SkIntToScalar(face->size->metrics.height) / (yppem * 64.0f))
                + ascent - descent;
        xmin = 0.0f;
        xmax = SkIntToScalar(face->available_sizes[fStrikeIndex].width) / xppem;
        ymin = descent + leading;
        ymax = ascent - descent;
        underlineThickness = 0;
        underlinePosition = 0;

        metrics->fFlags &= ~SkPaint::FontMetrics::kUnderlineThinknessIsValid_Flag;
        metrics->fFlags &= ~SkPaint::FontMetrics::kUnderlinePositionIsValid_Flag;
    } else {
        sk_bzero(metrics, sizeof(*metrics));
        return;
    }

    // synthesize elements that were not provided by the os/2 table or format-specific metrics
    if (!x_height) {
        x_height = -ascent;
    }
    if (!avgCharWidth) {
        avgCharWidth = xmax - xmin;
    }
    if (!cap_height) {
      cap_height = -ascent;
    }

    // disallow negative linespacing
    if (leading < 0.0f) {
        leading = 0.0f;
    }

    SkScalar scale = myy;
    if (this->isVertical()) {
        scale = mxy;
    }
    metrics->fTop = ymax * scale;
    metrics->fAscent = ascent * scale;
    metrics->fDescent = descent * scale;
    metrics->fBottom = ymin * scale;
    metrics->fLeading = leading * scale;
    metrics->fAvgCharWidth = avgCharWidth * scale;
    metrics->fXMin = xmin * scale;
    metrics->fXMax = xmax * scale;
    metrics->fXHeight = x_height;
    metrics->fCapHeight = cap_height;
    metrics->fUnderlineThickness = underlineThickness * scale;
    metrics->fUnderlinePosition = underlinePosition * scale;
}

///////////////////////////////////////////////////////////////////////////////

// hand-tuned value to reduce outline embolden strength
#ifndef SK_OUTLINE_EMBOLDEN_DIVISOR
    #ifdef SK_BUILD_FOR_ANDROID_FRAMEWORK
        #define SK_OUTLINE_EMBOLDEN_DIVISOR   34
    #else
        #define SK_OUTLINE_EMBOLDEN_DIVISOR   24
    #endif
#endif

///////////////////////////////////////////////////////////////////////////////

void SkScalerContext_FreeType::emboldenIfNeeded(FT_Face face, FT_GlyphSlot glyph)
{
    // check to see if the embolden bit is set
    if (0 == (fRec.fFlags & SkScalerContext::kEmbolden_Flag)) {
        return;
    }

    switch (glyph->format) {
        case FT_GLYPH_FORMAT_OUTLINE:
            FT_Pos strength;
            strength = FT_MulFix(face->units_per_EM, face->size->metrics.y_scale)
                       / SK_OUTLINE_EMBOLDEN_DIVISOR;
            FT_Outline_Embolden(&glyph->outline, strength);
            break;
        case FT_GLYPH_FORMAT_BITMAP:
            FT_GlyphSlot_Own_Bitmap(glyph);
            FT_Bitmap_Embolden(glyph->library, &glyph->bitmap, kBitmapEmboldenStrength, 0);
            break;
        default:
            SkDEBUGFAIL("unknown glyph format");
    }
}

///////////////////////////////////////////////////////////////////////////////

#include "SkUtils.h"

static SkUnichar next_utf8(const void** chars) {
    return SkUTF8_NextUnichar((const char**)chars);
}

static SkUnichar next_utf16(const void** chars) {
    return SkUTF16_NextUnichar((const uint16_t**)chars);
}

static SkUnichar next_utf32(const void** chars) {
    const SkUnichar** uniChars = (const SkUnichar**)chars;
    SkUnichar uni = **uniChars;
    *uniChars += 1;
    return uni;
}

typedef SkUnichar (*EncodingProc)(const void**);

static EncodingProc find_encoding_proc(SkTypeface::Encoding enc) {
    static const EncodingProc gProcs[] = {
        next_utf8, next_utf16, next_utf32
    };
    SkASSERT((size_t)enc < SK_ARRAY_COUNT(gProcs));
    return gProcs[enc];
}

int SkTypeface_FreeType::onCharsToGlyphs(const void* chars, Encoding encoding,
                                         uint16_t glyphs[], int glyphCount) const
{
    AutoFTAccess fta(this);
    FT_Face face = fta.face();
    if (!face) {
        if (glyphs) {
            sk_bzero(glyphs, glyphCount * sizeof(glyphs[0]));
        }
        return 0;
    }

    EncodingProc next_uni_proc = find_encoding_proc(encoding);

    if (nullptr == glyphs) {
        for (int i = 0; i < glyphCount; ++i) {
            if (0 == FT_Get_Char_Index(face, next_uni_proc(&chars))) {
                return i;
            }
        }
        return glyphCount;
    } else {
        int first = glyphCount;
        for (int i = 0; i < glyphCount; ++i) {
            unsigned id = FT_Get_Char_Index(face, next_uni_proc(&chars));
            glyphs[i] = SkToU16(id);
            if (0 == id && i < first) {
                first = i;
            }
        }
        return first;
    }
}

int SkTypeface_FreeType::onCountGlyphs() const {
    AutoFTAccess fta(this);
    FT_Face face = fta.face();
    return face ? face->num_glyphs : 0;
}

SkTypeface::LocalizedStrings* SkTypeface_FreeType::onCreateFamilyNameIterator() const {
    SkTypeface::LocalizedStrings* nameIter =
        SkOTUtils::LocalizedStrings_NameTable::CreateForFamilyNames(*this);
    if (nullptr == nameIter) {
        SkString familyName;
        this->getFamilyName(&familyName);
        SkString language("und"); //undetermined
        nameIter = new SkOTUtils::LocalizedStrings_SingleName(familyName, language);
    }
    return nameIter;
}

int SkTypeface_FreeType::onGetTableTags(SkFontTableTag tags[]) const {
    AutoFTAccess fta(this);
    FT_Face face = fta.face();

    FT_ULong tableCount = 0;
    FT_Error error;

    // When 'tag' is nullptr, returns number of tables in 'length'.
    error = FT_Sfnt_Table_Info(face, 0, nullptr, &tableCount);
    if (error) {
        return 0;
    }

    if (tags) {
        for (FT_ULong tableIndex = 0; tableIndex < tableCount; ++tableIndex) {
            FT_ULong tableTag;
            FT_ULong tablelength;
            error = FT_Sfnt_Table_Info(face, tableIndex, &tableTag, &tablelength);
            if (error) {
                return 0;
            }
            tags[tableIndex] = static_cast<SkFontTableTag>(tableTag);
        }
    }
    return tableCount;
}

size_t SkTypeface_FreeType::onGetTableData(SkFontTableTag tag, size_t offset,
                                           size_t length, void* data) const
{
    AutoFTAccess fta(this);
    FT_Face face = fta.face();

    FT_ULong tableLength = 0;
    FT_Error error;

    // When 'length' is 0 it is overwritten with the full table length; 'offset' is ignored.
    error = FT_Load_Sfnt_Table(face, tag, 0, nullptr, &tableLength);
    if (error) {
        return 0;
    }

    if (offset > tableLength) {
        return 0;
    }
    FT_ULong size = SkTMin((FT_ULong)length, tableLength - (FT_ULong)offset);
    if (data) {
        error = FT_Load_Sfnt_Table(face, tag, offset, reinterpret_cast<FT_Byte*>(data), &size);
        if (error) {
            return 0;
        }
    }

    return size;
}

///////////////////////////////////////////////////////////////////////////////
///////////////////////////////////////////////////////////////////////////////

SkTypeface_FreeType::Scanner::Scanner() : fLibrary(nullptr) {
    if (FT_New_Library(&gFTMemory, &fLibrary)) {
        return;
    }
    FT_Add_Default_Modules(fLibrary);
}
SkTypeface_FreeType::Scanner::~Scanner() {
    if (fLibrary) {
        FT_Done_Library(fLibrary);
    }
}

FT_Face SkTypeface_FreeType::Scanner::openFace(SkStream* stream, int ttcIndex,
                                               FT_Stream ftStream) const
{
    if (fLibrary == nullptr) {
        return nullptr;
    }

    FT_Open_Args args;
    memset(&args, 0, sizeof(args));

    const void* memoryBase = stream->getMemoryBase();

    if (memoryBase) {
        args.flags = FT_OPEN_MEMORY;
        args.memory_base = (const FT_Byte*)memoryBase;
        args.memory_size = stream->getLength();
    } else {
        memset(ftStream, 0, sizeof(*ftStream));
        ftStream->size = stream->getLength();
        ftStream->descriptor.pointer = stream;
        ftStream->read  = sk_ft_stream_io;
        ftStream->close = sk_ft_stream_close;

        args.flags = FT_OPEN_STREAM;
        args.stream = ftStream;
    }

    FT_Face face;
    if (FT_Open_Face(fLibrary, &args, ttcIndex, &face)) {
        return nullptr;
    }
    return face;
}

bool SkTypeface_FreeType::Scanner::recognizedFont(SkStream* stream, int* numFaces) const {
    SkAutoMutexAcquire libraryLock(fLibraryMutex);

    FT_StreamRec streamRec;
    FT_Face face = this->openFace(stream, -1, &streamRec);
    if (nullptr == face) {
        return false;
    }

    *numFaces = face->num_faces;

    FT_Done_Face(face);
    return true;
}

#include "SkTSearch.h"
bool SkTypeface_FreeType::Scanner::scanFont(
    SkStream* stream, int ttcIndex,
    SkString* name, SkFontStyle* style, bool* isFixedPitch, AxisDefinitions* axes) const
{
    SkAutoMutexAcquire libraryLock(fLibraryMutex);

    FT_StreamRec streamRec;
    FT_Face face = this->openFace(stream, ttcIndex, &streamRec);
    if (nullptr == face) {
        return false;
    }

    int weight = SkFontStyle::kNormal_Weight;
    int width = SkFontStyle::kNormal_Width;
    SkFontStyle::Slant slant = SkFontStyle::kUpright_Slant;
    if (face->style_flags & FT_STYLE_FLAG_BOLD) {
        weight = SkFontStyle::kBold_Weight;
    }
    if (face->style_flags & FT_STYLE_FLAG_ITALIC) {
        slant = SkFontStyle::kItalic_Slant;
    }

    PS_FontInfoRec psFontInfo;
    TT_OS2* os2 = static_cast<TT_OS2*>(FT_Get_Sfnt_Table(face, ft_sfnt_os2));
    if (os2 && os2->version != 0xffff) {
        weight = os2->usWeightClass;
        width = os2->usWidthClass;

        // OS/2::fsSelection bit 9 indicates oblique.
        if (SkToBool(os2->fsSelection & (1u << 9))) {
            slant = SkFontStyle::kOblique_Slant;
        }
    } else if (0 == FT_Get_PS_Font_Info(face, &psFontInfo) && psFontInfo.weight) {
        static const struct {
            char const * const name;
            int const weight;
        } commonWeights [] = {
            // There are probably more common names, but these are known to exist.
            { "all", SkFontStyle::kNormal_Weight }, // Multiple Masters usually default to normal.
            { "black", SkFontStyle::kBlack_Weight },
            { "bold", SkFontStyle::kBold_Weight },
            { "book", (SkFontStyle::kNormal_Weight + SkFontStyle::kLight_Weight)/2 },
            { "demi", SkFontStyle::kSemiBold_Weight },
            { "demibold", SkFontStyle::kSemiBold_Weight },
            { "extra", SkFontStyle::kExtraBold_Weight },
            { "extrabold", SkFontStyle::kExtraBold_Weight },
            { "extralight", SkFontStyle::kExtraLight_Weight },
            { "hairline", SkFontStyle::kThin_Weight },
            { "heavy", SkFontStyle::kBlack_Weight },
            { "light", SkFontStyle::kLight_Weight },
            { "medium", SkFontStyle::kMedium_Weight },
            { "normal", SkFontStyle::kNormal_Weight },
            { "plain", SkFontStyle::kNormal_Weight },
            { "regular", SkFontStyle::kNormal_Weight },
            { "roman", SkFontStyle::kNormal_Weight },
            { "semibold", SkFontStyle::kSemiBold_Weight },
            { "standard", SkFontStyle::kNormal_Weight },
            { "thin", SkFontStyle::kThin_Weight },
            { "ultra", SkFontStyle::kExtraBold_Weight },
            { "ultrablack", 1000 },
            { "ultrabold", SkFontStyle::kExtraBold_Weight },
            { "ultraheavy", 1000 },
            { "ultralight", SkFontStyle::kExtraLight_Weight },
        };
        int const index = SkStrLCSearch(&commonWeights[0].name, SK_ARRAY_COUNT(commonWeights),
                                        psFontInfo.weight, sizeof(commonWeights[0]));
        if (index >= 0) {
            weight = commonWeights[index].weight;
        } else {
            SkDEBUGF(("Do not know weight for: %s (%s) \n", face->family_name, psFontInfo.weight));
        }
    }

    if (name) {
        name->set(face->family_name);
    }
    if (style) {
        *style = SkFontStyle(weight, width, slant);
    }
    if (isFixedPitch) {
        *isFixedPitch = FT_IS_FIXED_WIDTH(face);
    }

    if (axes && face->face_flags & FT_FACE_FLAG_MULTIPLE_MASTERS) {
        FT_MM_Var* variations = nullptr;
        FT_Error err = FT_Get_MM_Var(face, &variations);
        if (err) {
            SkDEBUGF(("INFO: font %s claims to have variations, but none found.\n",
                      face->family_name));
            return false;
        }
        SkAutoFree autoFreeVariations(variations);

        axes->reset(variations->num_axis);
        for (FT_UInt i = 0; i < variations->num_axis; ++i) {
            const FT_Var_Axis& ftAxis = variations->axis[i];
            (*axes)[i].fTag = ftAxis.tag;
            (*axes)[i].fMinimum = ftAxis.minimum;
            (*axes)[i].fDefault = ftAxis.def;
            (*axes)[i].fMaximum = ftAxis.maximum;
        }
    }

    FT_Done_Face(face);
    return true;
}

/*static*/ void SkTypeface_FreeType::Scanner::computeAxisValues(
    AxisDefinitions axisDefinitions,
    const SkFontMgr::FontParameters::Axis* requestedAxes, int requestedAxisCount,
    SkFixed* axisValues,
    const SkString& name)
{
    for (int i = 0; i < axisDefinitions.count(); ++i) {
        const Scanner::AxisDefinition& axisDefinition = axisDefinitions[i];
        const SkScalar axisMin = SkFixedToScalar(axisDefinition.fMinimum);
        const SkScalar axisMax = SkFixedToScalar(axisDefinition.fMaximum);
        axisValues[i] = axisDefinition.fDefault;
        for (int j = 0; j < requestedAxisCount; ++j) {
            const SkFontMgr::FontParameters::Axis& axisSpecified = requestedAxes[j];
            if (axisDefinition.fTag == axisSpecified.fTag) {
                const SkScalar axisValue = SkTPin(axisSpecified.fStyleValue, axisMin, axisMax);
                if (axisSpecified.fStyleValue != axisValue) {
                    SkDEBUGF(("Requested font axis value out of range: "
                              "%s '%c%c%c%c' %f; pinned to %f.\n",
                              name.c_str(),
                              (axisDefinition.fTag >> 24) & 0xFF,
                              (axisDefinition.fTag >> 16) & 0xFF,
                              (axisDefinition.fTag >>  8) & 0xFF,
                              (axisDefinition.fTag      ) & 0xFF,
                              SkScalarToDouble(axisSpecified.fStyleValue),
                              SkScalarToDouble(axisValue)));
                }
                axisValues[i] = SkScalarToFixed(axisValue);
                break;
            }
        }
        // TODO: warn on defaulted axis?
    }

    SkDEBUGCODE(
        // Check for axis specified, but not matched in font.
        for (int i = 0; i < requestedAxisCount; ++i) {
            SkFourByteTag skTag = requestedAxes[i].fTag;
            bool found = false;
            for (int j = 0; j < axisDefinitions.count(); ++j) {
                if (skTag == axisDefinitions[j].fTag) {
                    found = true;
                    break;
                }
            }
            if (!found) {
                SkDEBUGF(("Requested font axis not found: %s '%c%c%c%c'\n",
                          name.c_str(),
                          (skTag >> 24) & 0xFF,
                          (skTag >> 16) & 0xFF,
                          (skTag >>  8) & 0xFF,
                          (skTag)       & 0xFF));
            }
        }
    )
}<|MERGE_RESOLUTION|>--- conflicted
+++ resolved
@@ -25,11 +25,7 @@
 #include "SkString.h"
 #include "SkTemplates.h"
 #include "SkTypes.h"
-<<<<<<< HEAD
-#include "SkUniquePtr.h"
-=======
 #include <memory>
->>>>>>> a1ff9c83
 
 #if defined(SK_CAN_USE_DLOPEN)
 #include <dlfcn.h>
@@ -795,15 +791,10 @@
     return chosenStrikeIndex;
 }
 
-<<<<<<< HEAD
-SkScalerContext_FreeType::SkScalerContext_FreeType(SkTypeface* typeface, const SkDescriptor* desc)
-    : SkScalerContext_FreeType_Base(typeface, desc)
-=======
 SkScalerContext_FreeType::SkScalerContext_FreeType(SkTypeface* typeface,
                                                    const SkScalerContextEffects& effects,
                                                    const SkDescriptor* desc)
     : SkScalerContext_FreeType_Base(typeface, effects, desc)
->>>>>>> a1ff9c83
     , fFace(nullptr)
     , fFTSize(nullptr)
     , fStrikeIndex(-1)
@@ -816,11 +807,7 @@
 
     // load the font file
     using UnrefFTFace = SkFunctionWrapper<void, skstd::remove_pointer_t<FT_Face>, unref_ft_face>;
-<<<<<<< HEAD
-    skstd::unique_ptr<skstd::remove_pointer_t<FT_Face>, UnrefFTFace> ftFace(ref_ft_face(typeface));
-=======
     std::unique_ptr<skstd::remove_pointer_t<FT_Face>, UnrefFTFace> ftFace(ref_ft_face(typeface));
->>>>>>> a1ff9c83
     if (nullptr == ftFace) {
         SkDEBUGF(("Could not create FT_Face.\n"));
         return;
@@ -909,11 +896,7 @@
     }
 
     using DoneFTSize = SkFunctionWrapper<FT_Error, skstd::remove_pointer_t<FT_Size>, FT_Done_Size>;
-<<<<<<< HEAD
-    skstd::unique_ptr<skstd::remove_pointer_t<FT_Size>, DoneFTSize> ftSize([&ftFace]() -> FT_Size {
-=======
     std::unique_ptr<skstd::remove_pointer_t<FT_Size>, DoneFTSize> ftSize([&ftFace]() -> FT_Size {
->>>>>>> a1ff9c83
         FT_Size size;
         FT_Error err = FT_New_Size(ftFace.get(), &size);
         if (err != 0) {
