--- conflicted
+++ resolved
@@ -44,32 +44,10 @@
     #include "src/shaders/SkLightingShader.h"
     #include "src/shaders/SkLocalMatrixShader.h"
     #include "src/shaders/SkPictureShader.h"
-<<<<<<< HEAD
-    #include "src/shaders/SkShaderBase.h"
-
-    #include "include/effects/SkAlphaThresholdFilter.h"
-    #include "include/effects/SkBlurImageFilter.h"
-    #include "include/effects/SkColorFilterImageFilter.h"
-    #include "include/effects/SkComposeImageFilter.h"
-    #include "include/effects/SkDisplacementMapEffect.h"
-    #include "include/effects/SkDropShadowImageFilter.h"
-    #include "include/effects/SkImageSource.h"
-    #include "include/effects/SkLightingImageFilter.h"
-    #include "include/effects/SkMagnifierImageFilter.h"
-    #include "include/effects/SkMatrixConvolutionImageFilter.h"
-    #include "include/effects/SkMergeImageFilter.h"
-    #include "include/effects/SkMorphologyImageFilter.h"
-    #include "include/effects/SkOffsetImageFilter.h"
-    #include "include/effects/SkPaintImageFilter.h"
-    #include "include/effects/SkPictureImageFilter.h"
-    #include "include/effects/SkTileImageFilter.h"
-    #include "include/effects/SkXfermodeImageFilter.h"
-=======
     #include "src/shaders/SkRTShader.h"
     #include "src/shaders/SkShaderBase.h"
 
     #include "include/effects/SkImageFilters.h"
->>>>>>> 40be567a
     #include "src/core/SkLocalMatrixImageFilter.h"
     #include "src/core/SkMatrixImageFilter.h"
 
@@ -91,10 +69,7 @@
         SK_REGISTER_FLATTENABLE(SkEmptyShader);
         SK_REGISTER_FLATTENABLE(SkLocalMatrixShader);
         SK_REGISTER_FLATTENABLE(SkPictureShader);
-<<<<<<< HEAD
-=======
         SK_REGISTER_FLATTENABLE(SkRTShader);
->>>>>>> 40be567a
         SkGradientShader::RegisterFlattenables();
         SkLightingShader::RegisterFlattenables();
         SkPerlinNoiseShader::RegisterFlattenables();
@@ -140,33 +115,9 @@
      *  SK_DISABLE_EFFECT_SERIALIZATION, or modify/replace this file as needed.
      */
     void SkFlattenable::PrivateInitializer::InitImageFilters() {
-<<<<<<< HEAD
-        SkAlphaThresholdFilter::RegisterFlattenables();
-        SkImageFilter::RegisterFlattenables();
-        SkArithmeticImageFilter::RegisterFlattenables();
-        SkXfermodeImageFilter::RegisterFlattenables();
-        SK_REGISTER_FLATTENABLE(SkDilateImageFilter);
-        SK_REGISTER_FLATTENABLE(SkDisplacementMapEffect);
-        SK_REGISTER_FLATTENABLE(SkDropShadowImageFilter);
-        SK_REGISTER_FLATTENABLE(SkErodeImageFilter);
-        SK_REGISTER_FLATTENABLE(SkImageSource);
-        SK_REGISTER_FLATTENABLE(SkLocalMatrixImageFilter);
-        SK_REGISTER_FLATTENABLE(SkPaintImageFilter);
-        SK_REGISTER_FLATTENABLE(SkPictureImageFilter);
-        SK_REGISTER_FLATTENABLE(SkTileImageFilter);
-        SK_REGISTER_FLATTENABLE(SkMagnifierImageFilter);
-        SK_REGISTER_FLATTENABLE(SkMatrixConvolutionImageFilter);
-        SK_REGISTER_FLATTENABLE(SkMatrixImageFilter);
-        SK_REGISTER_FLATTENABLE(SkOffsetImageFilter);
-        SK_REGISTER_FLATTENABLE(SkComposeImageFilter);
-        SK_REGISTER_FLATTENABLE(SkMergeImageFilter);
-        SK_REGISTER_FLATTENABLE(SkColorFilterImageFilter);
-        SkLightingImageFilter::RegisterFlattenables();
-=======
         SkImageFilters::RegisterFlattenables();
         SK_REGISTER_FLATTENABLE(SkLocalMatrixImageFilter);
         SK_REGISTER_FLATTENABLE(SkMatrixImageFilter);
->>>>>>> 40be567a
     }
 
 #endif