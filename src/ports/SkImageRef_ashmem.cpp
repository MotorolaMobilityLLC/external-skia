--- conflicted
+++ resolved
@@ -91,26 +91,16 @@
             
             int err = ashmem_set_prot_region(fd, PROT_READ | PROT_WRITE);
             if (err) {
-<<<<<<< HEAD
-                SkDebugf("------ ashmem_set_prot_region(%d) failed %d %d\n",
-                         fd, err, errno);
-=======
                 SkDebugf("------ ashmem_set_prot_region(%d) failed %d\n",
                          fd, err);
->>>>>>> 59d04123
                 close(fd);
                 return false;
             }
             
             addr = mmap(NULL, size, PROT_READ | PROT_WRITE, MAP_PRIVATE, fd, 0);
             if (-1 == (long)addr) {
-<<<<<<< HEAD
-                SkDebugf("---------- mmap failed for imageref_ashmem size=%d err=%d\n",
-                         size, errno);
-=======
                 SkDebugf("---------- mmap failed for imageref_ashmem size=%d\n",
                          size);
->>>>>>> 59d04123
                 close(fd);
                 return false;
             }
