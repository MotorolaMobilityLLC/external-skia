--- conflicted
+++ resolved
@@ -288,11 +288,7 @@
  */
 sk_sp<SkImage> SkReadBuffer::readImage() {
     SkIRect bounds;
-<<<<<<< HEAD
-    if (this->isVersionLT(kStoreImageBounds_Version)) {
-=======
     if (this->isVersionLT(SkPicturePriv::kStoreImageBounds_Version)) {
->>>>>>> 40be567a
         bounds.fLeft = bounds.fTop = 0;
         bounds.fRight = this->read32();
         bounds.fBottom = this->read32();
@@ -337,11 +333,7 @@
         this->validate(false);
         return nullptr;
     }
-<<<<<<< HEAD
-    if (this->isVersionLT(kDontNegateImageSize_Version)) {
-=======
     if (this->isVersionLT(SkPicturePriv::kDontNegateImageSize_Version)) {
->>>>>>> 40be567a
         (void)this->read32();   // originX
         (void)this->read32();   // originY
     }
