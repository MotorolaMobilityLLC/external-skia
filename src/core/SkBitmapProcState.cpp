/*
 * Copyright 2011 Google Inc.
 *
 * Use of this source code is governed by a BSD-style license that can be
 * found in the LICENSE file.
 */

#include "include/core/SkImageEncoder.h"
#include "include/core/SkPaint.h"
#include "include/core/SkShader.h"
#include "include/private/SkColorData.h"
#include "include/private/SkMacros.h"
#include "src/core/SkBitmapCache.h"
#include "src/core/SkBitmapController.h"
#include "src/core/SkBitmapProcState.h"
#include "src/core/SkMipMap.h"
#include "src/core/SkOpts.h"
#include "src/core/SkResourceCache.h"
#include "src/core/SkUtils.h"

// One-stop-shop shader for,
//   - nearest-neighbor sampling (_nofilter_),
//   - clamp tiling in X and Y both (Clamp_),
//   - with at most a scale and translate matrix (_DX_),
//   - and no extra alpha applied (_opaque_),
//   - sampling from 8888 (_S32_) and drawing to 8888 (_S32_).
static void Clamp_S32_opaque_D32_nofilter_DX_shaderproc(const void* sIn, int x, int y,
                                                        SkPMColor* dst, int count) {
    const SkBitmapProcState& s = *static_cast<const SkBitmapProcState*>(sIn);
    SkASSERT((s.fInvType & ~(SkMatrix::kTranslate_Mask |
                             SkMatrix::kScale_Mask)) == 0);
    SkASSERT(s.fAlphaScale == 256);

    const unsigned maxX = s.fPixmap.width() - 1;
    SkFractionalInt fx;
    int dstY;
    {
        const SkBitmapProcStateAutoMapper mapper(s, x, y);
        const unsigned maxY = s.fPixmap.height() - 1;
        dstY = SkClampMax(mapper.intY(), maxY);
        fx = mapper.fractionalIntX();
    }

    const SkPMColor* src = s.fPixmap.addr32(0, dstY);
    const SkFractionalInt dx = s.fInvSxFractionalInt;
<<<<<<< HEAD

    // Check if we're safely inside [0...maxX] so no need to clamp each computed index.
    //
    if ((uint64_t)SkFractionalIntToInt(fx) <= maxX &&
        (uint64_t)SkFractionalIntToInt(fx + dx * (count - 1)) <= maxX)
    {
        int count4 = count >> 2;
        for (int i = 0; i < count4; ++i) {
            SkPMColor src0 = src[SkFractionalIntToInt(fx)]; fx += dx;
            SkPMColor src1 = src[SkFractionalIntToInt(fx)]; fx += dx;
            SkPMColor src2 = src[SkFractionalIntToInt(fx)]; fx += dx;
            SkPMColor src3 = src[SkFractionalIntToInt(fx)]; fx += dx;
            dst[0] = src0;
            dst[1] = src1;
            dst[2] = src2;
            dst[3] = src3;
            dst += 4;
        }
        for (int i = (count4 << 2); i < count; ++i) {
            unsigned index = SkFractionalIntToInt(fx);
            SkASSERT(index <= maxX);
            *dst++ = src[index];
            fx += dx;
        }
    } else {
        for (int i = 0; i < count; ++i) {
            dst[i] = src[SkClampMax(SkFractionalIntToInt(fx), maxX)];
            fx += dx;
        }
    }
}

static void S32_alpha_D32_nofilter_DX(const SkBitmapProcState& s,
                                      const uint32_t* xy, int count, SkPMColor* colors) {
    SkASSERT(count > 0 && colors != nullptr);
    SkASSERT(s.fInvType <= (SkMatrix::kTranslate_Mask | SkMatrix::kScale_Mask));
    SkASSERT(kNone_SkFilterQuality == s.fFilterQuality);
    SkASSERT(4 == s.fPixmap.info().bytesPerPixel());
    SkASSERT(s.fAlphaScale <= 256);

    // xy is a 32-bit y-coordinate, followed by 16-bit x-coordinates.
    unsigned y = *xy++;
    SkASSERT(y < (unsigned)s.fPixmap.height());

    auto row = (const SkPMColor*)( (const char*)s.fPixmap.addr() + y * s.fPixmap.rowBytes() );

    if (1 == s.fPixmap.width()) {
        sk_memset32(colors, SkAlphaMulQ(row[0], s.fAlphaScale), count);
        return;
    }

    // Step 4 xs == 2 uint32_t at a time.
    while (count >= 4) {
        uint32_t x01 = *xy++,
                 x23 = *xy++;

        SkPMColor p0 = row[UNPACK_PRIMARY_SHORT  (x01)];
        SkPMColor p1 = row[UNPACK_SECONDARY_SHORT(x01)];
        SkPMColor p2 = row[UNPACK_PRIMARY_SHORT  (x23)];
        SkPMColor p3 = row[UNPACK_SECONDARY_SHORT(x23)];

        *colors++ = SkAlphaMulQ(p0, s.fAlphaScale);
        *colors++ = SkAlphaMulQ(p1, s.fAlphaScale);
        *colors++ = SkAlphaMulQ(p2, s.fAlphaScale);
        *colors++ = SkAlphaMulQ(p3, s.fAlphaScale);

        count -= 4;
    }

    // Step 1 x == 1 uint16_t at a time.
    auto x = (const uint16_t*)xy;
    while (count --> 0) {
        *colors++ = SkAlphaMulQ(row[*x++], s.fAlphaScale);
    }
}

SkBitmapProcInfo::SkBitmapProcInfo(const SkBitmapProvider& provider,
                                   SkTileMode tmx, SkTileMode tmy)
    : fProvider(provider)
=======

    // Check if we're safely inside [0...maxX] so no need to clamp each computed index.
    //
    if ((uint64_t)SkFractionalIntToInt(fx) <= maxX &&
        (uint64_t)SkFractionalIntToInt(fx + dx * (count - 1)) <= maxX)
    {
        int count4 = count >> 2;
        for (int i = 0; i < count4; ++i) {
            SkPMColor src0 = src[SkFractionalIntToInt(fx)]; fx += dx;
            SkPMColor src1 = src[SkFractionalIntToInt(fx)]; fx += dx;
            SkPMColor src2 = src[SkFractionalIntToInt(fx)]; fx += dx;
            SkPMColor src3 = src[SkFractionalIntToInt(fx)]; fx += dx;
            dst[0] = src0;
            dst[1] = src1;
            dst[2] = src2;
            dst[3] = src3;
            dst += 4;
        }
        for (int i = (count4 << 2); i < count; ++i) {
            unsigned index = SkFractionalIntToInt(fx);
            SkASSERT(index <= maxX);
            *dst++ = src[index];
            fx += dx;
        }
    } else {
        for (int i = 0; i < count; ++i) {
            dst[i] = src[SkClampMax(SkFractionalIntToInt(fx), maxX)];
            fx += dx;
        }
    }
}

static void S32_alpha_D32_nofilter_DX(const SkBitmapProcState& s,
                                      const uint32_t* xy, int count, SkPMColor* colors) {
    SkASSERT(count > 0 && colors != nullptr);
    SkASSERT(s.fInvType <= (SkMatrix::kTranslate_Mask | SkMatrix::kScale_Mask));
    SkASSERT(kNone_SkFilterQuality == s.fFilterQuality);
    SkASSERT(4 == s.fPixmap.info().bytesPerPixel());
    SkASSERT(s.fAlphaScale <= 256);

    // xy is a 32-bit y-coordinate, followed by 16-bit x-coordinates.
    unsigned y = *xy++;
    SkASSERT(y < (unsigned)s.fPixmap.height());

    auto row = (const SkPMColor*)( (const char*)s.fPixmap.addr() + y * s.fPixmap.rowBytes() );

    if (1 == s.fPixmap.width()) {
        sk_memset32(colors, SkAlphaMulQ(row[0], s.fAlphaScale), count);
        return;
    }

    // Step 4 xs == 2 uint32_t at a time.
    while (count >= 4) {
        uint32_t x01 = *xy++,
                 x23 = *xy++;

        SkPMColor p0 = row[UNPACK_PRIMARY_SHORT  (x01)];
        SkPMColor p1 = row[UNPACK_SECONDARY_SHORT(x01)];
        SkPMColor p2 = row[UNPACK_PRIMARY_SHORT  (x23)];
        SkPMColor p3 = row[UNPACK_SECONDARY_SHORT(x23)];

        *colors++ = SkAlphaMulQ(p0, s.fAlphaScale);
        *colors++ = SkAlphaMulQ(p1, s.fAlphaScale);
        *colors++ = SkAlphaMulQ(p2, s.fAlphaScale);
        *colors++ = SkAlphaMulQ(p3, s.fAlphaScale);

        count -= 4;
    }

    // Step 1 x == 1 uint16_t at a time.
    auto x = (const uint16_t*)xy;
    while (count --> 0) {
        *colors++ = SkAlphaMulQ(row[*x++], s.fAlphaScale);
    }
}

SkBitmapProcInfo::SkBitmapProcInfo(const SkImage_Base* image, SkTileMode tmx, SkTileMode tmy)
    : fImage(image)
>>>>>>> 40be567a
    , fTileModeX(tmx)
    , fTileModeY(tmy)
    , fBMState(nullptr)
{}

SkBitmapProcInfo::~SkBitmapProcInfo() {}


// true iff the matrix has a scale and no more than an optional translate.
static bool matrix_only_scale_translate(const SkMatrix& m) {
    return (m.getType() & ~SkMatrix::kTranslate_Mask) == SkMatrix::kScale_Mask;
}

/**
 *  For the purposes of drawing bitmaps, if a matrix is "almost" translate
 *  go ahead and treat it as if it were, so that subsequent code can go fast.
 */
static bool just_trans_general(const SkMatrix& matrix) {
    SkASSERT(matrix_only_scale_translate(matrix));

    const SkScalar tol = SK_Scalar1 / 32768;

    return SkScalarNearlyZero(matrix[SkMatrix::kMScaleX] - SK_Scalar1, tol)
        && SkScalarNearlyZero(matrix[SkMatrix::kMScaleY] - SK_Scalar1, tol);
}

/**
 *  Determine if the matrix can be treated as integral-only-translate,
 *  for the purpose of filtering.
 */
static bool just_trans_integral(const SkMatrix& m) {
    static constexpr SkScalar tol = SK_Scalar1 / 256;

    return m.getType() <= SkMatrix::kTranslate_Mask
        && SkScalarNearlyEqual(m.getTranslateX(), SkScalarRoundToScalar(m.getTranslateX()), tol)
        && SkScalarNearlyEqual(m.getTranslateY(), SkScalarRoundToScalar(m.getTranslateY()), tol);
}

static bool valid_for_filtering(unsigned dimension) {
    // for filtering, width and height must fit in 14bits, since we use steal
    // 2 bits from each to store our 4bit subpixel data
    return (dimension & ~0x3FFF) == 0;
}

bool SkBitmapProcInfo::init(const SkMatrix& inv, const SkPaint& paint) {
    SkASSERT(inv.isScaleTranslate());

    fPixmap.reset();
    fInvMatrix = inv;
    fFilterQuality = paint.getFilterQuality();

<<<<<<< HEAD
    fBMState = SkBitmapController::RequestBitmap(fProvider, inv, paint.getFilterQuality(), &fAlloc);
=======
    fBMState = SkBitmapController::RequestBitmap(fImage, inv, paint.getFilterQuality(), &fAlloc);
>>>>>>> 40be567a

    // Note : we allow the controller to return an empty (zero-dimension) result. Should we?
    if (nullptr == fBMState || fBMState->pixmap().info().isEmpty()) {
        return false;
    }
    fPixmap = fBMState->pixmap();
    fInvMatrix = fBMState->invMatrix();
    fRealInvMatrix = fBMState->invMatrix();
    fPaintColor = paint.getColor();
    fFilterQuality = fBMState->quality();
    SkASSERT(fFilterQuality <= kLow_SkFilterQuality);
    SkASSERT(fPixmap.addr());

    bool integral_translate_only = just_trans_integral(fInvMatrix);
    if (!integral_translate_only) {
        // Most of the scanline procs deal with "unit" texture coordinates, as this
        // makes it easy to perform tiling modes (repeat = (x & 0xFFFF)). To generate
        // those, we divide the matrix by its dimensions here.
        //
        // We don't do this if we're either trivial (can ignore the matrix) or clamping
        // in both X and Y since clamping to width,height is just as easy as to 0xFFFF.

        if (fTileModeX != SkTileMode::kClamp || fTileModeY != SkTileMode::kClamp) {
            fInvMatrix.postIDiv(fPixmap.width(), fPixmap.height());
        }

        // Now that all possible changes to the matrix have taken place, check
        // to see if we're really close to a no-scale matrix.  If so, explicitly
        // set it to be so.  Subsequent code may inspect this matrix to choose
        // a faster path in this case.

        // This code will only execute if the matrix has some scale component;
        // if it's already pure translate then we won't do this inversion.

        if (matrix_only_scale_translate(fInvMatrix)) {
            SkMatrix forward;
            if (fInvMatrix.invert(&forward) && just_trans_general(forward)) {
                fInvMatrix.setTranslate(-forward.getTranslateX(), -forward.getTranslateY());
            }
        }

        // Recompute the flag after matrix adjustments.
        integral_translate_only = just_trans_integral(fInvMatrix);
    }

    fInvType = fInvMatrix.getType();

    if (kLow_SkFilterQuality == fFilterQuality &&
        (!valid_for_filtering(fPixmap.width() | fPixmap.height()) ||
         integral_translate_only)) {
        fFilterQuality = kNone_SkFilterQuality;
    }

    return true;
}

/*
 *  Analyze filter-quality and matrix, and decide how to implement that.
 *
 *  In general, we cascade down the request level [ High ... None ]
 *  - for a given level, if we can fulfill it, fine, else
 *    - else we downgrade to the next lower level and try again.
 *  We can always fulfill requests for Low and None
 *  - sometimes we will "ignore" Low and give None, but this is likely a legacy perf hack
 *    and may be removed.
 */
bool SkBitmapProcState::chooseProcs() {
    SkASSERT(fInvType <= (SkMatrix::kTranslate_Mask | SkMatrix::kScale_Mask));
    SkASSERT(fPixmap.colorType() == kN32_SkColorType);
    SkASSERT(fPixmap.alphaType() == kPremul_SkAlphaType ||
             fPixmap.alphaType() == kOpaque_SkAlphaType);
    SkASSERT(fTileModeX == fTileModeY);
    SkASSERT(fTileModeX != SkTileMode::kDecal);
    SkASSERT(fFilterQuality < kHigh_SkFilterQuality);

    fInvProc            = SkMatrixPriv::GetMapXYProc(fInvMatrix);
    fInvSx              = SkScalarToFixed        (fInvMatrix.getScaleX());
    fInvSxFractionalInt = SkScalarToFractionalInt(fInvMatrix.getScaleX());
    fInvKy              = SkScalarToFixed        (fInvMatrix.getSkewY());
    fInvKyFractionalInt = SkScalarToFractionalInt(fInvMatrix.getSkewY());

    fAlphaScale = SkAlpha255To256(SkColorGetA(fPaintColor));

    bool translate_only = (fInvMatrix.getType() & ~SkMatrix::kTranslate_Mask) == 0;
    fMatrixProc = this->chooseMatrixProc(translate_only);
    SkASSERT(fMatrixProc);

    if (fFilterQuality > kNone_SkFilterQuality) {
        fSampleProc32 = SkOpts::S32_alpha_D32_filter_DX;
    } else {
        fSampleProc32 = S32_alpha_D32_nofilter_DX;
    }

    // our special-case shaderprocs
    // TODO: move this one into chooseShaderProc32() or pull all that in here.
    if (fAlphaScale == 256
            && fFilterQuality == kNone_SkFilterQuality
            && SkTileMode::kClamp == fTileModeX) {
        fShaderProc32 = Clamp_S32_opaque_D32_nofilter_DX_shaderproc;
    } else {
        fShaderProc32 = this->chooseShaderProc32();
    }

    return true;
}

static void Clamp_S32_D32_nofilter_trans_shaderproc(const void* sIn,
                                                    int x, int y,
                                                    SkPMColor* colors,
                                                    int count) {
    const SkBitmapProcState& s = *static_cast<const SkBitmapProcState*>(sIn);
    SkASSERT(((s.fInvType & ~SkMatrix::kTranslate_Mask)) == 0);
    SkASSERT(s.fInvKy == 0);
    SkASSERT(count > 0 && colors != nullptr);
    SkASSERT(kNone_SkFilterQuality == s.fFilterQuality);

    const int maxX = s.fPixmap.width() - 1;
    const int maxY = s.fPixmap.height() - 1;
    int ix = s.fFilterOneX + x;
    int iy = SkClampMax(s.fFilterOneY + y, maxY);
    const SkPMColor* row = s.fPixmap.addr32(0, iy);

    // clamp to the left
    if (ix < 0) {
        int n = SkMin32(-ix, count);
        sk_memset32(colors, row[0], n);
        count -= n;
        if (0 == count) {
            return;
        }
        colors += n;
        SkASSERT(-ix == n);
        ix = 0;
    }
    // copy the middle
    if (ix <= maxX) {
        int n = SkMin32(maxX - ix + 1, count);
        memcpy(colors, row + ix, n * sizeof(SkPMColor));
        count -= n;
        if (0 == count) {
            return;
        }
        colors += n;
    }
    SkASSERT(count > 0);
    // clamp to the right
    sk_memset32(colors, row[maxX], count);
}

static inline int sk_int_mod(int x, int n) {
    SkASSERT(n > 0);
    if ((unsigned)x >= (unsigned)n) {
        if (x < 0) {
            x = n + ~(~x % n);
        } else {
            x = x % n;
        }
    }
    return x;
}

static inline int sk_int_mirror(int x, int n) {
    x = sk_int_mod(x, 2 * n);
    if (x >= n) {
        x = n + ~(x - n);
    }
    return x;
}

static void Repeat_S32_D32_nofilter_trans_shaderproc(const void* sIn,
                                                     int x, int y,
                                                     SkPMColor* colors,
                                                     int count) {
    const SkBitmapProcState& s = *static_cast<const SkBitmapProcState*>(sIn);
    SkASSERT(((s.fInvType & ~SkMatrix::kTranslate_Mask)) == 0);
    SkASSERT(s.fInvKy == 0);
    SkASSERT(count > 0 && colors != nullptr);
    SkASSERT(kNone_SkFilterQuality == s.fFilterQuality);

    const int stopX = s.fPixmap.width();
    const int stopY = s.fPixmap.height();
    int ix = s.fFilterOneX + x;
    int iy = sk_int_mod(s.fFilterOneY + y, stopY);
    const SkPMColor* row = s.fPixmap.addr32(0, iy);

    ix = sk_int_mod(ix, stopX);
    for (;;) {
        int n = SkMin32(stopX - ix, count);
        memcpy(colors, row + ix, n * sizeof(SkPMColor));
        count -= n;
        if (0 == count) {
            return;
        }
        colors += n;
        ix = 0;
    }
}

static inline void filter_32_alpha(unsigned t,
                                   SkPMColor color0,
                                   SkPMColor color1,
                                   SkPMColor* dstColor,
                                   unsigned alphaScale) {
    SkASSERT((unsigned)t <= 0xF);
    SkASSERT(alphaScale <= 256);

    const uint32_t mask = 0xFF00FF;

    int scale = 256 - 16*t;
    uint32_t lo = (color0 & mask) * scale;
    uint32_t hi = ((color0 >> 8) & mask) * scale;

    scale = 16*t;
    lo += (color1 & mask) * scale;
    hi += ((color1 >> 8) & mask) * scale;

    // TODO: if (alphaScale < 256) ...
    lo = ((lo >> 8) & mask) * alphaScale;
    hi = ((hi >> 8) & mask) * alphaScale;

    *dstColor = ((lo >> 8) & mask) | (hi & ~mask);
}

static void S32_D32_constX_shaderproc(const void* sIn,
                                      int x, int y,
                                      SkPMColor* colors,
                                      int count) {
    const SkBitmapProcState& s = *static_cast<const SkBitmapProcState*>(sIn);
    SkASSERT((s.fInvType & ~(SkMatrix::kTranslate_Mask | SkMatrix::kScale_Mask)) == 0);
    SkASSERT(s.fInvKy == 0);
    SkASSERT(count > 0 && colors != nullptr);
    SkASSERT(1 == s.fPixmap.width());

    int iY0;
    int iY1   SK_INIT_TO_AVOID_WARNING;
    int iSubY SK_INIT_TO_AVOID_WARNING;

    if (kNone_SkFilterQuality != s.fFilterQuality) {
        SkBitmapProcState::MatrixProc mproc = s.getMatrixProc();
        uint32_t xy[2];

        mproc(s, xy, 1, x, y);

        iY0 = xy[0] >> 18;
        iY1 = xy[0] & 0x3FFF;
        iSubY = (xy[0] >> 14) & 0xF;
    } else {
        int yTemp;

        if (s.fInvType > SkMatrix::kTranslate_Mask) {
            const SkBitmapProcStateAutoMapper mapper(s, x, y);

            // When the matrix has a scale component the setup code in
            // chooseProcs multiples the inverse matrix by the inverse of the
            // bitmap's width and height. Since this method is going to do
            // its own tiling and sampling we need to undo that here.
            if (SkTileMode::kClamp != s.fTileModeX || SkTileMode::kClamp != s.fTileModeY) {
                yTemp = SkFractionalIntToInt(mapper.fractionalIntY() * s.fPixmap.height());
            } else {
                yTemp = mapper.intY();
            }
        } else {
            yTemp = s.fFilterOneY + y;
        }

        const int stopY = s.fPixmap.height();
        switch (s.fTileModeY) {
            case SkTileMode::kClamp:
                iY0 = SkClampMax(yTemp, stopY-1);
                break;
            case SkTileMode::kRepeat:
                iY0 = sk_int_mod(yTemp, stopY);
                break;
            case SkTileMode::kMirror:
            default:
                iY0 = sk_int_mirror(yTemp, stopY);
                break;
        }

#ifdef SK_DEBUG
        {
            const SkBitmapProcStateAutoMapper mapper(s, x, y);
            int iY2;

            if (s.fInvType > SkMatrix::kTranslate_Mask &&
                (SkTileMode::kClamp != s.fTileModeX || SkTileMode::kClamp != s.fTileModeY)) {
                iY2 = SkFractionalIntToInt(mapper.fractionalIntY() * s.fPixmap.height());
            } else {
                iY2 = mapper.intY();
            }

            switch (s.fTileModeY) {
            case SkTileMode::kClamp:
                iY2 = SkClampMax(iY2, stopY-1);
                break;
            case SkTileMode::kRepeat:
                iY2 = sk_int_mod(iY2, stopY);
                break;
            case SkTileMode::kMirror:
            default:
                iY2 = sk_int_mirror(iY2, stopY);
                break;
            }

            SkASSERT(iY0 == iY2);
        }
#endif
    }

    const SkPMColor* row0 = s.fPixmap.addr32(0, iY0);
    SkPMColor color;

    if (kNone_SkFilterQuality != s.fFilterQuality) {
        const SkPMColor* row1 = s.fPixmap.addr32(0, iY1);
        filter_32_alpha(iSubY, *row0, *row1, &color, s.fAlphaScale);
    } else {
        if (s.fAlphaScale < 256) {
            color = SkAlphaMulQ(*row0, s.fAlphaScale);
        } else {
            color = *row0;
        }
    }

    sk_memset32(colors, color, count);
}

static void DoNothing_shaderproc(const void*, int x, int y,
                                 SkPMColor* colors, int count) {
    // if we get called, the matrix is too tricky, so we just draw nothing
    sk_memset32(colors, 0, count);
}

bool SkBitmapProcState::setupForTranslate() {
    SkPoint pt;
    const SkBitmapProcStateAutoMapper mapper(*this, 0, 0, &pt);

    /*
     *  if the translate is larger than our ints, we can get random results, or
     *  worse, we might get 0x80000000, which wreaks havoc on us, since we can't
     *  negate it.
     */
    const SkScalar too_big = SkIntToScalar(1 << 30);
    if (SkScalarAbs(pt.fX) > too_big || SkScalarAbs(pt.fY) > too_big) {
        return false;
    }

    // Since we know we're not filtered, we re-purpose these fields allow
    // us to go from device -> src coordinates w/ just an integer add,
    // rather than running through the inverse-matrix
    fFilterOneX = mapper.intX();
    fFilterOneY = mapper.intY();

    return true;
}

SkBitmapProcState::ShaderProc32 SkBitmapProcState::chooseShaderProc32() {

    if (kN32_SkColorType != fPixmap.colorType()) {
        return nullptr;
    }

    static const unsigned kMask = SkMatrix::kTranslate_Mask | SkMatrix::kScale_Mask;

    if (1 == fPixmap.width() && 0 == (fInvType & ~kMask)) {
        if (kNone_SkFilterQuality == fFilterQuality &&
            fInvType <= SkMatrix::kTranslate_Mask &&
            !this->setupForTranslate()) {
            return DoNothing_shaderproc;
        }
        return S32_D32_constX_shaderproc;
    }

    if (fAlphaScale < 256) {
        return nullptr;
    }
    if (fInvType > SkMatrix::kTranslate_Mask) {
        return nullptr;
    }
    if (kNone_SkFilterQuality != fFilterQuality) {
        return nullptr;
    }

    SkTileMode tx = fTileModeX;
    SkTileMode ty = fTileModeY;

    if (SkTileMode::kClamp == tx && SkTileMode::kClamp == ty) {
        if (this->setupForTranslate()) {
            return Clamp_S32_D32_nofilter_trans_shaderproc;
        }
        return DoNothing_shaderproc;
    }
    if (SkTileMode::kRepeat == tx && SkTileMode::kRepeat == ty) {
        if (this->setupForTranslate()) {
            return Repeat_S32_D32_nofilter_trans_shaderproc;
        }
        return DoNothing_shaderproc;
    }
    return nullptr;
}

#ifdef SK_DEBUG

static void check_scale_nofilter(uint32_t bitmapXY[], int count,
                                 unsigned mx, unsigned my) {
    unsigned y = *bitmapXY++;
    SkASSERT(y < my);

    const uint16_t* xptr = reinterpret_cast<const uint16_t*>(bitmapXY);
    for (int i = 0; i < count; ++i) {
        SkASSERT(xptr[i] < mx);
    }
}

static void check_scale_filter(uint32_t bitmapXY[], int count,
                                 unsigned mx, unsigned my) {
    uint32_t YY = *bitmapXY++;
    unsigned y0 = YY >> 18;
    unsigned y1 = YY & 0x3FFF;
    SkASSERT(y0 < my);
    SkASSERT(y1 < my);

    for (int i = 0; i < count; ++i) {
        uint32_t XX = bitmapXY[i];
        unsigned x0 = XX >> 18;
        unsigned x1 = XX & 0x3FFF;
        SkASSERT(x0 < mx);
        SkASSERT(x1 < mx);
    }
}

void SkBitmapProcState::DebugMatrixProc(const SkBitmapProcState& state,
                                        uint32_t bitmapXY[], int count,
                                        int x, int y) {
    SkASSERT(bitmapXY);
    SkASSERT(count > 0);

    state.fMatrixProc(state, bitmapXY, count, x, y);

    void (*proc)(uint32_t bitmapXY[], int count, unsigned mx, unsigned my);

    // There are two formats possible:
    //  filter -vs- nofilter
    SkASSERT(state.fInvType <= (SkMatrix::kTranslate_Mask | SkMatrix::kScale_Mask));
    proc = state.fFilterQuality != kNone_SkFilterQuality ?
                check_scale_filter : check_scale_nofilter;
    proc(bitmapXY, count, state.fPixmap.width(), state.fPixmap.height());
}

SkBitmapProcState::MatrixProc SkBitmapProcState::getMatrixProc() const {
    return DebugMatrixProc;
}

#endif

/*
    The storage requirements for the different matrix procs are as follows,
    where each X or Y is 2 bytes, and N is the number of pixels/elements:

    scale/translate     nofilter      Y(4bytes) + N * X
    affine/perspective  nofilter      N * (X Y)
    scale/translate     filter        Y Y + N * (X X)
    affine              filter        N * (Y Y X X)
 */
int SkBitmapProcState::maxCountForBufferSize(size_t bufferSize) const {
    int32_t size = static_cast<int32_t>(bufferSize);

    size &= ~3; // only care about 4-byte aligned chunks
    if (fInvType <= (SkMatrix::kTranslate_Mask | SkMatrix::kScale_Mask)) {
        size -= 4;   // the shared Y (or YY) coordinate
        if (size < 0) {
            size = 0;
        }
        size >>= 1;
    } else {
        size >>= 2;
    }

    if (fFilterQuality != kNone_SkFilterQuality) {
        size >>= 1;
    }

    return size;
}
<|MERGE_RESOLUTION|>--- conflicted
+++ resolved
@@ -43,7 +43,6 @@
 
     const SkPMColor* src = s.fPixmap.addr32(0, dstY);
     const SkFractionalInt dx = s.fInvSxFractionalInt;
-<<<<<<< HEAD
 
     // Check if we're safely inside [0...maxX] so no need to clamp each computed index.
     //
@@ -120,89 +119,8 @@
     }
 }
 
-SkBitmapProcInfo::SkBitmapProcInfo(const SkBitmapProvider& provider,
-                                   SkTileMode tmx, SkTileMode tmy)
-    : fProvider(provider)
-=======
-
-    // Check if we're safely inside [0...maxX] so no need to clamp each computed index.
-    //
-    if ((uint64_t)SkFractionalIntToInt(fx) <= maxX &&
-        (uint64_t)SkFractionalIntToInt(fx + dx * (count - 1)) <= maxX)
-    {
-        int count4 = count >> 2;
-        for (int i = 0; i < count4; ++i) {
-            SkPMColor src0 = src[SkFractionalIntToInt(fx)]; fx += dx;
-            SkPMColor src1 = src[SkFractionalIntToInt(fx)]; fx += dx;
-            SkPMColor src2 = src[SkFractionalIntToInt(fx)]; fx += dx;
-            SkPMColor src3 = src[SkFractionalIntToInt(fx)]; fx += dx;
-            dst[0] = src0;
-            dst[1] = src1;
-            dst[2] = src2;
-            dst[3] = src3;
-            dst += 4;
-        }
-        for (int i = (count4 << 2); i < count; ++i) {
-            unsigned index = SkFractionalIntToInt(fx);
-            SkASSERT(index <= maxX);
-            *dst++ = src[index];
-            fx += dx;
-        }
-    } else {
-        for (int i = 0; i < count; ++i) {
-            dst[i] = src[SkClampMax(SkFractionalIntToInt(fx), maxX)];
-            fx += dx;
-        }
-    }
-}
-
-static void S32_alpha_D32_nofilter_DX(const SkBitmapProcState& s,
-                                      const uint32_t* xy, int count, SkPMColor* colors) {
-    SkASSERT(count > 0 && colors != nullptr);
-    SkASSERT(s.fInvType <= (SkMatrix::kTranslate_Mask | SkMatrix::kScale_Mask));
-    SkASSERT(kNone_SkFilterQuality == s.fFilterQuality);
-    SkASSERT(4 == s.fPixmap.info().bytesPerPixel());
-    SkASSERT(s.fAlphaScale <= 256);
-
-    // xy is a 32-bit y-coordinate, followed by 16-bit x-coordinates.
-    unsigned y = *xy++;
-    SkASSERT(y < (unsigned)s.fPixmap.height());
-
-    auto row = (const SkPMColor*)( (const char*)s.fPixmap.addr() + y * s.fPixmap.rowBytes() );
-
-    if (1 == s.fPixmap.width()) {
-        sk_memset32(colors, SkAlphaMulQ(row[0], s.fAlphaScale), count);
-        return;
-    }
-
-    // Step 4 xs == 2 uint32_t at a time.
-    while (count >= 4) {
-        uint32_t x01 = *xy++,
-                 x23 = *xy++;
-
-        SkPMColor p0 = row[UNPACK_PRIMARY_SHORT  (x01)];
-        SkPMColor p1 = row[UNPACK_SECONDARY_SHORT(x01)];
-        SkPMColor p2 = row[UNPACK_PRIMARY_SHORT  (x23)];
-        SkPMColor p3 = row[UNPACK_SECONDARY_SHORT(x23)];
-
-        *colors++ = SkAlphaMulQ(p0, s.fAlphaScale);
-        *colors++ = SkAlphaMulQ(p1, s.fAlphaScale);
-        *colors++ = SkAlphaMulQ(p2, s.fAlphaScale);
-        *colors++ = SkAlphaMulQ(p3, s.fAlphaScale);
-
-        count -= 4;
-    }
-
-    // Step 1 x == 1 uint16_t at a time.
-    auto x = (const uint16_t*)xy;
-    while (count --> 0) {
-        *colors++ = SkAlphaMulQ(row[*x++], s.fAlphaScale);
-    }
-}
-
 SkBitmapProcInfo::SkBitmapProcInfo(const SkImage_Base* image, SkTileMode tmx, SkTileMode tmy)
     : fImage(image)
->>>>>>> 40be567a
     , fTileModeX(tmx)
     , fTileModeY(tmy)
     , fBMState(nullptr)
@@ -254,11 +172,7 @@
     fInvMatrix = inv;
     fFilterQuality = paint.getFilterQuality();
 
-<<<<<<< HEAD
-    fBMState = SkBitmapController::RequestBitmap(fProvider, inv, paint.getFilterQuality(), &fAlloc);
-=======
     fBMState = SkBitmapController::RequestBitmap(fImage, inv, paint.getFilterQuality(), &fAlloc);
->>>>>>> 40be567a
 
     // Note : we allow the controller to return an empty (zero-dimension) result. Should we?
     if (nullptr == fBMState || fBMState->pixmap().info().isEmpty()) {
