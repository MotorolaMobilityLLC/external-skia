/*
 * Copyright 2018 Google Inc.
 *
 * Use of this source code is governed by a BSD-style license that can be
 * found in the LICENSE file.
 */

#ifndef SkRemoteGlyphCache_DEFINED
#define SkRemoteGlyphCache_DEFINED

#include <memory>
#include <tuple>
#include <unordered_map>
#include <unordered_set>
#include <vector>

#include "include/core/SkData.h"
<<<<<<< HEAD
#include "include/core/SkDrawLooper.h"
=======
>>>>>>> 40be567a
#include "include/core/SkRefCnt.h"
#include "include/core/SkSerialProcs.h"
#include "include/core/SkTypeface.h"
#include "include/private/SkTHash.h"
#include "include/utils/SkNoDrawCanvas.h"
#include "src/core/SkDevice.h"
#include "src/core/SkMakeUnique.h"
#include "src/core/SkStrikeInterface.h"
<<<<<<< HEAD

=======
#include "src/core/SkTLazy.h"

class Deserializer;
>>>>>>> 40be567a
class Serializer;
enum SkAxisAlignment : uint32_t;
class SkDescriptor;
class SkStrike;
struct SkPackedGlyphID;
enum SkScalerContextFlags : uint32_t;
class SkStrikeCache;
class SkTypefaceProxy;
struct WireTypeface;

class SkStrikeServer;

struct SkDescriptorMapOperators {
    size_t operator()(const SkDescriptor* key) const;
    bool operator()(const SkDescriptor* lhs, const SkDescriptor* rhs) const;
};
<<<<<<< HEAD

template <typename T>
using SkDescriptorMap = std::unordered_map<const SkDescriptor*, T, SkDescriptorMapOperators,
                                           SkDescriptorMapOperators>;

using SkDescriptorSet =
        std::unordered_set<const SkDescriptor*, SkDescriptorMapOperators, SkDescriptorMapOperators>;

// A SkTextBlobCacheDiffCanvas is used to populate the SkStrikeServer with ops
// which will be serialized and renderered using the SkStrikeClient.
class SK_API SkTextBlobCacheDiffCanvas : public SkNoDrawCanvas {
public:
    struct SK_API Settings {
        Settings();

        bool fContextSupportsDistanceFieldText = true;
        SkScalar fMinDistanceFieldFontSize = -1.f;
        SkScalar fMaxDistanceFieldFontSize = -1.f;
        int fMaxTextureSize = 0;
        size_t fMaxTextureBytes = 0u;
    };

    SkTextBlobCacheDiffCanvas(int width, int height, const SkSurfaceProps& props,
                              SkStrikeServer* strikeServer, Settings settings = Settings());

    SkTextBlobCacheDiffCanvas(int width, int height, const SkSurfaceProps& props,
                              SkStrikeServer* strikeServer, sk_sp<SkColorSpace> colorSpace,
                              Settings settings = Settings());

    ~SkTextBlobCacheDiffCanvas() override;

=======

template <typename T>
using SkDescriptorMap = std::unordered_map<const SkDescriptor*, T, SkDescriptorMapOperators,
                                           SkDescriptorMapOperators>;

// A SkTextBlobCacheDiffCanvas is used to populate the SkStrikeServer with ops
// which will be serialized and rendered using the SkStrikeClient.
class SkTextBlobCacheDiffCanvas : public SkNoDrawCanvas {
public:

    // For testing use only
    SkTextBlobCacheDiffCanvas(int width, int height, const SkSurfaceProps& props,
                              SkStrikeServer* strikeServer, bool DFTSupport = true);

    SK_API SkTextBlobCacheDiffCanvas(int width, int height, const SkSurfaceProps& props,
                                     SkStrikeServer* strikeServer, sk_sp<SkColorSpace> colorSpace,
                                     bool DFTSupport);

    SK_API ~SkTextBlobCacheDiffCanvas() override;

>>>>>>> 40be567a
protected:
    SkCanvas::SaveLayerStrategy getSaveLayerStrategy(const SaveLayerRec& rec) override;
    bool onDoSaveBehind(const SkRect*) override;
    void onDrawTextBlob(const SkTextBlob* blob, SkScalar x, SkScalar y,
                        const SkPaint& paint) override;

private:
    class TrackLayerDevice;
<<<<<<< HEAD

    static SkScalar SetupForPath(SkPaint* paint, SkFont* font);
=======
>>>>>>> 40be567a
};

using SkDiscardableHandleId = uint32_t;

// This class is not thread-safe.
<<<<<<< HEAD
class SK_API SkStrikeServer final : public SkStrikeCacheInterface {
public:
    // An interface used by the server to create handles for pinning SkStrike
    // entries on the remote client.
    class SK_API DiscardableHandleManager {
    public:
        virtual ~DiscardableHandleManager() = default;

        // Creates a new *locked* handle and returns a unique ID that can be used to identify
        // it on the remote client.
        virtual SkDiscardableHandleId createHandle() = 0;
=======
class SkStrikeServer final : public SkStrikeCacheInterface {
public:
    // An interface used by the server to create handles for pinning SkStrike
    // entries on the remote client.
    class DiscardableHandleManager {
    public:
        SK_API virtual ~DiscardableHandleManager() = default;

        // Creates a new *locked* handle and returns a unique ID that can be used to identify
        // it on the remote client.
        SK_API virtual SkDiscardableHandleId createHandle() = 0;
>>>>>>> 40be567a

        // Returns true if the handle could be successfully locked. The server can
        // assume it will remain locked until the next set of serialized entries is
        // pulled from the SkStrikeServer.
        // If returns false, the cache entry mapped to the handle has been deleted
        // on the client. Any subsequent attempts to lock the same handle are not
        // allowed.
<<<<<<< HEAD
        virtual bool lockHandle(SkDiscardableHandleId) = 0;
=======
        SK_API virtual bool lockHandle(SkDiscardableHandleId) = 0;
>>>>>>> 40be567a

        // Returns true if a handle has been deleted on the remote client. It is
        // invalid to use a handle id again with this manager once this returns true.
        // TODO(khushalsagar): Make pure virtual once chrome implementation lands.
<<<<<<< HEAD
        virtual bool isHandleDeleted(SkDiscardableHandleId) { return false; }
    };

    explicit SkStrikeServer(DiscardableHandleManager* discardableHandleManager);
    ~SkStrikeServer() override;

    // Serializes the typeface to be remoted using this server.
    sk_sp<SkData> serializeTypeface(SkTypeface*);

    // Serializes the strike data captured using a SkTextBlobCacheDiffCanvas. Any
    // handles locked using the DiscardableHandleManager will be assumed to be
    // unlocked after this call.
    void writeStrikeData(std::vector<uint8_t>* memory);

    // Methods used internally in skia ------------------------------------------
=======
        SK_API virtual bool isHandleDeleted(SkDiscardableHandleId) { return false; }
    };

    SK_API explicit SkStrikeServer(DiscardableHandleManager* discardableHandleManager);
    SK_API ~SkStrikeServer() override;

    // Serializes the typeface to be transmitted using this server.
    SK_API sk_sp<SkData> serializeTypeface(SkTypeface*);

    // Serializes the strike data captured using a SkTextBlobCacheDiffCanvas. Any
    // handles locked using the DiscardableHandleManager will be assumed to be
    // unlocked after this call.
    SK_API void writeStrikeData(std::vector<uint8_t>* memory);

    // Methods used internally in Skia ------------------------------------------
>>>>>>> 40be567a
    class SkGlyphCacheState;

    SkGlyphCacheState* getOrCreateCache(const SkPaint&,
                                        const SkFont& font,
                                        const SkSurfaceProps&,
                                        const SkMatrix&,
                                        SkScalerContextFlags flags,
                                        SkScalerContextEffects* effects);

    SkScopedStrike findOrCreateScopedStrike(const SkDescriptor& desc,
                                            const SkScalerContextEffects& effects,
                                            const SkTypeface& typeface) override;

<<<<<<< HEAD
=======
    static void AddGlyphForTesting(
            SkGlyphCacheState* cache, SkPackedGlyphID glyphID, bool asPath);

>>>>>>> 40be567a
    void setMaxEntriesInDescriptorMapForTesting(size_t count) {
        fMaxEntriesInDescriptorMap = count;
    }
    size_t remoteGlyphStateMapSizeForTesting() const { return fRemoteGlyphStateMap.size(); }

private:
    static constexpr size_t kMaxEntriesInDescriptorMap = 2000u;

    void checkForDeletedEntries();
<<<<<<< HEAD

    SkGlyphCacheState* getOrCreateCache(const SkDescriptor& desc,
                                        const SkTypeface& typeface,
                                        SkScalerContextEffects effects);

    SkDescriptorMap<std::unique_ptr<SkGlyphCacheState>> fRemoteGlyphStateMap;
    DiscardableHandleManager* const fDiscardableHandleManager;
    SkTHashSet<SkFontID> fCachedTypefaces;
    size_t fMaxEntriesInDescriptorMap = kMaxEntriesInDescriptorMap;

    // Cached serialized typefaces.
    SkTHashMap<SkFontID, sk_sp<SkData>> fSerializedTypefaces;

    // State cached until the next serialization.
    SkDescriptorSet fLockedDescs;
    std::vector<WireTypeface> fTypefacesToSend;
};

class SK_API SkStrikeClient {
=======

    SkGlyphCacheState* getOrCreateCache(const SkDescriptor& desc,
                                        const SkTypeface& typeface,
                                        SkScalerContextEffects effects);

    SkDescriptorMap<std::unique_ptr<SkGlyphCacheState>> fRemoteGlyphStateMap;
    DiscardableHandleManager* const fDiscardableHandleManager;
    SkTHashSet<SkFontID> fCachedTypefaces;
    size_t fMaxEntriesInDescriptorMap = kMaxEntriesInDescriptorMap;

    // Cached serialized typefaces.
    SkTHashMap<SkFontID, sk_sp<SkData>> fSerializedTypefaces;

    // State cached until the next serialization.
    std::unordered_set<SkGlyphCacheState*> fStrikesToSend;
    std::vector<WireTypeface> fTypefacesToSend;
};

class SkStrikeClient {
>>>>>>> 40be567a
public:
    // This enum is used in histogram reporting in chromium. Please don't re-order the list of
    // entries, and consider it to be append-only.
    enum CacheMissType : uint32_t {
        // Hard failures where no fallback could be found.
        kFontMetrics = 0,
        kGlyphMetrics = 1,
        kGlyphImage = 2,
        kGlyphPath = 3,

        // The original glyph could not be found and a fallback was used.
        kGlyphMetricsFallback = 4,
        kGlyphPathFallback = 5,

        kLast = kGlyphPathFallback
    };
<<<<<<< HEAD

    // An interface to delete handles that may be pinned by the remote server.
    class DiscardableHandleManager : public SkRefCnt {
    public:
        virtual ~DiscardableHandleManager() = default;

        // Returns true if the handle was unlocked and can be safely deleted. Once
        // successful, subsequent attempts to delete the same handle are invalid.
        virtual bool deleteHandle(SkDiscardableHandleId) = 0;

        virtual void notifyCacheMiss(CacheMissType) {}
    };

    explicit SkStrikeClient(sk_sp<DiscardableHandleManager>,
                            bool isLogging = true,
                            SkStrikeCache* strikeCache = nullptr);
    ~SkStrikeClient();

    // Deserializes the typeface previously serialized using the SkStrikeServer. Returns null if the
    // data is invalid.
    sk_sp<SkTypeface> deserializeTypeface(const void* data, size_t length);
=======

    // An interface to delete handles that may be pinned by the remote server.
    class DiscardableHandleManager : public SkRefCnt {
    public:
        ~DiscardableHandleManager() override = default;

        // Returns true if the handle was unlocked and can be safely deleted. Once
        // successful, subsequent attempts to delete the same handle are invalid.
        virtual bool deleteHandle(SkDiscardableHandleId) = 0;

        virtual void notifyCacheMiss(CacheMissType) {}

        struct ReadFailureData {
            size_t memorySize;
            size_t bytesRead;
            uint64_t typefaceSize;
            uint64_t strikeCount;
            uint64_t glyphImagesCount;
            uint64_t glyphPathsCount;
        };
        virtual void notifyReadFailure(const ReadFailureData& data) {}
    };

    SK_API explicit SkStrikeClient(sk_sp<DiscardableHandleManager>,
                                   bool isLogging = true,
                                   SkStrikeCache* strikeCache = nullptr);
    SK_API ~SkStrikeClient();

    // Deserializes the typeface previously serialized using the SkStrikeServer. Returns null if the
    // data is invalid.
    SK_API sk_sp<SkTypeface> deserializeTypeface(const void* data, size_t length);
>>>>>>> 40be567a

    // Deserializes the strike data from a SkStrikeServer. All messages generated
    // from a server when serializing the ops must be deserialized before the op
    // is rasterized.
    // Returns false if the data is invalid.
<<<<<<< HEAD
    bool readStrikeData(const volatile void* memory, size_t memorySize);
=======
    SK_API bool readStrikeData(const volatile void* memory, size_t memorySize);
>>>>>>> 40be567a

private:
    class DiscardableStrikePinner;

<<<<<<< HEAD
=======
    static bool ReadGlyph(SkTLazy<SkGlyph>& glyph, Deserializer* deserializer);
>>>>>>> 40be567a
    sk_sp<SkTypeface> addTypeface(const WireTypeface& wire);

    SkTHashMap<SkFontID, sk_sp<SkTypeface>> fRemoteFontIdToTypeface;
    sk_sp<DiscardableHandleManager> fDiscardableHandleManager;
    SkStrikeCache* const fStrikeCache;
    const bool fIsLogging;
};

#endif  // SkRemoteGlyphCache_DEFINED<|MERGE_RESOLUTION|>--- conflicted
+++ resolved
@@ -15,10 +15,6 @@
 #include <vector>
 
 #include "include/core/SkData.h"
-<<<<<<< HEAD
-#include "include/core/SkDrawLooper.h"
-=======
->>>>>>> 40be567a
 #include "include/core/SkRefCnt.h"
 #include "include/core/SkSerialProcs.h"
 #include "include/core/SkTypeface.h"
@@ -27,13 +23,9 @@
 #include "src/core/SkDevice.h"
 #include "src/core/SkMakeUnique.h"
 #include "src/core/SkStrikeInterface.h"
-<<<<<<< HEAD
-
-=======
 #include "src/core/SkTLazy.h"
 
 class Deserializer;
->>>>>>> 40be567a
 class Serializer;
 enum SkAxisAlignment : uint32_t;
 class SkDescriptor;
@@ -50,39 +42,6 @@
     size_t operator()(const SkDescriptor* key) const;
     bool operator()(const SkDescriptor* lhs, const SkDescriptor* rhs) const;
 };
-<<<<<<< HEAD
-
-template <typename T>
-using SkDescriptorMap = std::unordered_map<const SkDescriptor*, T, SkDescriptorMapOperators,
-                                           SkDescriptorMapOperators>;
-
-using SkDescriptorSet =
-        std::unordered_set<const SkDescriptor*, SkDescriptorMapOperators, SkDescriptorMapOperators>;
-
-// A SkTextBlobCacheDiffCanvas is used to populate the SkStrikeServer with ops
-// which will be serialized and renderered using the SkStrikeClient.
-class SK_API SkTextBlobCacheDiffCanvas : public SkNoDrawCanvas {
-public:
-    struct SK_API Settings {
-        Settings();
-
-        bool fContextSupportsDistanceFieldText = true;
-        SkScalar fMinDistanceFieldFontSize = -1.f;
-        SkScalar fMaxDistanceFieldFontSize = -1.f;
-        int fMaxTextureSize = 0;
-        size_t fMaxTextureBytes = 0u;
-    };
-
-    SkTextBlobCacheDiffCanvas(int width, int height, const SkSurfaceProps& props,
-                              SkStrikeServer* strikeServer, Settings settings = Settings());
-
-    SkTextBlobCacheDiffCanvas(int width, int height, const SkSurfaceProps& props,
-                              SkStrikeServer* strikeServer, sk_sp<SkColorSpace> colorSpace,
-                              Settings settings = Settings());
-
-    ~SkTextBlobCacheDiffCanvas() override;
-
-=======
 
 template <typename T>
 using SkDescriptorMap = std::unordered_map<const SkDescriptor*, T, SkDescriptorMapOperators,
@@ -103,7 +62,6 @@
 
     SK_API ~SkTextBlobCacheDiffCanvas() override;
 
->>>>>>> 40be567a
 protected:
     SkCanvas::SaveLayerStrategy getSaveLayerStrategy(const SaveLayerRec& rec) override;
     bool onDoSaveBehind(const SkRect*) override;
@@ -112,29 +70,11 @@
 
 private:
     class TrackLayerDevice;
-<<<<<<< HEAD
-
-    static SkScalar SetupForPath(SkPaint* paint, SkFont* font);
-=======
->>>>>>> 40be567a
 };
 
 using SkDiscardableHandleId = uint32_t;
 
 // This class is not thread-safe.
-<<<<<<< HEAD
-class SK_API SkStrikeServer final : public SkStrikeCacheInterface {
-public:
-    // An interface used by the server to create handles for pinning SkStrike
-    // entries on the remote client.
-    class SK_API DiscardableHandleManager {
-    public:
-        virtual ~DiscardableHandleManager() = default;
-
-        // Creates a new *locked* handle and returns a unique ID that can be used to identify
-        // it on the remote client.
-        virtual SkDiscardableHandleId createHandle() = 0;
-=======
 class SkStrikeServer final : public SkStrikeCacheInterface {
 public:
     // An interface used by the server to create handles for pinning SkStrike
@@ -146,7 +86,6 @@
         // Creates a new *locked* handle and returns a unique ID that can be used to identify
         // it on the remote client.
         SK_API virtual SkDiscardableHandleId createHandle() = 0;
->>>>>>> 40be567a
 
         // Returns true if the handle could be successfully locked. The server can
         // assume it will remain locked until the next set of serialized entries is
@@ -154,32 +93,11 @@
         // If returns false, the cache entry mapped to the handle has been deleted
         // on the client. Any subsequent attempts to lock the same handle are not
         // allowed.
-<<<<<<< HEAD
-        virtual bool lockHandle(SkDiscardableHandleId) = 0;
-=======
         SK_API virtual bool lockHandle(SkDiscardableHandleId) = 0;
->>>>>>> 40be567a
 
         // Returns true if a handle has been deleted on the remote client. It is
         // invalid to use a handle id again with this manager once this returns true.
         // TODO(khushalsagar): Make pure virtual once chrome implementation lands.
-<<<<<<< HEAD
-        virtual bool isHandleDeleted(SkDiscardableHandleId) { return false; }
-    };
-
-    explicit SkStrikeServer(DiscardableHandleManager* discardableHandleManager);
-    ~SkStrikeServer() override;
-
-    // Serializes the typeface to be remoted using this server.
-    sk_sp<SkData> serializeTypeface(SkTypeface*);
-
-    // Serializes the strike data captured using a SkTextBlobCacheDiffCanvas. Any
-    // handles locked using the DiscardableHandleManager will be assumed to be
-    // unlocked after this call.
-    void writeStrikeData(std::vector<uint8_t>* memory);
-
-    // Methods used internally in skia ------------------------------------------
-=======
         SK_API virtual bool isHandleDeleted(SkDiscardableHandleId) { return false; }
     };
 
@@ -195,7 +113,6 @@
     SK_API void writeStrikeData(std::vector<uint8_t>* memory);
 
     // Methods used internally in Skia ------------------------------------------
->>>>>>> 40be567a
     class SkGlyphCacheState;
 
     SkGlyphCacheState* getOrCreateCache(const SkPaint&,
@@ -209,12 +126,9 @@
                                             const SkScalerContextEffects& effects,
                                             const SkTypeface& typeface) override;
 
-<<<<<<< HEAD
-=======
     static void AddGlyphForTesting(
             SkGlyphCacheState* cache, SkPackedGlyphID glyphID, bool asPath);
 
->>>>>>> 40be567a
     void setMaxEntriesInDescriptorMapForTesting(size_t count) {
         fMaxEntriesInDescriptorMap = count;
     }
@@ -224,7 +138,6 @@
     static constexpr size_t kMaxEntriesInDescriptorMap = 2000u;
 
     void checkForDeletedEntries();
-<<<<<<< HEAD
 
     SkGlyphCacheState* getOrCreateCache(const SkDescriptor& desc,
                                         const SkTypeface& typeface,
@@ -239,32 +152,11 @@
     SkTHashMap<SkFontID, sk_sp<SkData>> fSerializedTypefaces;
 
     // State cached until the next serialization.
-    SkDescriptorSet fLockedDescs;
-    std::vector<WireTypeface> fTypefacesToSend;
-};
-
-class SK_API SkStrikeClient {
-=======
-
-    SkGlyphCacheState* getOrCreateCache(const SkDescriptor& desc,
-                                        const SkTypeface& typeface,
-                                        SkScalerContextEffects effects);
-
-    SkDescriptorMap<std::unique_ptr<SkGlyphCacheState>> fRemoteGlyphStateMap;
-    DiscardableHandleManager* const fDiscardableHandleManager;
-    SkTHashSet<SkFontID> fCachedTypefaces;
-    size_t fMaxEntriesInDescriptorMap = kMaxEntriesInDescriptorMap;
-
-    // Cached serialized typefaces.
-    SkTHashMap<SkFontID, sk_sp<SkData>> fSerializedTypefaces;
-
-    // State cached until the next serialization.
     std::unordered_set<SkGlyphCacheState*> fStrikesToSend;
     std::vector<WireTypeface> fTypefacesToSend;
 };
 
 class SkStrikeClient {
->>>>>>> 40be567a
 public:
     // This enum is used in histogram reporting in chromium. Please don't re-order the list of
     // entries, and consider it to be append-only.
@@ -281,29 +173,6 @@
 
         kLast = kGlyphPathFallback
     };
-<<<<<<< HEAD
-
-    // An interface to delete handles that may be pinned by the remote server.
-    class DiscardableHandleManager : public SkRefCnt {
-    public:
-        virtual ~DiscardableHandleManager() = default;
-
-        // Returns true if the handle was unlocked and can be safely deleted. Once
-        // successful, subsequent attempts to delete the same handle are invalid.
-        virtual bool deleteHandle(SkDiscardableHandleId) = 0;
-
-        virtual void notifyCacheMiss(CacheMissType) {}
-    };
-
-    explicit SkStrikeClient(sk_sp<DiscardableHandleManager>,
-                            bool isLogging = true,
-                            SkStrikeCache* strikeCache = nullptr);
-    ~SkStrikeClient();
-
-    // Deserializes the typeface previously serialized using the SkStrikeServer. Returns null if the
-    // data is invalid.
-    sk_sp<SkTypeface> deserializeTypeface(const void* data, size_t length);
-=======
 
     // An interface to delete handles that may be pinned by the remote server.
     class DiscardableHandleManager : public SkRefCnt {
@@ -335,25 +204,17 @@
     // Deserializes the typeface previously serialized using the SkStrikeServer. Returns null if the
     // data is invalid.
     SK_API sk_sp<SkTypeface> deserializeTypeface(const void* data, size_t length);
->>>>>>> 40be567a
 
     // Deserializes the strike data from a SkStrikeServer. All messages generated
     // from a server when serializing the ops must be deserialized before the op
     // is rasterized.
     // Returns false if the data is invalid.
-<<<<<<< HEAD
-    bool readStrikeData(const volatile void* memory, size_t memorySize);
-=======
     SK_API bool readStrikeData(const volatile void* memory, size_t memorySize);
->>>>>>> 40be567a
 
 private:
     class DiscardableStrikePinner;
 
-<<<<<<< HEAD
-=======
     static bool ReadGlyph(SkTLazy<SkGlyph>& glyph, Deserializer* deserializer);
->>>>>>> 40be567a
     sk_sp<SkTypeface> addTypeface(const WireTypeface& wire);
 
     SkTHashMap<SkFontID, sk_sp<SkTypeface>> fRemoteFontIdToTypeface;
