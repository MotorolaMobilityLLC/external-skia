/*
 * Copyright 2018 Google Inc.
 *
 * Use of this source code is governed by a BSD-style license that can be
 * found in the LICENSE file.
 */

#include "SkColorSpaceXformSteps.h"
#include "SkRasterPipeline.h"

// TODO: explain

SkColorSpaceXformSteps::SkColorSpaceXformSteps(SkColorSpace* src, SkAlphaType srcAT,
                                               SkColorSpace* dst, SkAlphaType dstAT) {
<<<<<<< HEAD
    // We can exploit that srcs are opaque, but it doesn't make sense to ask for opaque output.
    SkASSERT(dstAT != kOpaque_SkAlphaType);
=======
    // It's mildly interesting to know the output is opaque, but mechanically that's just unpremul.
    if (dstAT == kOpaque_SkAlphaType) {
        dstAT =  kUnpremul_SkAlphaType;
    }
>>>>>>> b0ccf22c

    // Set all bools to false, all floats to 0.0f.
    memset(this, 0, sizeof(*this));

    // We have some options about what to do with null src or dst here.
    SkASSERT(src && dst);

    this->flags.unpremul        = srcAT == kPremul_SkAlphaType;
    this->flags.linearize       = !src->gammaIsLinear();
    this->flags.gamut_transform = src->toXYZD50Hash() != dst->toXYZD50Hash();
    this->flags.encode          = !dst->gammaIsLinear();
    this->flags.premul          = srcAT != kOpaque_SkAlphaType && dstAT == kPremul_SkAlphaType;

    if (this->flags.gamut_transform && src->toXYZD50() && dst->fromXYZD50()) {
        auto xform = SkMatrix44(*dst->fromXYZD50(), *src->toXYZD50());
        if (xform.get(3,0) == 0 && xform.get(3,1) == 0 && xform.get(3,2) == 0 &&
            xform.get(3,3) == 1 &&
            xform.get(0,3) == 0 && xform.get(1,3) == 0 && xform.get(2,3) == 0) {

            for (int r = 0; r < 3; r++)
            for (int c = 0; c < 3; c++) {
                this->src_to_dst_matrix[3*c+r] = xform.get(r,c);
            }
        }
    }

    // Fill out all the transfer functions we'll use:
    SkColorSpaceTransferFn srcTF, dstTF;
    SkAssertResult(src->isNumericalTransferFn(&srcTF));
    SkAssertResult(dst->isNumericalTransferFn(&dstTF));
    this->srcTF         = srcTF;
    this->dstTFInv      = dstTF.invert();
    this->srcTF_is_sRGB = src->gammaCloseToSRGB();
    this->dstTF_is_sRGB = dst->gammaCloseToSRGB();

    // If we linearize then immediately reencode with the same transfer function, skip both.
    if ( this->flags.linearize       &&
        !this->flags.gamut_transform &&
         this->flags.encode          &&
        0 == memcmp(&srcTF, &dstTF, sizeof(SkColorSpaceTransferFn)))
    {
        this->flags.linearize  = false;
        this->flags.encode     = false;
    }

    // Skip unpremul...premul if there are no non-linear operations between.
    if ( this->flags.unpremul   &&
        !this->flags.linearize  &&
        !this->flags.encode     &&
         this->flags.premul)
    {
        this->flags.unpremul = false;
        this->flags.premul   = false;
    }
}

void SkColorSpaceXformSteps::apply(float* rgba) const {
    if (flags.unpremul) {
        // I don't know why isfinite(x) stopped working on the Chromecast bots...
        auto is_finite = [](float x) { return x*0 == 0; };

        float invA = is_finite(1.0f / rgba[3]) ? 1.0f / rgba[3] : 0;
        rgba[0] *= invA;
        rgba[1] *= invA;
        rgba[2] *= invA;
    }
    if (flags.linearize) {
        rgba[0] = srcTF(rgba[0]);
        rgba[1] = srcTF(rgba[1]);
        rgba[2] = srcTF(rgba[2]);
    }
    if (flags.gamut_transform) {
        float temp[3] = { rgba[0], rgba[1], rgba[2] };
        for (int i = 0; i < 3; ++i) {
            rgba[i] = src_to_dst_matrix[    i] * temp[0] +
                      src_to_dst_matrix[3 + i] * temp[1] +
                      src_to_dst_matrix[6 + i] * temp[2];
        }
    }
    if (flags.encode) {
        rgba[0] = dstTFInv(rgba[0]);
        rgba[1] = dstTFInv(rgba[1]);
        rgba[2] = dstTFInv(rgba[2]);
    }
    if (flags.premul) {
        rgba[0] *= rgba[3];
        rgba[1] *= rgba[3];
        rgba[2] *= rgba[3];
    }
}

void SkColorSpaceXformSteps::apply(SkRasterPipeline* p) const {
    if (flags.unpremul) { p->append(SkRasterPipeline::unpremul); }
    if (flags.linearize) {
        if (srcTF_is_sRGB) {
            p->append(SkRasterPipeline::from_srgb);
        } else if (srcTF.fA == 1 &&
                   srcTF.fB == 0 &&
                   srcTF.fC == 0 &&
                   srcTF.fD == 0 &&
                   srcTF.fE == 0 &&
                   srcTF.fF == 0) {
            p->append(SkRasterPipeline::gamma, &srcTF.fG);
        } else {
            p->append(SkRasterPipeline::parametric, &srcTF);
        }
    }
    if (flags.gamut_transform) {
        p->append(SkRasterPipeline::matrix_3x3, &src_to_dst_matrix);
    }
    if (flags.encode) {
        if (dstTF_is_sRGB) {
            p->append(SkRasterPipeline::to_srgb);
        } else if (dstTFInv.fA == 1 &&
                   dstTFInv.fB == 0 &&
                   dstTFInv.fC == 0 &&
                   dstTFInv.fD == 0 &&
                   dstTFInv.fE == 0 &&
                   dstTFInv.fF == 0) {
            p->append(SkRasterPipeline::gamma, &dstTFInv.fG);
        } else {
            p->append(SkRasterPipeline::parametric, &dstTFInv);
        }
    }
    if (flags.premul) { p->append(SkRasterPipeline::premul); }
}<|MERGE_RESOLUTION|>--- conflicted
+++ resolved
@@ -12,15 +12,10 @@
 
 SkColorSpaceXformSteps::SkColorSpaceXformSteps(SkColorSpace* src, SkAlphaType srcAT,
                                                SkColorSpace* dst, SkAlphaType dstAT) {
-<<<<<<< HEAD
-    // We can exploit that srcs are opaque, but it doesn't make sense to ask for opaque output.
-    SkASSERT(dstAT != kOpaque_SkAlphaType);
-=======
     // It's mildly interesting to know the output is opaque, but mechanically that's just unpremul.
     if (dstAT == kOpaque_SkAlphaType) {
         dstAT =  kUnpremul_SkAlphaType;
     }
->>>>>>> b0ccf22c
 
     // Set all bools to false, all floats to 0.0f.
     memset(this, 0, sizeof(*this));
