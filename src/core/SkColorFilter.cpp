/*
 * Copyright 2006 The Android Open Source Project
 *
 * Use of this source code is governed by a BSD-style license that can be
 * found in the LICENSE file.
 */

#include "include/core/SkColorFilter.h"
#include "include/core/SkRefCnt.h"
#include "include/core/SkString.h"
#include "include/core/SkUnPreMultiply.h"
#include "include/private/SkNx.h"
#include "include/private/SkTDArray.h"
#include "src/core/SkArenaAlloc.h"
#include "src/core/SkColorFilterPriv.h"
#include "src/core/SkColorSpacePriv.h"
#include "src/core/SkColorSpaceXformSteps.h"
#include "src/core/SkRasterPipeline.h"
#include "src/core/SkReadBuffer.h"
#include "src/core/SkWriteBuffer.h"

#if SK_SUPPORT_GPU
#include "src/gpu/GrFragmentProcessor.h"
#include "src/gpu/effects/generated/GrMixerEffect.h"
#endif

bool SkColorFilter::onAsAColorMode(SkColor*, SkBlendMode*) const {
    return false;
}

bool SkColorFilter::onAsAColorMatrix(float matrix[20]) const {
    return false;
}

#if SK_SUPPORT_GPU
std::unique_ptr<GrFragmentProcessor> SkColorFilter::asFragmentProcessor(
        GrRecordingContext*, const GrColorSpaceInfo&) const {
    return nullptr;
}
#endif

bool SkColorFilter::appendStages(const SkStageRec& rec, bool shaderIsOpaque) const {
    return this->onAppendStages(rec, shaderIsOpaque);
}

SkColor SkColorFilter::filterColor(SkColor c) const {
    return this->filterColor4f(SkColor4f::FromColor(c), nullptr)
        .toSkColor();
}

#include "src/core/SkRasterPipeline.h"
SkColor4f SkColorFilter::filterColor4f(const SkColor4f& c, SkColorSpace* colorSpace) const {
    SkPMColor4f dst, src = c.premul();

    // determined experimentally, seems to cover compose+colormatrix
    constexpr size_t kEnoughForCommonFilters = 512;
    SkSTArenaAlloc<kEnoughForCommonFilters> alloc;
    SkRasterPipeline    pipeline(&alloc);

    pipeline.append_constant_color(&alloc, src.vec());

    SkPaint dummyPaint;
    SkStageRec rec = {
        &pipeline, &alloc, kRGBA_F32_SkColorType, colorSpace, dummyPaint, nullptr, SkMatrix::I()
    };
    this->onAppendStages(rec, c.fA == 1);
    SkRasterPipeline_MemoryCtx dstPtr = { &dst, 0 };
    pipeline.append(SkRasterPipeline::store_f32, &dstPtr);
    pipeline.run(0,0, 1,1);

    return dst.unpremul();
}

///////////////////////////////////////////////////////////////////////////////////////////////////

/*
 *  Since colorfilters may be used on the GPU backend, and in that case we may string together
 *  many GrFragmentProcessors, we might exceed some internal instruction/resource limit.
 *
 *  Since we don't yet know *what* those limits might be when we construct the final shader,
 *  we just set an arbitrary limit during construction. If later we find smarter ways to know what
 *  the limnits are, we can change this constant (or remove it).
 */
#define SK_MAX_COMPOSE_COLORFILTER_COUNT    4

class SkComposeColorFilter : public SkColorFilter {
public:
    uint32_t getFlags() const override {
        // Can only claim alphaunchanged support if both our proxys do.
        return fOuter->getFlags() & fInner->getFlags();
    }

    bool onAppendStages(const SkStageRec& rec, bool shaderIsOpaque) const override {
        bool innerIsOpaque = shaderIsOpaque;
        if (!(fInner->getFlags() & kAlphaUnchanged_Flag)) {
            innerIsOpaque = false;
        }
        return fInner->appendStages(rec, shaderIsOpaque) &&
               fOuter->appendStages(rec, innerIsOpaque);
    }

#if SK_SUPPORT_GPU
    std::unique_ptr<GrFragmentProcessor> asFragmentProcessor(
            GrRecordingContext* context, const GrColorSpaceInfo& dstColorSpaceInfo) const override {
        auto innerFP = fInner->asFragmentProcessor(context, dstColorSpaceInfo);
        auto outerFP = fOuter->asFragmentProcessor(context, dstColorSpaceInfo);
        if (!innerFP || !outerFP) {
            return nullptr;
        }
        std::unique_ptr<GrFragmentProcessor> series[] = { std::move(innerFP), std::move(outerFP) };
        return GrFragmentProcessor::RunInSeries(series, 2);
    }
#endif

protected:
    void flatten(SkWriteBuffer& buffer) const override {
        buffer.writeFlattenable(fOuter.get());
        buffer.writeFlattenable(fInner.get());
    }

private:
    SK_FLATTENABLE_HOOKS(SkComposeColorFilter)

    SkComposeColorFilter(sk_sp<SkColorFilter> outer, sk_sp<SkColorFilter> inner,
                         int composedFilterCount)
        : fOuter(std::move(outer))
        , fInner(std::move(inner))
        , fComposedFilterCount(composedFilterCount)
    {
        SkASSERT(composedFilterCount >= 2);
        SkASSERT(composedFilterCount <= SK_MAX_COMPOSE_COLORFILTER_COUNT);
    }

    int privateComposedFilterCount() const override {
        return fComposedFilterCount;
    }

    sk_sp<SkColorFilter> fOuter;
    sk_sp<SkColorFilter> fInner;
    const int            fComposedFilterCount;

    friend class SkColorFilter;

    typedef SkColorFilter INHERITED;
};

sk_sp<SkFlattenable> SkComposeColorFilter::CreateProc(SkReadBuffer& buffer) {
    sk_sp<SkColorFilter> outer(buffer.readColorFilter());
    sk_sp<SkColorFilter> inner(buffer.readColorFilter());
    return outer ? outer->makeComposed(std::move(inner)) : inner;
}


sk_sp<SkColorFilter> SkColorFilter::makeComposed(sk_sp<SkColorFilter> inner) const {
    if (!inner) {
        return sk_ref_sp(this);
    }

    int count = inner->privateComposedFilterCount() + this->privateComposedFilterCount();
    if (count > SK_MAX_COMPOSE_COLORFILTER_COUNT) {
        return nullptr;
    }
    return sk_sp<SkColorFilter>(new SkComposeColorFilter(sk_ref_sp(this), std::move(inner), count));
}

///////////////////////////////////////////////////////////////////////////////////////////////////

#if SK_SUPPORT_GPU
#include "src/gpu/effects/GrSRGBEffect.h"
#endif

class SkSRGBGammaColorFilter : public SkColorFilter {
public:
    enum class Direction {
        kLinearToSRGB,
        kSRGBToLinear,
    };
    SkSRGBGammaColorFilter(Direction dir) : fDir(dir), fSteps([&]{
        // We handle premul/unpremul separately, so here just always upm->upm.
        if (dir == Direction::kLinearToSRGB) {
            return SkColorSpaceXformSteps{sk_srgb_linear_singleton(), kUnpremul_SkAlphaType,
                                          sk_srgb_singleton(),        kUnpremul_SkAlphaType};
        } else {
            return SkColorSpaceXformSteps{sk_srgb_singleton(),        kUnpremul_SkAlphaType,
                                          sk_srgb_linear_singleton(), kUnpremul_SkAlphaType};
        }
    }()) {}

#if SK_SUPPORT_GPU
    std::unique_ptr<GrFragmentProcessor> asFragmentProcessor(
            GrRecordingContext*, const GrColorSpaceInfo&) const override {
        // wish our caller would let us know if our input was opaque...
        GrSRGBEffect::Alpha alpha = GrSRGBEffect::Alpha::kPremul;
        switch (fDir) {
            case Direction::kLinearToSRGB:
                return GrSRGBEffect::Make(GrSRGBEffect::Mode::kLinearToSRGB, alpha);
            case Direction::kSRGBToLinear:
                return GrSRGBEffect::Make(GrSRGBEffect::Mode::kSRGBToLinear, alpha);
        }
        return nullptr;
    }
#endif

    bool onAppendStages(const SkStageRec& rec, bool shaderIsOpaque) const override {
        if (!shaderIsOpaque) {
            rec.fPipeline->append(SkRasterPipeline::unpremul);
        }

        // TODO: is it valuable to thread this through appendStages()?
        bool shaderIsNormalized = false;
        fSteps.apply(rec.fPipeline, shaderIsNormalized);

        if (!shaderIsOpaque) {
            rec.fPipeline->append(SkRasterPipeline::premul);
        }
        return true;
    }

protected:
    void flatten(SkWriteBuffer& buffer) const override {
        buffer.write32(static_cast<uint32_t>(fDir));
    }

private:
    SK_FLATTENABLE_HOOKS(SkSRGBGammaColorFilter)

    const Direction fDir;
    SkColorSpaceXformSteps fSteps;

    friend class SkColorFilter;
    typedef SkColorFilter INHERITED;
};

sk_sp<SkFlattenable> SkSRGBGammaColorFilter::CreateProc(SkReadBuffer& buffer) {
    uint32_t dir = buffer.read32();
    if (!buffer.validate(dir <= 1)) {
        return nullptr;
    }
    return sk_sp<SkFlattenable>(new SkSRGBGammaColorFilter(static_cast<Direction>(dir)));
}

template <SkSRGBGammaColorFilter::Direction dir>
sk_sp<SkColorFilter> MakeSRGBGammaCF() {
    static SkColorFilter* gSingleton = new SkSRGBGammaColorFilter(dir);
    return sk_ref_sp(gSingleton);
}

sk_sp<SkColorFilter> SkColorFilters::LinearToSRGBGamma() {
    return MakeSRGBGammaCF<SkSRGBGammaColorFilter::Direction::kLinearToSRGB>();
}

sk_sp<SkColorFilter> SkColorFilters::SRGBToLinearGamma() {
    return MakeSRGBGammaCF<SkSRGBGammaColorFilter::Direction::kSRGBToLinear>();
}

///////////////////////////////////////////////////////////////////////////////////////////////////

class SkMixerColorFilter : public SkColorFilter {
public:
    SkMixerColorFilter(sk_sp<SkColorFilter> cf0, sk_sp<SkColorFilter> cf1, float weight)
        : fCF0(std::move(cf0)), fCF1(std::move(cf1)), fWeight(weight)
    {
        SkASSERT(fCF0);
        SkASSERT(fWeight >= 0 && fWeight <= 1);
    }

    uint32_t getFlags() const override {
        uint32_t f0 = fCF0->getFlags();
        uint32_t f1 = fCF1 ? fCF1->getFlags() : ~0U;
        return f0 & f1;
    }

    bool onAppendStages(const SkStageRec& rec, bool shaderIsOpaque) const override {
        // want cf0 * (1 - w) + cf1 * w == lerp(w)
        // which means
        //      dr,dg,db,da <-- cf0
        //      r,g,b,a     <-- cf1
        struct State {
            float     orig_rgba[4 * SkRasterPipeline_kMaxStride];
            float filtered_rgba[4 * SkRasterPipeline_kMaxStride];
        };
        auto state = rec.fAlloc->make<State>();
        SkRasterPipeline* p = rec.fPipeline;

        p->append(SkRasterPipeline::store_src, state->orig_rgba);
        if (!fCF1) {
            fCF0->appendStages(rec, shaderIsOpaque);
            p->append(SkRasterPipeline::move_src_dst);
            p->append(SkRasterPipeline::load_src, state->orig_rgba);
        } else {
            fCF0->appendStages(rec, shaderIsOpaque);
            p->append(SkRasterPipeline::store_src, state->filtered_rgba);
            p->append(SkRasterPipeline::load_src, state->orig_rgba);
            fCF1->appendStages(rec, shaderIsOpaque);
            p->append(SkRasterPipeline::load_dst, state->filtered_rgba);
        }
        float* storage = rec.fAlloc->make<float>(fWeight);
        p->append(SkRasterPipeline::lerp_1_float, storage);
        return true;
    }

#if SK_SUPPORT_GPU
    std::unique_ptr<GrFragmentProcessor> asFragmentProcessor(
            GrRecordingContext* context, const GrColorSpaceInfo& dstColorSpaceInfo) const override {
        return GrMixerEffect::Make(
                fCF0->asFragmentProcessor(context, dstColorSpaceInfo),
                fCF1 ? fCF1->asFragmentProcessor(context, dstColorSpaceInfo) : nullptr,
                fWeight);
    }
#endif

protected:
    void flatten(SkWriteBuffer& buffer) const override {
        buffer.writeFlattenable(fCF0.get());
        buffer.writeFlattenable(fCF1.get());
        buffer.writeScalar(fWeight);
    }

private:
    SK_FLATTENABLE_HOOKS(SkMixerColorFilter)

    sk_sp<SkColorFilter> fCF0;
    sk_sp<SkColorFilter> fCF1;
    const float          fWeight;

    friend class SkColorFilter;

    typedef SkColorFilter INHERITED;
};

sk_sp<SkFlattenable> SkMixerColorFilter::CreateProc(SkReadBuffer& buffer) {
    sk_sp<SkColorFilter> cf0(buffer.readColorFilter());
    sk_sp<SkColorFilter> cf1(buffer.readColorFilter());
    const float weight = buffer.readScalar();
    return SkColorFilters::Lerp(weight, std::move(cf0), std::move(cf1));
}

sk_sp<SkColorFilter> SkColorFilters::Lerp(float weight, sk_sp<SkColorFilter> cf0,
                                                        sk_sp<SkColorFilter> cf1) {
    if (!cf0 && !cf1) {
        return nullptr;
    }
    if (SkScalarIsNaN(weight)) {
        return nullptr;
    }

    if (cf0 == cf1) {
        return cf0; // or cf1
    }

    if (weight <= 0) {
        return cf0;
    }
    if (weight >= 1) {
        return cf1;
    }

    return sk_sp<SkColorFilter>(cf0
            ? new SkMixerColorFilter(std::move(cf0), std::move(cf1), weight)
            : new SkMixerColorFilter(std::move(cf1), nullptr, 1 - weight));
}

///////////////////////////////////////////////////////////////////////////////////////////////////

<<<<<<< HEAD
=======
#include "include/private/SkMutex.h"

>>>>>>> 40be567a
#if SK_SUPPORT_GPU
#include "include/private/GrRecordingContext.h"
#include "src/gpu/effects/GrSkSLFP.h"
#include "src/sksl/SkSLByteCode.h"
<<<<<<< HEAD
#include "src/sksl/SkSLInterpreter.h"
=======
>>>>>>> 40be567a

class SkRuntimeColorFilter : public SkColorFilter {
public:
    SkRuntimeColorFilter(int index, SkString sksl, sk_sp<SkData> inputs,
                         void (*cpuFunction)(float[4], const void*))
        : fIndex(index)
        , fSkSL(std::move(sksl))
        , fInputs(std::move(inputs))
        , fCpuFunction(cpuFunction) {}
<<<<<<< HEAD

#if SK_SUPPORT_GPU
    std::unique_ptr<GrFragmentProcessor> asFragmentProcessor(
            GrRecordingContext* context, const GrColorSpaceInfo&) const override {
        return GrSkSLFP::Make(context, fIndex, "Runtime Color Filter", fSkSL,
                              fInputs ? fInputs->data() : nullptr,
                              fInputs ? fInputs->size() : 0);
    }
#endif

    bool onAppendStages(const SkStageRec& rec, bool shaderIsOpaque) const override {
        if (fCpuFunction) {
            struct CpuFuncCtx : public SkRasterPipeline_CallbackCtx {
                SkRuntimeColorFilterFn cpuFn;
                const void* inputs;
            };
            auto ctx = rec.fAlloc->make<CpuFuncCtx>();
            ctx->inputs = fInputs->data();
            ctx->cpuFn = fCpuFunction;
            ctx->fn = [](SkRasterPipeline_CallbackCtx* arg, int active_pixels) {
                auto ctx = (CpuFuncCtx*)arg;
                for (int i = 0; i < active_pixels; i++) {
                    ctx->cpuFn(ctx->rgba + i * 4, ctx->inputs);
                }
            };
            rec.fPipeline->append(SkRasterPipeline::callback, ctx);
        } else {
            struct InterpreterCtx : public SkRasterPipeline_CallbackCtx {
                SkSL::ByteCodeFunction* main;
                std::unique_ptr<SkSL::Interpreter> interpreter;
                const void* inputs;
            };
            auto ctx = rec.fAlloc->make<InterpreterCtx>();
            ctx->inputs = fInputs->data();
            SkSL::Compiler c;
            std::unique_ptr<SkSL::Program> prog =
                                                c.convertProgram(SkSL::Program::kPipelineStage_Kind,
                                                                 SkSL::String(fSkSL.c_str()),
                                                                 SkSL::Program::Settings());
            if (c.errorCount()) {
                SkDebugf("%s\n", c.errorText().c_str());
                SkASSERT(false);
            }
            std::unique_ptr<SkSL::ByteCode> byteCode = c.toByteCode(*prog);
            ctx->main = byteCode->fFunctions[0].get();
            ctx->interpreter.reset(new SkSL::Interpreter(std::move(prog), std::move(byteCode),
                                                         (SkSL::Interpreter::Value*) ctx->inputs));
            ctx->fn = [](SkRasterPipeline_CallbackCtx* arg, int active_pixels) {
                auto ctx = (InterpreterCtx*)arg;
                for (int i = 0; i < active_pixels; i++) {
                    ctx->interpreter->run(*ctx->main,
                                          (SkSL::Interpreter::Value*) (ctx->rgba + i * 4),
                                          nullptr);
                }
            };
            rec.fPipeline->append(SkRasterPipeline::callback, ctx);
        }
        return true;
    }

protected:
    void flatten(SkWriteBuffer& buffer) const override {
        // the client is responsible for ensuring that the indices match up between flattening and
        // unflattening; we don't have a reasonable way to enforce that at the moment
        buffer.writeInt(fIndex);
        buffer.writeString(fSkSL.c_str());
        if (fInputs) {
            buffer.writeDataAsByteArray(fInputs.get());
        } else {
            buffer.writeByteArray(nullptr, 0);
        }
    }

private:
    SK_FLATTENABLE_HOOKS(SkRuntimeColorFilter)

    int fIndex;
    SkString fSkSL;
    sk_sp<SkData> fInputs;
    SkRuntimeColorFilterFn fCpuFunction;

    friend class SkColorFilter;

    typedef SkColorFilter INHERITED;
};

sk_sp<SkFlattenable> SkRuntimeColorFilter::CreateProc(SkReadBuffer& buffer) {
    int index = buffer.readInt();
    SkString sksl;
    buffer.readString(&sksl);
    sk_sp<SkData> inputs = buffer.readByteArrayAsData();
    return sk_sp<SkFlattenable>(new SkRuntimeColorFilter(index, std::move(sksl), std::move(inputs),
                                                         nullptr));
}

SkRuntimeColorFilterFactory::SkRuntimeColorFilterFactory(SkString sksl,
                                                         SkRuntimeColorFilterFn cpuFunc)
    : fIndex(GrSkSLFP::NewIndex())
    , fSkSL(std::move(sksl))
    , fCpuFunc(cpuFunc) {}

sk_sp<SkColorFilter> SkRuntimeColorFilterFactory::make(sk_sp<SkData> inputs) {
    return sk_sp<SkColorFilter>(new SkRuntimeColorFilter(fIndex, fSkSL, std::move(inputs),
                                                         fCpuFunc));
}

#endif // SK_SUPPORT_GPU

///////////////////////////////////////////////////////////////////////////////////////////////////

#include "src/core/SkModeColorFilter.h"

=======

#if SK_SUPPORT_GPU
    std::unique_ptr<GrFragmentProcessor> asFragmentProcessor(
            GrRecordingContext* context, const GrColorSpaceInfo&) const override {
        return GrSkSLFP::Make(context, fIndex, "Runtime Color Filter", fSkSL,
                              fInputs ? fInputs->data() : nullptr,
                              fInputs ? fInputs->size() : 0);
    }
#endif

    bool onAppendStages(const SkStageRec& rec, bool shaderIsOpaque) const override {
        if (fCpuFunction) {
            struct CpuFuncCtx : public SkRasterPipeline_CallbackCtx {
                SkRuntimeColorFilterFn cpuFn;
                const void* inputs;
            };
            auto ctx = rec.fAlloc->make<CpuFuncCtx>();
            ctx->inputs = fInputs->data();
            ctx->cpuFn = fCpuFunction;
            ctx->fn = [](SkRasterPipeline_CallbackCtx* arg, int active_pixels) {
                auto ctx = (CpuFuncCtx*)arg;
                for (int i = 0; i < active_pixels; i++) {
                    ctx->cpuFn(ctx->rgba + i * 4, ctx->inputs);
                }
            };
            rec.fPipeline->append(SkRasterPipeline::callback, ctx);
        } else {
            auto ctx = rec.fAlloc->make<SkRasterPipeline_InterpreterCtx>();
            // don't need to set ctx->paintColor
            ctx->inputs = fInputs->data();
            ctx->ninputs = fInputs->size() / 4;
            ctx->shaderConvention = false;

            SkAutoMutexExclusive ama(fByteCodeMutex);
            if (!fByteCode) {
                SkSL::Compiler c;
                auto prog = c.convertProgram(SkSL::Program::kPipelineStage_Kind,
                                             SkSL::String(fSkSL.c_str()),
                                             SkSL::Program::Settings());
                if (c.errorCount()) {
                    SkDebugf("%s\n", c.errorText().c_str());
                    return false;
                }
                fByteCode = c.toByteCode(*prog);
            }
            ctx->byteCode = fByteCode.get();
            ctx->fn = ctx->byteCode->getFunction("main");
            rec.fPipeline->append(SkRasterPipeline::interpreter, ctx);
        }
        return true;
    }

protected:
    void flatten(SkWriteBuffer& buffer) const override {
        // the client is responsible for ensuring that the indices match up between flattening and
        // unflattening; we don't have a reasonable way to enforce that at the moment
        buffer.writeInt(fIndex);
        buffer.writeString(fSkSL.c_str());
        if (fInputs) {
            buffer.writeDataAsByteArray(fInputs.get());
        } else {
            buffer.writeByteArray(nullptr, 0);
        }
    }

private:
    SK_FLATTENABLE_HOOKS(SkRuntimeColorFilter)

    int fIndex;
    SkString fSkSL;
    sk_sp<SkData> fInputs;
    SkRuntimeColorFilterFn fCpuFunction;

    mutable SkMutex fByteCodeMutex;
    mutable std::unique_ptr<SkSL::ByteCode> fByteCode;

    friend class SkColorFilter;

    typedef SkColorFilter INHERITED;
};

sk_sp<SkFlattenable> SkRuntimeColorFilter::CreateProc(SkReadBuffer& buffer) {
    int index = buffer.readInt();
    SkString sksl;
    buffer.readString(&sksl);
    sk_sp<SkData> inputs = buffer.readByteArrayAsData();
    return sk_sp<SkFlattenable>(new SkRuntimeColorFilter(index, std::move(sksl), std::move(inputs),
                                                         nullptr));
}

SkRuntimeColorFilterFactory::SkRuntimeColorFilterFactory(SkString sksl,
                                                         SkRuntimeColorFilterFn cpuFunc)
    : fIndex(GrSkSLFP::NewIndex())
    , fSkSL(std::move(sksl))
    , fCpuFunc(cpuFunc) {}

sk_sp<SkColorFilter> SkRuntimeColorFilterFactory::make(sk_sp<SkData> inputs) {
    return sk_sp<SkColorFilter>(new SkRuntimeColorFilter(fIndex, fSkSL, std::move(inputs),
                                                         fCpuFunc));
}

#endif // SK_SUPPORT_GPU

///////////////////////////////////////////////////////////////////////////////////////////////////

#include "src/core/SkModeColorFilter.h"

>>>>>>> 40be567a
void SkColorFilter::RegisterFlattenables() {
    SK_REGISTER_FLATTENABLE(SkComposeColorFilter);
    SK_REGISTER_FLATTENABLE(SkModeColorFilter);
    SK_REGISTER_FLATTENABLE(SkSRGBGammaColorFilter);
    SK_REGISTER_FLATTENABLE(SkMixerColorFilter);
#if SK_SUPPORT_GPU
    SK_REGISTER_FLATTENABLE(SkRuntimeColorFilter);
#endif
}<|MERGE_RESOLUTION|>--- conflicted
+++ resolved
@@ -362,19 +362,12 @@
 
 ///////////////////////////////////////////////////////////////////////////////////////////////////
 
-<<<<<<< HEAD
-=======
 #include "include/private/SkMutex.h"
 
->>>>>>> 40be567a
 #if SK_SUPPORT_GPU
 #include "include/private/GrRecordingContext.h"
 #include "src/gpu/effects/GrSkSLFP.h"
 #include "src/sksl/SkSLByteCode.h"
-<<<<<<< HEAD
-#include "src/sksl/SkSLInterpreter.h"
-=======
->>>>>>> 40be567a
 
 class SkRuntimeColorFilter : public SkColorFilter {
 public:
@@ -384,120 +377,6 @@
         , fSkSL(std::move(sksl))
         , fInputs(std::move(inputs))
         , fCpuFunction(cpuFunction) {}
-<<<<<<< HEAD
-
-#if SK_SUPPORT_GPU
-    std::unique_ptr<GrFragmentProcessor> asFragmentProcessor(
-            GrRecordingContext* context, const GrColorSpaceInfo&) const override {
-        return GrSkSLFP::Make(context, fIndex, "Runtime Color Filter", fSkSL,
-                              fInputs ? fInputs->data() : nullptr,
-                              fInputs ? fInputs->size() : 0);
-    }
-#endif
-
-    bool onAppendStages(const SkStageRec& rec, bool shaderIsOpaque) const override {
-        if (fCpuFunction) {
-            struct CpuFuncCtx : public SkRasterPipeline_CallbackCtx {
-                SkRuntimeColorFilterFn cpuFn;
-                const void* inputs;
-            };
-            auto ctx = rec.fAlloc->make<CpuFuncCtx>();
-            ctx->inputs = fInputs->data();
-            ctx->cpuFn = fCpuFunction;
-            ctx->fn = [](SkRasterPipeline_CallbackCtx* arg, int active_pixels) {
-                auto ctx = (CpuFuncCtx*)arg;
-                for (int i = 0; i < active_pixels; i++) {
-                    ctx->cpuFn(ctx->rgba + i * 4, ctx->inputs);
-                }
-            };
-            rec.fPipeline->append(SkRasterPipeline::callback, ctx);
-        } else {
-            struct InterpreterCtx : public SkRasterPipeline_CallbackCtx {
-                SkSL::ByteCodeFunction* main;
-                std::unique_ptr<SkSL::Interpreter> interpreter;
-                const void* inputs;
-            };
-            auto ctx = rec.fAlloc->make<InterpreterCtx>();
-            ctx->inputs = fInputs->data();
-            SkSL::Compiler c;
-            std::unique_ptr<SkSL::Program> prog =
-                                                c.convertProgram(SkSL::Program::kPipelineStage_Kind,
-                                                                 SkSL::String(fSkSL.c_str()),
-                                                                 SkSL::Program::Settings());
-            if (c.errorCount()) {
-                SkDebugf("%s\n", c.errorText().c_str());
-                SkASSERT(false);
-            }
-            std::unique_ptr<SkSL::ByteCode> byteCode = c.toByteCode(*prog);
-            ctx->main = byteCode->fFunctions[0].get();
-            ctx->interpreter.reset(new SkSL::Interpreter(std::move(prog), std::move(byteCode),
-                                                         (SkSL::Interpreter::Value*) ctx->inputs));
-            ctx->fn = [](SkRasterPipeline_CallbackCtx* arg, int active_pixels) {
-                auto ctx = (InterpreterCtx*)arg;
-                for (int i = 0; i < active_pixels; i++) {
-                    ctx->interpreter->run(*ctx->main,
-                                          (SkSL::Interpreter::Value*) (ctx->rgba + i * 4),
-                                          nullptr);
-                }
-            };
-            rec.fPipeline->append(SkRasterPipeline::callback, ctx);
-        }
-        return true;
-    }
-
-protected:
-    void flatten(SkWriteBuffer& buffer) const override {
-        // the client is responsible for ensuring that the indices match up between flattening and
-        // unflattening; we don't have a reasonable way to enforce that at the moment
-        buffer.writeInt(fIndex);
-        buffer.writeString(fSkSL.c_str());
-        if (fInputs) {
-            buffer.writeDataAsByteArray(fInputs.get());
-        } else {
-            buffer.writeByteArray(nullptr, 0);
-        }
-    }
-
-private:
-    SK_FLATTENABLE_HOOKS(SkRuntimeColorFilter)
-
-    int fIndex;
-    SkString fSkSL;
-    sk_sp<SkData> fInputs;
-    SkRuntimeColorFilterFn fCpuFunction;
-
-    friend class SkColorFilter;
-
-    typedef SkColorFilter INHERITED;
-};
-
-sk_sp<SkFlattenable> SkRuntimeColorFilter::CreateProc(SkReadBuffer& buffer) {
-    int index = buffer.readInt();
-    SkString sksl;
-    buffer.readString(&sksl);
-    sk_sp<SkData> inputs = buffer.readByteArrayAsData();
-    return sk_sp<SkFlattenable>(new SkRuntimeColorFilter(index, std::move(sksl), std::move(inputs),
-                                                         nullptr));
-}
-
-SkRuntimeColorFilterFactory::SkRuntimeColorFilterFactory(SkString sksl,
-                                                         SkRuntimeColorFilterFn cpuFunc)
-    : fIndex(GrSkSLFP::NewIndex())
-    , fSkSL(std::move(sksl))
-    , fCpuFunc(cpuFunc) {}
-
-sk_sp<SkColorFilter> SkRuntimeColorFilterFactory::make(sk_sp<SkData> inputs) {
-    return sk_sp<SkColorFilter>(new SkRuntimeColorFilter(fIndex, fSkSL, std::move(inputs),
-                                                         fCpuFunc));
-}
-
-#endif // SK_SUPPORT_GPU
-
-///////////////////////////////////////////////////////////////////////////////////////////////////
-
-#include "src/core/SkModeColorFilter.h"
-
-=======
 
 #if SK_SUPPORT_GPU
     std::unique_ptr<GrFragmentProcessor> asFragmentProcessor(
@@ -605,7 +484,6 @@
 
 #include "src/core/SkModeColorFilter.h"
 
->>>>>>> 40be567a
 void SkColorFilter::RegisterFlattenables() {
     SK_REGISTER_FLATTENABLE(SkComposeColorFilter);
     SK_REGISTER_FLATTENABLE(SkModeColorFilter);
