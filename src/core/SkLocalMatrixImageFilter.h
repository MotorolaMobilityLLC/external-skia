/*
 * Copyright 2015 The Android Open Source Project
 *
 * Use of this source code is governed by a BSD-style license that can be
 * found in the LICENSE file.
 */

#ifndef SkLocalMatrixImageFilter_DEFINED
#define SkLocalMatrixImageFilter_DEFINED

#include "include/core/SkFlattenable.h"
<<<<<<< HEAD
#include "include/core/SkImageFilter.h"
=======
#include "src/core/SkImageFilter_Base.h"
>>>>>>> 40be567a

/**
 *  Wraps another imagefilter + matrix, such that using this filter will give the same result
 *  as using the wrapped filter with the matrix applied to its context.
 */
class SkLocalMatrixImageFilter : public SkImageFilter_Base {
public:
    static sk_sp<SkImageFilter> Make(const SkMatrix& localM, sk_sp<SkImageFilter> input);

protected:
    void flatten(SkWriteBuffer&) const override;
<<<<<<< HEAD
    sk_sp<SkSpecialImage> onFilterImage(SkSpecialImage* source, const Context&,
                                        SkIPoint* offset) const override;
=======
    sk_sp<SkSpecialImage> onFilterImage(const Context&, SkIPoint* offset) const override;
>>>>>>> 40be567a
    SkIRect onFilterBounds(const SkIRect& src, const SkMatrix& ctm,
                           MapDirection, const SkIRect* inputRect) const override;

    bool onCanHandleComplexCTM() const override { return true; }

private:
    SK_FLATTENABLE_HOOKS(SkLocalMatrixImageFilter)

    SkLocalMatrixImageFilter(const SkMatrix& localM, sk_sp<SkImageFilter> input);

    SkMatrix fLocalM;

    typedef SkImageFilter_Base INHERITED;
};

#endif<|MERGE_RESOLUTION|>--- conflicted
+++ resolved
@@ -9,11 +9,7 @@
 #define SkLocalMatrixImageFilter_DEFINED
 
 #include "include/core/SkFlattenable.h"
-<<<<<<< HEAD
-#include "include/core/SkImageFilter.h"
-=======
 #include "src/core/SkImageFilter_Base.h"
->>>>>>> 40be567a
 
 /**
  *  Wraps another imagefilter + matrix, such that using this filter will give the same result
@@ -25,12 +21,7 @@
 
 protected:
     void flatten(SkWriteBuffer&) const override;
-<<<<<<< HEAD
-    sk_sp<SkSpecialImage> onFilterImage(SkSpecialImage* source, const Context&,
-                                        SkIPoint* offset) const override;
-=======
     sk_sp<SkSpecialImage> onFilterImage(const Context&, SkIPoint* offset) const override;
->>>>>>> 40be567a
     SkIRect onFilterBounds(const SkIRect& src, const SkMatrix& ctm,
                            MapDirection, const SkIRect* inputRect) const override;
 
