--- conflicted
+++ resolved
@@ -175,15 +175,6 @@
     return ctx;
 }
 
-<<<<<<< HEAD
-#ifdef ANDROID
-/*  This loops through all available fallback contexts (if needed) until it
-    finds some context that can handle the unichar and return it.
-
-    As this is somewhat expensive operation, it should only be done on the first char of a run
- */
-SkScalerContext* SkScalerContext::charToScalerContext(SkUnichar uni) {
-=======
 #ifdef SK_BUILD_FOR_ANDROID
 /*  This loops through all available fallback contexts (if needed) until it
     finds some context that can handle the unichar and return it.
@@ -192,7 +183,6 @@
     char of a run.
  */
 unsigned SkScalerContext::getBaseGlyphCount(SkUnichar uni) {
->>>>>>> 59d04123
     SkScalerContext* ctx = this;
     unsigned glyphID;
     for (;;) {
@@ -204,17 +194,10 @@
         if (NULL == ctx) {
             SkDebugf("--- no context for char %x\n", uni);
             // just return the original context (this)
-<<<<<<< HEAD
-            return this;
-        }
-    }
-    return ctx;
-=======
             return this->fBaseGlyphCount;
         }
     }
     return ctx->fBaseGlyphCount;
->>>>>>> 59d04123
 }
 #endif
 
