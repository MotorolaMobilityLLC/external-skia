
/*
 * Copyright 2006 The Android Open Source Project
 *
 * Use of this source code is governed by a BSD-style license that can be
 * found in the LICENSE file.
 */


#include "SkScalerContext.h"
#include "SkColorPriv.h"
#include "SkDescriptor.h"
#include "SkDraw.h"
#include "SkFontHost.h"
#include "SkGlyph.h"
#include "SkMaskFilter.h"
#include "SkMaskGamma.h"
#include "SkMatrix22.h"
#include "SkReadBuffer.h"
#include "SkWriteBuffer.h"
#include "SkPathEffect.h"
#include "SkRasterizer.h"
#include "SkRasterClip.h"
#include "SkStroke.h"
#include "SkThread.h"

#include <limits>

#define ComputeBWRowBytes(width)        (((unsigned)(width) + 7) >> 3)

void SkGlyph::toMask(SkMask* mask) const {
    SkASSERT(mask);

    mask->fImage = (uint8_t*)fImage;
    mask->fBounds.set(fLeft, fTop, fLeft + fWidth, fTop + fHeight);
    mask->fRowBytes = this->rowBytes();
    mask->fFormat = static_cast<SkMask::Format>(fMaskFormat);
}

size_t SkGlyph::computeImageSize() const {
    const size_t size = this->rowBytes() * fHeight;

    switch (fMaskFormat) {
        case SkMask::k3D_Format:
            return 3 * size;
        default:
            return size;
    }
}

void SkGlyph::zeroMetrics() {
    fAdvanceX = 0;
    fAdvanceY = 0;
    fWidth    = 0;
    fHeight   = 0;
    fTop      = 0;
    fLeft     = 0;
    fRsbDelta = 0;
    fLsbDelta = 0;
}

///////////////////////////////////////////////////////////////////////////////

#ifdef SK_DEBUG
    #define DUMP_RECx
#endif

static SkFlattenable* load_flattenable(const SkDescriptor* desc, uint32_t tag,
                                       SkFlattenable::Type ft) {
    SkFlattenable*  obj = NULL;
    uint32_t        len;
    const void*     data = desc->findEntry(tag, &len);

    if (data) {
        SkReadBuffer buffer(data, len);
        obj = buffer.readFlattenable(ft);
        SkASSERT(buffer.offset() == buffer.size());
    }
    return obj;
}

SkScalerContext::SkScalerContext(SkTypeface* typeface, const SkDescriptor* desc)
    : fRec(*static_cast<const Rec*>(desc->findEntry(kRec_SkDescriptorTag, NULL)))

    , fTypeface(SkRef(typeface))
    , fPathEffect(static_cast<SkPathEffect*>(load_flattenable(desc, kPathEffect_SkDescriptorTag,
                                             SkFlattenable::kSkPathEffect_Type)))
    , fMaskFilter(static_cast<SkMaskFilter*>(load_flattenable(desc, kMaskFilter_SkDescriptorTag,
                                             SkFlattenable::kSkMaskFilter_Type)))
    , fRasterizer(static_cast<SkRasterizer*>(load_flattenable(desc, kRasterizer_SkDescriptorTag,
                                             SkFlattenable::kSkRasterizer_Type)))
      // Initialize based on our settings. Subclasses can also force this.
    , fGenerateImageFromPath(fRec.fFrameWidth > 0 || fPathEffect != NULL || fRasterizer != NULL)

    , fPreBlend(fMaskFilter ? SkMaskGamma::PreBlend() : SkScalerContext::GetMaskPreBlend(fRec))
    , fPreBlendForFilter(fMaskFilter ? SkScalerContext::GetMaskPreBlend(fRec)
                                     : SkMaskGamma::PreBlend())
{
#ifdef DUMP_REC
    desc->assertChecksum();
    SkDebugf("SkScalerContext checksum %x count %d length %d\n",
             desc->getChecksum(), desc->getCount(), desc->getLength());
    SkDebugf(" textsize %g prescale %g preskew %g post [%g %g %g %g]\n",
        rec->fTextSize, rec->fPreScaleX, rec->fPreSkewX, rec->fPost2x2[0][0],
        rec->fPost2x2[0][1], rec->fPost2x2[1][0], rec->fPost2x2[1][1]);
    SkDebugf("  frame %g miter %g hints %d framefill %d format %d join %d\n",
        rec->fFrameWidth, rec->fMiterLimit, rec->fHints, rec->fFrameAndFill,
        rec->fMaskFormat, rec->fStrokeJoin);
    SkDebugf("  pathEffect %x maskFilter %x\n",
             desc->findEntry(kPathEffect_SkDescriptorTag, NULL),
        desc->findEntry(kMaskFilter_SkDescriptorTag, NULL));
#endif
}

SkScalerContext::~SkScalerContext() {
    SkSafeUnref(fPathEffect);
    SkSafeUnref(fMaskFilter);
    SkSafeUnref(fRasterizer);
}

void SkScalerContext::getAdvance(SkGlyph* glyph) {
    // mark us as just having a valid advance
    glyph->fMaskFormat = MASK_FORMAT_JUST_ADVANCE;
    // we mark the format before making the call, in case the impl
    // internally ends up calling its generateMetrics, which is OK
    // albeit slower than strictly necessary
    generateAdvance(glyph);
}

void SkScalerContext::getMetrics(SkGlyph* glyph) {
    generateMetrics(glyph);

    // for now we have separate cache entries for devkerning on and off
    // in the future we might share caches, but make our measure/draw
    // code make the distinction. Thus we zap the values if the caller
    // has not asked for them.
    if ((fRec.fFlags & SkScalerContext::kDevKernText_Flag) == 0) {
        // no devkern, so zap the fields
        glyph->fLsbDelta = glyph->fRsbDelta = 0;
    }

    // if either dimension is empty, zap the image bounds of the glyph
    if (0 == glyph->fWidth || 0 == glyph->fHeight) {
        glyph->fWidth   = 0;
        glyph->fHeight  = 0;
        glyph->fTop     = 0;
        glyph->fLeft    = 0;
        glyph->fMaskFormat = 0;
        return;
    }

    if (fGenerateImageFromPath) {
        SkPath      devPath, fillPath;
        SkMatrix    fillToDevMatrix;

        this->internalGetPath(*glyph, &fillPath, &devPath, &fillToDevMatrix);

        if (fRasterizer) {
            SkMask  mask;

            if (fRasterizer->rasterize(fillPath, fillToDevMatrix, NULL,
                                       fMaskFilter, &mask,
                                       SkMask::kJustComputeBounds_CreateMode)) {
                glyph->fLeft    = mask.fBounds.fLeft;
                glyph->fTop     = mask.fBounds.fTop;
                glyph->fWidth   = SkToU16(mask.fBounds.width());
                glyph->fHeight  = SkToU16(mask.fBounds.height());
            } else {
                goto SK_ERROR;
            }
        } else {
            // just use devPath
            const SkIRect ir = devPath.getBounds().roundOut();

            if (ir.isEmpty() || !ir.is16Bit()) {
                goto SK_ERROR;
            }
            glyph->fLeft    = ir.fLeft;
            glyph->fTop     = ir.fTop;
            glyph->fWidth   = SkToU16(ir.width());
            glyph->fHeight  = SkToU16(ir.height());

            if (glyph->fWidth > 0) {
                switch (fRec.fMaskFormat) {
                case SkMask::kLCD16_Format:
                    glyph->fWidth += 2;
                    glyph->fLeft -= 1;
                    break;
                default:
                    break;
                }
            }
        }
    }

    if (SkMask::kARGB32_Format != glyph->fMaskFormat) {
        glyph->fMaskFormat = fRec.fMaskFormat;
    }

    // If we are going to create the mask, then we cannot keep the color
    if ((fGenerateImageFromPath || fMaskFilter) &&
            SkMask::kARGB32_Format == glyph->fMaskFormat) {
        glyph->fMaskFormat = SkMask::kA8_Format;
    }

    if (fMaskFilter) {
        SkMask      src, dst;
        SkMatrix    matrix;

        glyph->toMask(&src);
        fRec.getMatrixFrom2x2(&matrix);

        src.fImage = NULL;  // only want the bounds from the filter
        if (fMaskFilter->filterMask(&dst, src, matrix, NULL)) {
            if (dst.fBounds.isEmpty() || !dst.fBounds.is16Bit()) {
                goto SK_ERROR;
            }
            SkASSERT(dst.fImage == NULL);
            glyph->fLeft    = dst.fBounds.fLeft;
            glyph->fTop     = dst.fBounds.fTop;
            glyph->fWidth   = SkToU16(dst.fBounds.width());
            glyph->fHeight  = SkToU16(dst.fBounds.height());
            glyph->fMaskFormat = dst.fFormat;
        }
    }
    return;

SK_ERROR:
    // draw nothing 'cause we failed
    glyph->fLeft    = 0;
    glyph->fTop     = 0;
    glyph->fWidth   = 0;
    glyph->fHeight  = 0;
    // put a valid value here, in case it was earlier set to
    // MASK_FORMAT_JUST_ADVANCE
    glyph->fMaskFormat = fRec.fMaskFormat;
}

#define SK_SHOW_TEXT_BLIT_COVERAGE 0

static void applyLUTToA8Mask(const SkMask& mask, const uint8_t* lut) {
    uint8_t* SK_RESTRICT dst = (uint8_t*)mask.fImage;
    unsigned rowBytes = mask.fRowBytes;

    for (int y = mask.fBounds.height() - 1; y >= 0; --y) {
        for (int x = mask.fBounds.width() - 1; x >= 0; --x) {
            dst[x] = lut[dst[x]];
        }
        dst += rowBytes;
    }
}

template<bool APPLY_PREBLEND>
static void pack4xHToLCD16(const SkBitmap& src, const SkMask& dst,
                           const SkMaskGamma::PreBlend& maskPreBlend) {
#define SAMPLES_PER_PIXEL 4
#define LCD_PER_PIXEL 3
    SkASSERT(kAlpha_8_SkColorType == src.colorType());
    SkASSERT(SkMask::kLCD16_Format == dst.fFormat);

    const int sample_width = src.width();
    const int height = src.height();

    uint16_t* dstP = (uint16_t*)dst.fImage;
    size_t dstRB = dst.fRowBytes;
    // An N tap FIR is defined by
    // out[n] = coeff[0]*x[n] + coeff[1]*x[n-1] + ... + coeff[N]*x[n-N]
    // or
    // out[n] = sum(i, 0, N, coeff[i]*x[n-i])

    // The strategy is to use one FIR (different coefficients) for each of r, g, and b.
    // This means using every 4th FIR output value of each FIR and discarding the rest.
    // The FIRs are aligned, and the coefficients reach 5 samples to each side of their 'center'.
    // (For r and b this is technically incorrect, but the coeffs outside round to zero anyway.)

    // These are in some fixed point repesentation.
    // Adding up to more than one simulates ink spread.
    // For implementation reasons, these should never add up to more than two.

    // Coefficients determined by a gausian where 5 samples = 3 std deviations (0x110 'contrast').
    // Calculated using tools/generate_fir_coeff.py
    // With this one almost no fringing is ever seen, but it is imperceptibly blurry.
    // The lcd smoothed text is almost imperceptibly different from gray,
    // but is still sharper on small stems and small rounded corners than gray.
    // This also seems to be about as wide as one can get and only have a three pixel kernel.
    // TODO: caculate these at runtime so parameters can be adjusted (esp contrast).
    static const unsigned int coefficients[LCD_PER_PIXEL][SAMPLES_PER_PIXEL*3] = {
        //The red subpixel is centered inside the first sample (at 1/6 pixel), and is shifted.
        { 0x03, 0x0b, 0x1c, 0x33,  0x40, 0x39, 0x24, 0x10,  0x05, 0x01, 0x00, 0x00, },
        //The green subpixel is centered between two samples (at 1/2 pixel), so is symetric
        { 0x00, 0x02, 0x08, 0x16,  0x2b, 0x3d, 0x3d, 0x2b,  0x16, 0x08, 0x02, 0x00, },
        //The blue subpixel is centered inside the last sample (at 5/6 pixel), and is shifted.
        { 0x00, 0x00, 0x01, 0x05,  0x10, 0x24, 0x39, 0x40,  0x33, 0x1c, 0x0b, 0x03, },
    };

    for (int y = 0; y < height; ++y) {
        const uint8_t* srcP = src.getAddr8(0, y);

        // TODO: this fir filter implementation is straight forward, but slow.
        // It should be possible to make it much faster.
        for (int sample_x = -4, pixel_x = 0; sample_x < sample_width + 4; sample_x += 4, ++pixel_x) {
            int fir[LCD_PER_PIXEL] = { 0 };
            for (int sample_index = SkMax32(0, sample_x - 4), coeff_index = sample_index - (sample_x - 4)
                ; sample_index < SkMin32(sample_x + 8, sample_width)
                ; ++sample_index, ++coeff_index)
            {
                int sample_value = srcP[sample_index];
                for (int subpxl_index = 0; subpxl_index < LCD_PER_PIXEL; ++subpxl_index) {
                    fir[subpxl_index] += coefficients[subpxl_index][coeff_index] * sample_value;
                }
            }
            for (int subpxl_index = 0; subpxl_index < LCD_PER_PIXEL; ++subpxl_index) {
                fir[subpxl_index] /= 0x100;
                fir[subpxl_index] = SkMin32(fir[subpxl_index], 255);
            }

            U8CPU r = sk_apply_lut_if<APPLY_PREBLEND>(fir[0], maskPreBlend.fR);
            U8CPU g = sk_apply_lut_if<APPLY_PREBLEND>(fir[1], maskPreBlend.fG);
            U8CPU b = sk_apply_lut_if<APPLY_PREBLEND>(fir[2], maskPreBlend.fB);
#if SK_SHOW_TEXT_BLIT_COVERAGE
            r = SkMax32(r, 10); g = SkMax32(g, 10); b = SkMax32(b, 10);
#endif
            dstP[pixel_x] = SkPack888ToRGB16(r, g, b);
        }
        dstP = (uint16_t*)((char*)dstP + dstRB);
    }
}

static inline int convert_8_to_1(unsigned byte) {
    SkASSERT(byte <= 0xFF);
    return byte >> 7;
}

static uint8_t pack_8_to_1(const uint8_t alpha[8]) {
    unsigned bits = 0;
    for (int i = 0; i < 8; ++i) {
        bits <<= 1;
        bits |= convert_8_to_1(alpha[i]);
    }
    return SkToU8(bits);
}

static void packA8ToA1(const SkMask& mask, const uint8_t* src, size_t srcRB) {
    const int height = mask.fBounds.height();
    const int width = mask.fBounds.width();
    const int octs = width >> 3;
    const int leftOverBits = width & 7;

    uint8_t* dst = mask.fImage;
    const int dstPad = mask.fRowBytes - SkAlign8(width)/8;
    SkASSERT(dstPad >= 0);

    SkASSERT(width >= 0);
    SkASSERT(srcRB >= (size_t)width);
    const size_t srcPad = srcRB - width;

    for (int y = 0; y < height; ++y) {
        for (int i = 0; i < octs; ++i) {
            *dst++ = pack_8_to_1(src);
            src += 8;
        }
        if (leftOverBits > 0) {
            unsigned bits = 0;
            int shift = 7;
            for (int i = 0; i < leftOverBits; ++i, --shift) {
                bits |= convert_8_to_1(*src++) << shift;
            }
            *dst++ = bits;
        }
        src += srcPad;
        dst += dstPad;
    }
}

static void generateMask(const SkMask& mask, const SkPath& path,
                         const SkMaskGamma::PreBlend& maskPreBlend) {
    SkPaint paint;

    int srcW = mask.fBounds.width();
    int srcH = mask.fBounds.height();
    int dstW = srcW;
    int dstH = srcH;
    int dstRB = mask.fRowBytes;

    SkMatrix matrix;
    matrix.setTranslate(-SkIntToScalar(mask.fBounds.fLeft),
                        -SkIntToScalar(mask.fBounds.fTop));

    paint.setAntiAlias(SkMask::kBW_Format != mask.fFormat);
    switch (mask.fFormat) {
        case SkMask::kBW_Format:
            dstRB = 0;  // signals we need a copy
            break;
        case SkMask::kA8_Format:
            break;
        case SkMask::kLCD16_Format:
            // TODO: trigger off LCD orientation
            dstW = 4*dstW - 8;
            matrix.setTranslate(-SkIntToScalar(mask.fBounds.fLeft + 1),
                                -SkIntToScalar(mask.fBounds.fTop));
            matrix.postScale(SkIntToScalar(4), SK_Scalar1);
            dstRB = 0;  // signals we need a copy
            break;
        default:
            SkDEBUGFAIL("unexpected mask format");
    }

    SkRasterClip clip;
    clip.setRect(SkIRect::MakeWH(dstW, dstH));

    const SkImageInfo info = SkImageInfo::MakeA8(dstW, dstH);
    SkBitmap bm;

    if (0 == dstRB) {
        if (!bm.tryAllocPixels(info)) {
            // can't allocate offscreen, so empty the mask and return
            sk_bzero(mask.fImage, mask.computeImageSize());
            return;
        }
    } else {
        bm.installPixels(info, mask.fImage, dstRB);
    }
    sk_bzero(bm.getPixels(), bm.getSafeSize());

    SkDraw  draw;
    draw.fRC    = &clip;
    draw.fClip  = &clip.bwRgn();
    draw.fMatrix = &matrix;
    draw.fBitmap = &bm;
    draw.drawPath(path, paint);

    switch (mask.fFormat) {
        case SkMask::kBW_Format:
            packA8ToA1(mask, bm.getAddr8(0, 0), bm.rowBytes());
            break;
        case SkMask::kA8_Format:
            if (maskPreBlend.isApplicable()) {
                applyLUTToA8Mask(mask, maskPreBlend.fG);
            }
            break;
        case SkMask::kLCD16_Format:
            if (maskPreBlend.isApplicable()) {
                pack4xHToLCD16<true>(bm, mask, maskPreBlend);
            } else {
                pack4xHToLCD16<false>(bm, mask, maskPreBlend);
            }
            break;
        default:
            break;
    }
}

static void extract_alpha(const SkMask& dst,
                          const SkPMColor* srcRow, size_t srcRB) {
    int width = dst.fBounds.width();
    int height = dst.fBounds.height();
    int dstRB = dst.fRowBytes;
    uint8_t* dstRow = dst.fImage;

    for (int y = 0; y < height; ++y) {
        for (int x = 0; x < width; ++x) {
            dstRow[x] = SkGetPackedA32(srcRow[x]);
        }
        // zero any padding on each row
        for (int x = width; x < dstRB; ++x) {
            dstRow[x] = 0;
        }
        dstRow += dstRB;
        srcRow = (const SkPMColor*)((const char*)srcRow + srcRB);
    }
}

void SkScalerContext::getImage(const SkGlyph& origGlyph) {
    const SkGlyph*  glyph = &origGlyph;
    SkGlyph         tmpGlyph;

    // in case we need to call generateImage on a mask-format that is different
    // (i.e. larger) than what our caller allocated by looking at origGlyph.
    SkAutoMalloc tmpGlyphImageStorage;

    // If we are going to draw-from-path, then we cannot generate color, since
    // the path only makes a mask. This case should have been caught up in
    // generateMetrics().
    SkASSERT(!fGenerateImageFromPath ||
             SkMask::kARGB32_Format != origGlyph.fMaskFormat);

    if (fMaskFilter) {   // restore the prefilter bounds
        tmpGlyph.init(origGlyph.fID);

        // need the original bounds, sans our maskfilter
        SkMaskFilter* mf = fMaskFilter;
        fMaskFilter = NULL;             // temp disable
        this->getMetrics(&tmpGlyph);
        fMaskFilter = mf;               // restore

        // we need the prefilter bounds to be <= filter bounds
        SkASSERT(tmpGlyph.fWidth <= origGlyph.fWidth);
        SkASSERT(tmpGlyph.fHeight <= origGlyph.fHeight);

        if (tmpGlyph.fMaskFormat == origGlyph.fMaskFormat) {
            tmpGlyph.fImage = origGlyph.fImage;
        } else {
            tmpGlyphImageStorage.reset(tmpGlyph.computeImageSize());
            tmpGlyph.fImage = tmpGlyphImageStorage.get();
        }
        glyph = &tmpGlyph;
    }

    if (fGenerateImageFromPath) {
        SkPath      devPath, fillPath;
        SkMatrix    fillToDevMatrix;
        SkMask      mask;

        this->internalGetPath(*glyph, &fillPath, &devPath, &fillToDevMatrix);
        glyph->toMask(&mask);

        if (fRasterizer) {
            mask.fFormat = SkMask::kA8_Format;
            sk_bzero(glyph->fImage, mask.computeImageSize());

            if (!fRasterizer->rasterize(fillPath, fillToDevMatrix, NULL,
                                        fMaskFilter, &mask,
                                        SkMask::kJustRenderImage_CreateMode)) {
                return;
            }
            if (fPreBlend.isApplicable()) {
                applyLUTToA8Mask(mask, fPreBlend.fG);
            }
        } else {
            SkASSERT(SkMask::kARGB32_Format != mask.fFormat);
            generateMask(mask, devPath, fPreBlend);
        }
    } else {
        generateImage(*glyph);
    }

    if (fMaskFilter) {
        SkMask      srcM, dstM;
        SkMatrix    matrix;

        // the src glyph image shouldn't be 3D
        SkASSERT(SkMask::k3D_Format != glyph->fMaskFormat);

        SkAutoSMalloc<32*32> a8storage;
        glyph->toMask(&srcM);
        if (SkMask::kARGB32_Format == srcM.fFormat) {
            // now we need to extract the alpha-channel from the glyph's image
            // and copy it into a temp buffer, and then point srcM at that temp.
            srcM.fFormat = SkMask::kA8_Format;
            srcM.fRowBytes = SkAlign4(srcM.fBounds.width());
            size_t size = srcM.computeImageSize();
            a8storage.reset(size);
            srcM.fImage = (uint8_t*)a8storage.get();
            extract_alpha(srcM,
                          (const SkPMColor*)glyph->fImage, glyph->rowBytes());
        }

        fRec.getMatrixFrom2x2(&matrix);

        if (fMaskFilter->filterMask(&dstM, srcM, matrix, NULL)) {
            int width = SkFastMin32(origGlyph.fWidth, dstM.fBounds.width());
            int height = SkFastMin32(origGlyph.fHeight, dstM.fBounds.height());
            int dstRB = origGlyph.rowBytes();
            int srcRB = dstM.fRowBytes;

            const uint8_t* src = (const uint8_t*)dstM.fImage;
            uint8_t* dst = (uint8_t*)origGlyph.fImage;

            if (SkMask::k3D_Format == dstM.fFormat) {
                // we have to copy 3 times as much
                height *= 3;
            }

            // clean out our glyph, since it may be larger than dstM
            //sk_bzero(dst, height * dstRB);

            while (--height >= 0) {
                memcpy(dst, src, width);
                src += srcRB;
                dst += dstRB;
            }
            SkMask::FreeImage(dstM.fImage);

            if (fPreBlendForFilter.isApplicable()) {
                applyLUTToA8Mask(srcM, fPreBlendForFilter.fG);
            }
        }
    }
}

void SkScalerContext::getPath(const SkGlyph& glyph, SkPath* path) {
    this->internalGetPath(glyph, NULL, path, NULL);
}

void SkScalerContext::getFontMetrics(SkPaint::FontMetrics* fm) {
    this->generateFontMetrics(fm);
}

SkUnichar SkScalerContext::generateGlyphToChar(uint16_t glyph) {
    return 0;
}

///////////////////////////////////////////////////////////////////////////////

void SkScalerContext::internalGetPath(const SkGlyph& glyph, SkPath* fillPath,
                                  SkPath* devPath, SkMatrix* fillToDevMatrix) {
    SkPath  path;
    generatePath(glyph, &path);

    if (fRec.fFlags & SkScalerContext::kSubpixelPositioning_Flag) {
        SkFixed dx = glyph.getSubXFixed();
        SkFixed dy = glyph.getSubYFixed();
        if (dx | dy) {
            path.offset(SkFixedToScalar(dx), SkFixedToScalar(dy));
        }
    }

    if (fRec.fFrameWidth > 0 || fPathEffect != NULL) {
        // need the path in user-space, with only the point-size applied
        // so that our stroking and effects will operate the same way they
        // would if the user had extracted the path themself, and then
        // called drawPath
        SkPath      localPath;
        SkMatrix    matrix, inverse;

        fRec.getMatrixFrom2x2(&matrix);
        if (!matrix.invert(&inverse)) {
            // assume fillPath and devPath are already empty.
            return;
        }
        path.transform(inverse, &localPath);
        // now localPath is only affected by the paint settings, and not the canvas matrix

        SkStrokeRec rec(SkStrokeRec::kFill_InitStyle);

        if (fRec.fFrameWidth > 0) {
            rec.setStrokeStyle(fRec.fFrameWidth,
                               SkToBool(fRec.fFlags & kFrameAndFill_Flag));
            // glyphs are always closed contours, so cap type is ignored,
            // so we just pass something.
            rec.setStrokeParams(SkPaint::kButt_Cap,
                                (SkPaint::Join)fRec.fStrokeJoin,
                                fRec.fMiterLimit);
        }

        if (fPathEffect) {
            SkPath effectPath;
            if (fPathEffect->filterPath(&effectPath, localPath, &rec, NULL)) {
                localPath.swap(effectPath);
            }
        }

        if (rec.needToApply()) {
            SkPath strokePath;
            if (rec.applyToPath(&strokePath, localPath)) {
                localPath.swap(strokePath);
            }
        }

        // now return stuff to the caller
        if (fillToDevMatrix) {
            *fillToDevMatrix = matrix;
        }
        if (devPath) {
            localPath.transform(matrix, devPath);
        }
        if (fillPath) {
            fillPath->swap(localPath);
        }
    } else {   // nothing tricky to do
        if (fillToDevMatrix) {
            fillToDevMatrix->reset();
        }
        if (devPath) {
            if (fillPath == NULL) {
                devPath->swap(path);
            } else {
                *devPath = path;
            }
        }

        if (fillPath) {
            fillPath->swap(path);
        }
    }

    if (devPath) {
        devPath->updateBoundsCache();
    }
    if (fillPath) {
        fillPath->updateBoundsCache();
    }
}


void SkScalerContextRec::getMatrixFrom2x2(SkMatrix* dst) const {
    dst->setAll(fPost2x2[0][0], fPost2x2[0][1], 0,
                fPost2x2[1][0], fPost2x2[1][1], 0,
                0,              0,              SkScalarToPersp(SK_Scalar1));
}

void SkScalerContextRec::getLocalMatrix(SkMatrix* m) const {
    SkPaint::SetTextMatrix(m, fTextSize, fPreScaleX, fPreSkewX);
}

void SkScalerContextRec::getLocalMatrixWithoutTextSize(SkMatrix* m) const {
    SkPaint::SetTextMatrix(m, SK_Scalar1, fPreScaleX, fPreSkewX);
}

void SkScalerContextRec::getSingleMatrix(SkMatrix* m) const {
    this->getLocalMatrix(m);

    //  now concat the device matrix
    SkMatrix    deviceMatrix;
    this->getMatrixFrom2x2(&deviceMatrix);
    m->postConcat(deviceMatrix);
}

void SkScalerContextRec::getSingleMatrixWithoutTextSize(SkMatrix* m) const {
    this->getLocalMatrixWithoutTextSize(m);

    //  now concat the device matrix
    SkMatrix    deviceMatrix;
    this->getMatrixFrom2x2(&deviceMatrix);
    m->postConcat(deviceMatrix);
}

void SkScalerContextRec::computeMatrices(PreMatrixScale preMatrixScale, SkVector* s, SkMatrix* sA,
                                         SkMatrix* GsA, SkMatrix* G_inv, SkMatrix* A_out)
{
    // A is the 'total' matrix.
    SkMatrix A;
    this->getSingleMatrix(&A);

    // The caller may find the 'total' matrix useful when dealing directly with EM sizes.
    if (A_out) {
        *A_out = A;
    }

    // If the 'total' matrix is singular, set the 'scale' to something finite and zero the matrices.
    // All underlying ports have issues with zero text size, so use the matricies to zero.

    // Map the vectors [1,1] and [1,-1] (the EM) through the 'total' matrix.
    // If the length of one of these vectors is less than 1/256 then an EM filling square will
    // never affect any pixels.
    SkVector diag[2] = { { A.getScaleX() + A.getSkewX(), A.getScaleY() + A.getSkewY() },
                         { A.getScaleX() - A.getSkewX(), A.getScaleY() - A.getSkewY() }, };
<<<<<<< HEAD
    if (diag[0].lengthSqd() < SK_ScalarNearlyZero || diag[1].lengthSqd() < SK_ScalarNearlyZero) {
=======
    if (diag[0].lengthSqd() <= SK_ScalarNearlyZero * SK_ScalarNearlyZero ||
        diag[1].lengthSqd() <= SK_ScalarNearlyZero * SK_ScalarNearlyZero)
    {
>>>>>>> 36b16629
        s->fX = SK_Scalar1;
        s->fY = SK_Scalar1;
        sA->setScale(0, 0);
        if (GsA) {
            GsA->setScale(0, 0);
        }
        if (G_inv) {
            G_inv->reset();
        }
        return;
    }

    // GA is the matrix A with rotation removed.
    SkMatrix GA;
    bool skewedOrFlipped = A.getSkewX() || A.getSkewY() || A.getScaleX() < 0 || A.getScaleY() < 0;
    if (skewedOrFlipped) {
        // h is where A maps the horizontal baseline.
        SkPoint h = SkPoint::Make(SK_Scalar1, 0);
        A.mapPoints(&h, 1);

        // G is the Givens Matrix for A (rotational matrix where GA[0][1] == 0).
        SkMatrix G;
        SkComputeGivensRotation(h, &G);

        GA = G;
        GA.preConcat(A);

        // The 'remainingRotation' is G inverse, which is fairly simple since G is 2x2 rotational.
        if (G_inv) {
            G_inv->setAll(
                G.get(SkMatrix::kMScaleX), -G.get(SkMatrix::kMSkewX), G.get(SkMatrix::kMTransX),
                -G.get(SkMatrix::kMSkewY), G.get(SkMatrix::kMScaleY), G.get(SkMatrix::kMTransY),
                G.get(SkMatrix::kMPersp0), G.get(SkMatrix::kMPersp1), G.get(SkMatrix::kMPersp2));
        }
    } else {
        GA = A;
        if (G_inv) {
            G_inv->reset();
        }
    }

    // At this point, given GA, create s.
    switch (preMatrixScale) {
        case kFull_PreMatrixScale:
            s->fX = SkScalarAbs(GA.get(SkMatrix::kMScaleX));
            s->fY = SkScalarAbs(GA.get(SkMatrix::kMScaleY));
            break;
        case kVertical_PreMatrixScale: {
            SkScalar yScale = SkScalarAbs(GA.get(SkMatrix::kMScaleY));
            s->fX = yScale;
            s->fY = yScale;
            break;
        }
        case kVerticalInteger_PreMatrixScale: {
            SkScalar realYScale = SkScalarAbs(GA.get(SkMatrix::kMScaleY));
            SkScalar intYScale = SkScalarRoundToScalar(realYScale);
            if (intYScale == 0) {
                intYScale = SK_Scalar1;
            }
            s->fX = intYScale;
            s->fY = intYScale;
            break;
        }
    }

    // The 'remaining' matrix sA is the total matrix A without the scale.
    if (!skewedOrFlipped && (
            (kFull_PreMatrixScale == preMatrixScale) ||
            (kVertical_PreMatrixScale == preMatrixScale && A.getScaleX() == A.getScaleY())))
    {
        // If GA == A and kFull_PreMatrixScale, sA is identity.
        // If GA == A and kVertical_PreMatrixScale and A.scaleX == A.scaleY, sA is identity.
        sA->reset();
    } else if (!skewedOrFlipped && kVertical_PreMatrixScale == preMatrixScale) {
        // If GA == A and kVertical_PreMatrixScale, sA.scaleY is SK_Scalar1.
        sA->reset();
        sA->setScaleX(A.getScaleX() / s->fY);
    } else {
        // TODO: like kVertical_PreMatrixScale, kVerticalInteger_PreMatrixScale with int scales.
        *sA = A;
        sA->preScale(SkScalarInvert(s->fX), SkScalarInvert(s->fY));
    }

    // The 'remainingWithoutRotation' matrix GsA is the non-rotational part of A without the scale.
    if (GsA) {
        *GsA = GA;
         // G is rotational so reorders with the scale.
        GsA->preScale(SkScalarInvert(s->fX), SkScalarInvert(s->fY));
    }
}

SkAxisAlignment SkComputeAxisAlignmentForHText(const SkMatrix& matrix) {
    SkASSERT(!matrix.hasPerspective());

    if (0 == matrix[SkMatrix::kMSkewY]) {
        return kX_SkAxisAlignment;
    }
    if (0 == matrix[SkMatrix::kMScaleX]) {
        return kY_SkAxisAlignment;
    }
    return kNone_SkAxisAlignment;
}

///////////////////////////////////////////////////////////////////////////////

#include "SkFontHost.h"

class SkScalerContext_Empty : public SkScalerContext {
public:
    SkScalerContext_Empty(SkTypeface* face, const SkDescriptor* desc)
        : SkScalerContext(face, desc) {}

protected:
    virtual unsigned generateGlyphCount() SK_OVERRIDE {
        return 0;
    }
    virtual uint16_t generateCharToGlyph(SkUnichar uni) SK_OVERRIDE {
        return 0;
    }
    virtual void generateAdvance(SkGlyph* glyph) SK_OVERRIDE {
        glyph->zeroMetrics();
    }
    virtual void generateMetrics(SkGlyph* glyph) SK_OVERRIDE {
        glyph->zeroMetrics();
    }
    virtual void generateImage(const SkGlyph& glyph) SK_OVERRIDE {}
    virtual void generatePath(const SkGlyph& glyph, SkPath* path) SK_OVERRIDE {}
    virtual void generateFontMetrics(SkPaint::FontMetrics* metrics) SK_OVERRIDE {
        if (metrics) {
            sk_bzero(metrics, sizeof(*metrics));
        }
    }
};

extern SkScalerContext* SkCreateColorScalerContext(const SkDescriptor* desc);

SkScalerContext* SkTypeface::createScalerContext(const SkDescriptor* desc,
                                                 bool allowFailure) const {
    SkScalerContext* c = this->onCreateScalerContext(desc);

    if (!c && !allowFailure) {
        c = SkNEW_ARGS(SkScalerContext_Empty,
                       (const_cast<SkTypeface*>(this), desc));
    }
    return c;
}<|MERGE_RESOLUTION|>--- conflicted
+++ resolved
@@ -745,13 +745,9 @@
     // never affect any pixels.
     SkVector diag[2] = { { A.getScaleX() + A.getSkewX(), A.getScaleY() + A.getSkewY() },
                          { A.getScaleX() - A.getSkewX(), A.getScaleY() - A.getSkewY() }, };
-<<<<<<< HEAD
-    if (diag[0].lengthSqd() < SK_ScalarNearlyZero || diag[1].lengthSqd() < SK_ScalarNearlyZero) {
-=======
     if (diag[0].lengthSqd() <= SK_ScalarNearlyZero * SK_ScalarNearlyZero ||
         diag[1].lengthSqd() <= SK_ScalarNearlyZero * SK_ScalarNearlyZero)
     {
->>>>>>> 36b16629
         s->fX = SK_Scalar1;
         s->fY = SK_Scalar1;
         sA->setScale(0, 0);
