/*
 * Copyright 2013 Google Inc.
 *
 * Use of this source code is governed by a BSD-style license that can be
 * found in the LICENSE file.
 */

#ifndef SkBitmapDevice_DEFINED
#define SkBitmapDevice_DEFINED

#include "include/core/SkBitmap.h"
#include "include/core/SkCanvas.h"
#include "include/core/SkColor.h"
#include "include/core/SkImageInfo.h"
#include "include/core/SkRect.h"
#include "include/core/SkScalar.h"
#include "include/core/SkSize.h"
#include "include/core/SkSurfaceProps.h"
#include "src/core/SkDevice.h"
#include "src/core/SkGlyphRunPainter.h"
#include "src/core/SkRasterClip.h"
#include "src/core/SkRasterClipStack.h"

class SkImageFilterCache;
class SkMatrix;
class SkPaint;
class SkPath;
class SkPixmap;
class SkRasterHandleAllocator;
class SkRRect;
class SkSurface;
struct SkPoint;

///////////////////////////////////////////////////////////////////////////////
class SkBitmapDevice : public SkBaseDevice {
public:
    /**
     *  Construct a new device with the specified bitmap as its backend. It is
     *  valid for the bitmap to have no pixels associated with it. In that case,
     *  any drawing to this device will have no effect.
     */
    SkBitmapDevice(const SkBitmap& bitmap);

    /**
     * Create a new device along with its requisite pixel memory using
     * default SkSurfaceProps (i.e., kLegacyFontHost_InitType-style).
     * Note: this entry point is slated for removal - no one should call it.
     */
    static SkBitmapDevice* Create(const SkImageInfo& info);

    /**
     *  Construct a new device with the specified bitmap as its backend. It is
     *  valid for the bitmap to have no pixels associated with it. In that case,
     *  any drawing to this device will have no effect.
     */
    SkBitmapDevice(const SkBitmap& bitmap, const SkSurfaceProps& surfaceProps,
                   void* externalHandle, const SkBitmap* coverage);

    static SkBitmapDevice* Create(const SkImageInfo&, const SkSurfaceProps&,
                                  bool trackCoverage,
                                  SkRasterHandleAllocator*);

    static SkBitmapDevice* Create(const SkImageInfo& info, const SkSurfaceProps& props) {
        return Create(info, props, false, nullptr);
    }

    const SkPixmap* accessCoverage() const {
        return fCoverage ? &fCoverage->pixmap() : nullptr;
    }

protected:
    void* getRasterHandle() const override { return fRasterHandle; }

    /** These are called inside the per-device-layer loop for each draw call.
     When these are called, we have already applied any saveLayer operations,
     and are handling any looping from the paint.
     */
    void drawPaint(const SkPaint& paint) override;
    void drawPoints(SkCanvas::PointMode mode, size_t count,
                            const SkPoint[], const SkPaint& paint) override;
    void drawRect(const SkRect& r, const SkPaint& paint) override;
    void drawOval(const SkRect& oval, const SkPaint& paint) override;
    void drawRRect(const SkRRect& rr, const SkPaint& paint) override;

    /**
     *  If pathIsMutable, then the implementation is allowed to cast path to a
     *  non-const pointer and modify it in place (as an optimization). Canvas
     *  may do this to implement helpers such as drawOval, by placing a temp
     *  path on the stack to hold the representation of the oval.
     */
    void drawPath(const SkPath&, const SkPaint&, bool pathIsMutable) override;
    void drawSprite(const SkBitmap&, int x, int y, const SkPaint&) override;

    /**
     *  The default impl. will create a bitmap-shader from the bitmap,
     *  and call drawRect with it.
     */
    void drawBitmapRect(const SkBitmap&, const SkRect*, const SkRect&,
                        const SkPaint&, SkCanvas::SrcRectConstraint) override;

    void drawGlyphRunList(const SkGlyphRunList& glyphRunList) override;
    void drawVertices(const SkVertices*, const SkVertices::Bone bones[], int boneCount, SkBlendMode,
                      const SkPaint& paint) override;
<<<<<<< HEAD
=======
    void drawAtlas(const SkImage*, const SkRSXform[], const SkRect[], const SkColor[], int count,
                   SkBlendMode, const SkPaint&) override;
>>>>>>> 40be567a
    void drawDevice(SkBaseDevice*, int x, int y, const SkPaint&) override;

    ///////////////////////////////////////////////////////////////////////////

    void drawSpecial(SkSpecialImage*, int x, int y, const SkPaint&,
                     SkImage*, const SkMatrix&) override;
    sk_sp<SkSpecialImage> makeSpecial(const SkBitmap&) override;
    sk_sp<SkSpecialImage> makeSpecial(const SkImage*) override;
    sk_sp<SkSpecialImage> snapSpecial() override;
    void setImmutable() override { fBitmap.setImmutable(); }

    sk_sp<SkSpecialImage> snapBackImage(const SkIRect&) override;

    ///////////////////////////////////////////////////////////////////////////

    bool onReadPixels(const SkPixmap&, int x, int y) override;
    bool onWritePixels(const SkPixmap&, int, int) override;
    bool onPeekPixels(SkPixmap*) override;
    bool onAccessPixels(SkPixmap*) override;

    void onSave() override;
    void onRestore() override;
    void onClipRect(const SkRect& rect, SkClipOp, bool aa) override;
    void onClipRRect(const SkRRect& rrect, SkClipOp, bool aa) override;
    void onClipPath(const SkPath& path, SkClipOp, bool aa) override;
    void onClipRegion(const SkRegion& deviceRgn, SkClipOp) override;
    void onSetDeviceClipRestriction(SkIRect* mutableClipRestriction) override;
    bool onClipIsAA() const override;
    void onAsRgnClip(SkRegion*) const override;
    void validateDevBounds(const SkIRect& r) override;
    ClipType onGetClipType() const override;

    virtual void drawBitmap(const SkBitmap&, const SkMatrix&, const SkRect* dstOrNull,
                            const SkPaint&);

private:
    friend class SkCanvas;
    friend struct DeviceCM; //for setMatrixClip
    friend class SkDraw;
    friend class SkDrawIter;
    friend class SkDrawTiler;
    friend class SkSurface_Raster;

    class BDDraw;

    // used to change the backend's pixels (and possibly config/rowbytes)
    // but cannot change the width/height, so there should be no change to
    // any clip information.
    void replaceBitmapBackendForRasterSurface(const SkBitmap&) override;

    SkBaseDevice* onCreateDevice(const CreateInfo&, const SkPaint*) override;

    sk_sp<SkSurface> makeSurface(const SkImageInfo&, const SkSurfaceProps&) override;

    SkImageFilterCache* getImageFilterCache() override;

    SkBitmap    fBitmap;
    void*       fRasterHandle = nullptr;
    SkRasterClipStack  fRCStack;
    std::unique_ptr<SkBitmap> fCoverage;    // if non-null, will have the same dimensions as fBitmap
    SkGlyphRunListPainter fGlyphPainter;


    typedef SkBaseDevice INHERITED;
};

class SkBitmapDeviceFilteredSurfaceProps {
public:
    SkBitmapDeviceFilteredSurfaceProps(const SkBitmap& bitmap, const SkPaint& paint,
                                       const SkSurfaceProps& surfaceProps)
        : fSurfaceProps((kN32_SkColorType != bitmap.colorType() || !paint.isSrcOver())
                        ? fLazy.init(surfaceProps.flags(), kUnknown_SkPixelGeometry)
                        : &surfaceProps)
    { }

    SkBitmapDeviceFilteredSurfaceProps(const SkBitmapDeviceFilteredSurfaceProps&) = delete;
    SkBitmapDeviceFilteredSurfaceProps& operator=(const SkBitmapDeviceFilteredSurfaceProps&) = delete;
    SkBitmapDeviceFilteredSurfaceProps(SkBitmapDeviceFilteredSurfaceProps&&) = delete;
    SkBitmapDeviceFilteredSurfaceProps& operator=(SkBitmapDeviceFilteredSurfaceProps&&) = delete;

    const SkSurfaceProps& operator()() const { return *fSurfaceProps; }

private:
    SkTLazy<SkSurfaceProps> fLazy;
    SkSurfaceProps const * const fSurfaceProps;
};

#endif // SkBitmapDevice_DEFINED<|MERGE_RESOLUTION|>--- conflicted
+++ resolved
@@ -101,11 +101,8 @@
     void drawGlyphRunList(const SkGlyphRunList& glyphRunList) override;
     void drawVertices(const SkVertices*, const SkVertices::Bone bones[], int boneCount, SkBlendMode,
                       const SkPaint& paint) override;
-<<<<<<< HEAD
-=======
     void drawAtlas(const SkImage*, const SkRSXform[], const SkRect[], const SkColor[], int count,
                    SkBlendMode, const SkPaint&) override;
->>>>>>> 40be567a
     void drawDevice(SkBaseDevice*, int x, int y, const SkPaint&) override;
 
     ///////////////////////////////////////////////////////////////////////////
