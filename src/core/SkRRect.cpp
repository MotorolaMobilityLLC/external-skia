--- conflicted
+++ resolved
@@ -255,11 +255,8 @@
         return true;
     }
 
-<<<<<<< HEAD
-=======
     // If transform supported 90 degree rotations (which it could), we could
     // use SkMatrix::rectStaysRect() to check for a valid transformation.
->>>>>>> 910f694a
     if (!matrix_only_scale_and_translate(matrix)) {
         return false;
     }
