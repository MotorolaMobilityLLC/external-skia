/*
 * Copyright 2015 Google Inc.
 *
 * Use of this source code is governed by a BSD-style license that can be
 * found in the LICENSE file.
 */

#ifndef SkOpts_DEFINED
#define SkOpts_DEFINED

#include "include/core/SkTypes.h"
#include "src/core/SkRasterPipeline.h"
#include "src/core/SkXfermodePriv.h"

struct SkBitmapProcState;

namespace SkOpts {
    // Call to replace pointers to portable functions with pointers to CPU-specific functions.
    // Thread-safe and idempotent.
    // Called by SkGraphics::Init().
    void Init();

    // Declare function pointers here...

    // May return nullptr if we haven't specialized the given Mode.
    extern SkXfermode* (*create_xfermode)(SkBlendMode);

    extern void (*blit_mask_d32_a8)(SkPMColor*, size_t, const SkAlpha*, size_t, SkColor, int, int);
    extern void (*blit_row_color32)(SkPMColor*, const SkPMColor*, int, SkPMColor);
    extern void (*blit_row_s32a_opaque)(SkPMColor*, const SkPMColor*, int, U8CPU);

    // Swizzle input into some sort of 8888 pixel, {premul,unpremul} x {rgba,bgra}.
    typedef void (*Swizzle_8888_u32)(uint32_t*, const uint32_t*, int);
    extern Swizzle_8888_u32 RGBA_to_BGRA,          // i.e. just swap RB
                            RGBA_to_rgbA,          // i.e. just premultiply
                            RGBA_to_bgrA,          // i.e. swap RB and premultiply
                            inverted_CMYK_to_RGB1, // i.e. convert color space
                            inverted_CMYK_to_BGR1; // i.e. convert color space

    typedef void (*Swizzle_8888_u8)(uint32_t*, const uint8_t*, int);
    extern Swizzle_8888_u8 RGB_to_RGB1,     // i.e. insert an opaque alpha
                           RGB_to_BGR1,     // i.e. swap RB and insert an opaque alpha
                           gray_to_RGB1,    // i.e. expand to color channels + an opaque alpha
                           grayA_to_RGBA,   // i.e. expand to color channels
                           grayA_to_rgbA;   // i.e. expand to color channels and premultiply

    extern void (*memset16)(uint16_t[], uint16_t, int);
    extern void SK_API (*memset32)(uint32_t[], uint32_t, int);
    extern void (*memset64)(uint64_t[], uint64_t, int);

    extern void (*rect_memset16)(uint16_t[], uint16_t, int, size_t, int);
    extern void (*rect_memset32)(uint32_t[], uint32_t, int, size_t, int);
    extern void (*rect_memset64)(uint64_t[], uint64_t, int, size_t, int);

<<<<<<< HEAD
=======
    extern float (*cubic_solver)(float, float, float, float);

>>>>>>> 40be567a
    // The fastest high quality 32-bit hash we can provide on this platform.
    extern uint32_t (*hash_fn)(const void*, size_t, uint32_t seed);
    static inline uint32_t hash(const void* data, size_t bytes, uint32_t seed=0) {
        return hash_fn(data, bytes, seed);
    }

    // SkBitmapProcState optimized Shader, Sample, or Matrix procs.
    // This is the only one that can use anything past SSE2/NEON.
    extern void (*S32_alpha_D32_filter_DX)(const SkBitmapProcState&,
                                           const uint32_t* xy, int count, SkPMColor*);

#define M(st) +1
    // We can't necessarily express the type of SkJumper stage functions here,
    // so we just use this void(*)(void) as a stand-in.
    using StageFn = void(*)(void);
    extern StageFn stages_highp[SK_RASTER_PIPELINE_STAGES(M)], just_return_highp;
    extern StageFn stages_lowp [SK_RASTER_PIPELINE_STAGES(M)], just_return_lowp;

    extern void (*start_pipeline_highp)(size_t,size_t,size_t,size_t, void**);
    extern void (*start_pipeline_lowp )(size_t,size_t,size_t,size_t, void**);
#undef M
<<<<<<< HEAD
=======

>>>>>>> 40be567a
}

#endif//SkOpts_DEFINED<|MERGE_RESOLUTION|>--- conflicted
+++ resolved
@@ -52,11 +52,8 @@
     extern void (*rect_memset32)(uint32_t[], uint32_t, int, size_t, int);
     extern void (*rect_memset64)(uint64_t[], uint64_t, int, size_t, int);
 
-<<<<<<< HEAD
-=======
     extern float (*cubic_solver)(float, float, float, float);
 
->>>>>>> 40be567a
     // The fastest high quality 32-bit hash we can provide on this platform.
     extern uint32_t (*hash_fn)(const void*, size_t, uint32_t seed);
     static inline uint32_t hash(const void* data, size_t bytes, uint32_t seed=0) {
@@ -78,10 +75,7 @@
     extern void (*start_pipeline_highp)(size_t,size_t,size_t,size_t, void**);
     extern void (*start_pipeline_lowp )(size_t,size_t,size_t,size_t, void**);
 #undef M
-<<<<<<< HEAD
-=======
 
->>>>>>> 40be567a
 }
 
 #endif//SkOpts_DEFINED