
/*
 * Copyright 2006 The Android Open Source Project
 *
 * Use of this source code is governed by a BSD-style license that can be
 * found in the LICENSE file.
 */

#include "SkPaint.h"
#include "SkAnnotation.h"
#include "SkAutoKern.h"
#include "SkColorFilter.h"
#include "SkData.h"
#include "SkDeviceProperties.h"
#include "SkFontDescriptor.h"
#include "SkFontHost.h"
#include "SkGlyphCache.h"
#include "SkImageFilter.h"
#include "SkMaskFilter.h"
#include "SkMaskGamma.h"
#include "SkOrderedReadBuffer.h"
#include "SkOrderedWriteBuffer.h"
#include "SkPaintDefaults.h"
#include "SkPathEffect.h"
#include "SkRasterizer.h"
#include "SkScalar.h"
#include "SkScalerContext.h"
#include "SkShader.h"
#include "SkStringUtils.h"
#include "SkStroke.h"
#include "SkTextFormatParams.h"
#include "SkTextToPathIter.h"
#include "SkTypeface.h"
#include "SkXfermode.h"


// define this to get a printf for out-of-range parameter in setters
// e.g. setTextSize(-1)
//#define SK_REPORT_API_RANGE_CHECK

#ifdef SK_BUILD_FOR_ANDROID
#include "SkLanguage.h"
#define GEN_ID_INC                  fGenerationID++
#define GEN_ID_INC_EVAL(expression) if (expression) { fGenerationID++; }
#else
#define GEN_ID_INC
#define GEN_ID_INC_EVAL(expression)
#endif

SkPaint::SkPaint() {
    // since we may have padding, we zero everything so that our memcmp() call
    // in operator== will work correctly.
    // with this, we can skip 0 and null individual initializations
    sk_bzero(this, sizeof(*this));

#if 0   // not needed with the bzero call above
    fTypeface   = NULL;
    fTextSkewX  = 0;
    fPathEffect  = NULL;
    fShader      = NULL;
    fXfermode    = NULL;
    fMaskFilter  = NULL;
    fColorFilter = NULL;
    fRasterizer  = NULL;
    fLooper      = NULL;
    fImageFilter = NULL;
    fAnnotation  = NULL;
    fWidth      = 0;
#endif

    fTextSize   = SkPaintDefaults_TextSize;
    fTextScaleX = SK_Scalar1;
#ifdef SK_SUPPORT_HINTING_SCALE_FACTOR
    fHintingScaleFactor = SK_Scalar1;
#endif
    fColor      = SK_ColorBLACK;
    fMiterLimit = SkPaintDefaults_MiterLimit;
    fFlags      = SkPaintDefaults_Flags;
    fCapType    = kDefault_Cap;
    fJoinType   = kDefault_Join;
    fTextAlign  = kLeft_Align;
    fStyle      = kFill_Style;
    fTextEncoding = kUTF8_TextEncoding;
    fHinting    = SkPaintDefaults_Hinting;
    fPrivFlags  = 0;
#ifdef SK_BUILD_FOR_ANDROID
    fLanguage = SkLanguage();
    fFontVariant = kDefault_Variant;
    fGenerationID = 0;
#endif
}

SkPaint::SkPaint(const SkPaint& src) {
    memcpy(this, &src, sizeof(src));

    SkSafeRef(fTypeface);
    SkSafeRef(fPathEffect);
    SkSafeRef(fShader);
    SkSafeRef(fXfermode);
    SkSafeRef(fMaskFilter);
    SkSafeRef(fColorFilter);
    SkSafeRef(fRasterizer);
    SkSafeRef(fLooper);
    SkSafeRef(fImageFilter);
    SkSafeRef(fAnnotation);
}

SkPaint::~SkPaint() {
    SkSafeUnref(fTypeface);
    SkSafeUnref(fPathEffect);
    SkSafeUnref(fShader);
    SkSafeUnref(fXfermode);
    SkSafeUnref(fMaskFilter);
    SkSafeUnref(fColorFilter);
    SkSafeUnref(fRasterizer);
    SkSafeUnref(fLooper);
    SkSafeUnref(fImageFilter);
    SkSafeUnref(fAnnotation);
}

SkPaint& SkPaint::operator=(const SkPaint& src) {
    SkASSERT(&src);

    SkSafeRef(src.fTypeface);
    SkSafeRef(src.fPathEffect);
    SkSafeRef(src.fShader);
    SkSafeRef(src.fXfermode);
    SkSafeRef(src.fMaskFilter);
    SkSafeRef(src.fColorFilter);
    SkSafeRef(src.fRasterizer);
    SkSafeRef(src.fLooper);
    SkSafeRef(src.fImageFilter);
    SkSafeRef(src.fAnnotation);

    SkSafeUnref(fTypeface);
    SkSafeUnref(fPathEffect);
    SkSafeUnref(fShader);
    SkSafeUnref(fXfermode);
    SkSafeUnref(fMaskFilter);
    SkSafeUnref(fColorFilter);
    SkSafeUnref(fRasterizer);
    SkSafeUnref(fLooper);
    SkSafeUnref(fImageFilter);
    SkSafeUnref(fAnnotation);

#ifdef SK_BUILD_FOR_ANDROID
    uint32_t oldGenerationID = fGenerationID;
#endif
    memcpy(this, &src, sizeof(src));
#ifdef SK_BUILD_FOR_ANDROID
    fGenerationID = oldGenerationID + 1;
#endif

    return *this;
}

bool operator==(const SkPaint& a, const SkPaint& b) {
#ifdef SK_BUILD_FOR_ANDROID
    //assumes that fGenerationID is the last field in the struct
    return !memcmp(&a, &b, SK_OFFSETOF(SkPaint, fGenerationID));
#else
    return !memcmp(&a, &b, sizeof(a));
#endif
}

void SkPaint::reset() {
    SkPaint init;

#ifdef SK_BUILD_FOR_ANDROID
    uint32_t oldGenerationID = fGenerationID;
#endif
    *this = init;
#ifdef SK_BUILD_FOR_ANDROID
    fGenerationID = oldGenerationID + 1;
#endif
}

#ifdef SK_BUILD_FOR_ANDROID
uint32_t SkPaint::getGenerationID() const {
    return fGenerationID;
}

void SkPaint::setGenerationID(uint32_t generationID) {
    fGenerationID = generationID;
}
#endif

#ifdef SK_BUILD_FOR_ANDROID
unsigned SkPaint::getBaseGlyphCount(SkUnichar text) const {
    SkAutoGlyphCache autoCache(*this, NULL, NULL);
    SkGlyphCache* cache = autoCache.getCache();
    return cache->getBaseGlyphCount(text);
}
#endif

void SkPaint::setHinting(Hinting hintingLevel) {
    GEN_ID_INC_EVAL((unsigned) hintingLevel != fHinting);
    fHinting = hintingLevel;
}

void SkPaint::setFlags(uint32_t flags) {
    GEN_ID_INC_EVAL(fFlags != flags);
    fFlags = flags;
}

void SkPaint::setAntiAlias(bool doAA) {
    GEN_ID_INC_EVAL(doAA != isAntiAlias());
    this->setFlags(SkSetClearMask(fFlags, doAA, kAntiAlias_Flag));
}

void SkPaint::setDither(bool doDither) {
    GEN_ID_INC_EVAL(doDither != isDither());
    this->setFlags(SkSetClearMask(fFlags, doDither, kDither_Flag));
}

void SkPaint::setSubpixelText(bool doSubpixel) {
    GEN_ID_INC_EVAL(doSubpixel != isSubpixelText());
    this->setFlags(SkSetClearMask(fFlags, doSubpixel, kSubpixelText_Flag));
}

void SkPaint::setLCDRenderText(bool doLCDRender) {
    GEN_ID_INC_EVAL(doLCDRender != isLCDRenderText());
    this->setFlags(SkSetClearMask(fFlags, doLCDRender, kLCDRenderText_Flag));
}

void SkPaint::setEmbeddedBitmapText(bool doEmbeddedBitmapText) {
    GEN_ID_INC_EVAL(doEmbeddedBitmapText != isEmbeddedBitmapText());
    this->setFlags(SkSetClearMask(fFlags, doEmbeddedBitmapText, kEmbeddedBitmapText_Flag));
}

void SkPaint::setAutohinted(bool useAutohinter) {
    GEN_ID_INC_EVAL(useAutohinter != isAutohinted());
    this->setFlags(SkSetClearMask(fFlags, useAutohinter, kAutoHinting_Flag));
}

void SkPaint::setLinearText(bool doLinearText) {
    GEN_ID_INC_EVAL(doLinearText != isLinearText());
    this->setFlags(SkSetClearMask(fFlags, doLinearText, kLinearText_Flag));
}

void SkPaint::setVerticalText(bool doVertical) {
    GEN_ID_INC_EVAL(doVertical != isVerticalText());
    this->setFlags(SkSetClearMask(fFlags, doVertical, kVerticalText_Flag));
}

void SkPaint::setUnderlineText(bool doUnderline) {
    GEN_ID_INC_EVAL(doUnderline != isUnderlineText());
    this->setFlags(SkSetClearMask(fFlags, doUnderline, kUnderlineText_Flag));
}

void SkPaint::setStrikeThruText(bool doStrikeThru) {
    GEN_ID_INC_EVAL(doStrikeThru != isStrikeThruText());
    this->setFlags(SkSetClearMask(fFlags, doStrikeThru, kStrikeThruText_Flag));
}

void SkPaint::setFakeBoldText(bool doFakeBold) {
    GEN_ID_INC_EVAL(doFakeBold != isFakeBoldText());
    this->setFlags(SkSetClearMask(fFlags, doFakeBold, kFakeBoldText_Flag));
}

void SkPaint::setDevKernText(bool doDevKern) {
    GEN_ID_INC_EVAL(doDevKern != isDevKernText());
    this->setFlags(SkSetClearMask(fFlags, doDevKern, kDevKernText_Flag));
}

void SkPaint::setFilterBitmap(bool doFilter) {
    GEN_ID_INC_EVAL(doFilter != isFilterBitmap());
    this->setFlags(SkSetClearMask(fFlags, doFilter, kFilterBitmap_Flag));
}

void SkPaint::setStyle(Style style) {
    if ((unsigned)style < kStyleCount) {
        GEN_ID_INC_EVAL((unsigned)style != fStyle);
        fStyle = style;
    } else {
#ifdef SK_REPORT_API_RANGE_CHECK
        SkDebugf("SkPaint::setStyle(%d) out of range\n", style);
#endif
    }
}

void SkPaint::setColor(SkColor color) {
    GEN_ID_INC_EVAL(color != fColor);
    fColor = color;
}

void SkPaint::setAlpha(U8CPU a) {
    this->setColor(SkColorSetARGB(a, SkColorGetR(fColor),
                                  SkColorGetG(fColor), SkColorGetB(fColor)));
}

void SkPaint::setARGB(U8CPU a, U8CPU r, U8CPU g, U8CPU b) {
    this->setColor(SkColorSetARGB(a, r, g, b));
}

void SkPaint::setStrokeWidth(SkScalar width) {
    if (width >= 0) {
        GEN_ID_INC_EVAL(width != fWidth);
        fWidth = width;
    } else {
#ifdef SK_REPORT_API_RANGE_CHECK
        SkDebugf("SkPaint::setStrokeWidth() called with negative value\n");
#endif
    }
}

void SkPaint::setStrokeMiter(SkScalar limit) {
    if (limit >= 0) {
        GEN_ID_INC_EVAL(limit != fMiterLimit);
        fMiterLimit = limit;
    } else {
#ifdef SK_REPORT_API_RANGE_CHECK
        SkDebugf("SkPaint::setStrokeMiter() called with negative value\n");
#endif
    }
}

void SkPaint::setStrokeCap(Cap ct) {
    if ((unsigned)ct < kCapCount) {
        GEN_ID_INC_EVAL((unsigned)ct != fCapType);
        fCapType = SkToU8(ct);
    } else {
#ifdef SK_REPORT_API_RANGE_CHECK
        SkDebugf("SkPaint::setStrokeCap(%d) out of range\n", ct);
#endif
    }
}

void SkPaint::setStrokeJoin(Join jt) {
    if ((unsigned)jt < kJoinCount) {
        GEN_ID_INC_EVAL((unsigned)jt != fJoinType);
        fJoinType = SkToU8(jt);
    } else {
#ifdef SK_REPORT_API_RANGE_CHECK
        SkDebugf("SkPaint::setStrokeJoin(%d) out of range\n", jt);
#endif
    }
}

///////////////////////////////////////////////////////////////////////////////

void SkPaint::setTextAlign(Align align) {
    if ((unsigned)align < kAlignCount) {
        GEN_ID_INC_EVAL((unsigned)align != fTextAlign);
        fTextAlign = SkToU8(align);
    } else {
#ifdef SK_REPORT_API_RANGE_CHECK
        SkDebugf("SkPaint::setTextAlign(%d) out of range\n", align);
#endif
    }
}

void SkPaint::setTextSize(SkScalar ts) {
    if (ts >= 0) {
        GEN_ID_INC_EVAL(ts != fTextSize);
        fTextSize = ts;
    } else {
#ifdef SK_REPORT_API_RANGE_CHECK
        SkDebugf("SkPaint::setTextSize() called with negative value\n");
#endif
    }
}

void SkPaint::setTextScaleX(SkScalar scaleX) {
    GEN_ID_INC_EVAL(scaleX != fTextScaleX);
    fTextScaleX = scaleX;
}

void SkPaint::setTextSkewX(SkScalar skewX) {
    GEN_ID_INC_EVAL(skewX != fTextSkewX);
    fTextSkewX = skewX;
}

#ifdef SK_SUPPORT_HINTING_SCALE_FACTOR
void SkPaint::setHintingScaleFactor(SkScalar hintingScaleFactor) {
    GEN_ID_INC_EVAL(hintingScaleFactor != fHintingScaleFactor);
    fHintingScaleFactor = hintingScaleFactor;
}
#endif

void SkPaint::setTextEncoding(TextEncoding encoding) {
    if ((unsigned)encoding <= kGlyphID_TextEncoding) {
        GEN_ID_INC_EVAL((unsigned)encoding != fTextEncoding);
        fTextEncoding = encoding;
    } else {
#ifdef SK_REPORT_API_RANGE_CHECK
        SkDebugf("SkPaint::setTextEncoding(%d) out of range\n", encoding);
#endif
    }
}

#ifdef SK_BUILD_FOR_ANDROID
void SkPaint::setLanguage(const SkLanguage& language) {
    if(fLanguage != language) {
        fLanguage = language;
        GEN_ID_INC;
    }
}

void SkPaint::setFontVariant(FontVariant fontVariant) {
    if ((unsigned)fontVariant <= kLast_Variant) {
        GEN_ID_INC_EVAL((unsigned)fontVariant != fFontVariant);
        fFontVariant = fontVariant;
    } else {
#ifdef SK_REPORT_API_RANGE_CHECK
        SkDebugf("SkPaint::setFontVariant(%d) out of range\n", fontVariant);
#endif
    }
}

#endif

///////////////////////////////////////////////////////////////////////////////

SkTypeface* SkPaint::setTypeface(SkTypeface* font) {
    SkRefCnt_SafeAssign(fTypeface, font);
    GEN_ID_INC;
    return font;
}

SkRasterizer* SkPaint::setRasterizer(SkRasterizer* r) {
    SkRefCnt_SafeAssign(fRasterizer, r);
    GEN_ID_INC;
    return r;
}

SkDrawLooper* SkPaint::setLooper(SkDrawLooper* looper) {
    SkRefCnt_SafeAssign(fLooper, looper);
    GEN_ID_INC;
    return looper;
}

SkImageFilter* SkPaint::setImageFilter(SkImageFilter* imageFilter) {
    SkRefCnt_SafeAssign(fImageFilter, imageFilter);
    GEN_ID_INC;
    return imageFilter;
}

SkAnnotation* SkPaint::setAnnotation(SkAnnotation* annotation) {
    SkRefCnt_SafeAssign(fAnnotation, annotation);
    GEN_ID_INC;

    bool isNoDraw = annotation && annotation->isNoDraw();
    fPrivFlags = SkSetClearMask(fPrivFlags, isNoDraw, kNoDrawAnnotation_PrivFlag);

    return annotation;
}

///////////////////////////////////////////////////////////////////////////////

#include "SkGlyphCache.h"
#include "SkUtils.h"

static void DetachDescProc(SkTypeface* typeface, const SkDescriptor* desc,
                           void* context) {
    *((SkGlyphCache**)context) = SkGlyphCache::DetachCache(typeface, desc);
}

#ifdef SK_BUILD_FOR_ANDROID
<<<<<<< HEAD
const SkGlyph& SkPaint::getUnicharMetrics(SkUnichar text, const SkMatrix* deviceMatrix) {
=======
const SkGlyph& SkPaint::getUnicharMetrics(SkUnichar text,
                                          const SkMatrix* deviceMatrix) {
>>>>>>> e2022cc3
    SkGlyphCache* cache;
    descriptorProc(NULL, deviceMatrix, DetachDescProc, &cache, true);

    const SkGlyph& glyph = cache->getUnicharMetrics(text);

    SkGlyphCache::AttachCache(cache);
    return glyph;
}

<<<<<<< HEAD
const SkGlyph& SkPaint::getGlyphMetrics(uint16_t glyphId, const SkMatrix* deviceMatrix) {
=======
const SkGlyph& SkPaint::getGlyphMetrics(uint16_t glyphId,
                                        const SkMatrix* deviceMatrix) {
>>>>>>> e2022cc3
    SkGlyphCache* cache;
    descriptorProc(NULL, deviceMatrix, DetachDescProc, &cache, true);

    const SkGlyph& glyph = cache->getGlyphIDMetrics(glyphId);

    SkGlyphCache::AttachCache(cache);
    return glyph;
}

<<<<<<< HEAD
const void* SkPaint::findImage(const SkGlyph& glyph, const SkMatrix* deviceMatrix) {
=======
const void* SkPaint::findImage(const SkGlyph& glyph,
                               const SkMatrix* deviceMatrix) {
>>>>>>> e2022cc3
    // See ::detachCache()
    SkGlyphCache* cache;
    descriptorProc(NULL, deviceMatrix, DetachDescProc, &cache, true);

    const void* image = cache->findImage(glyph);

    SkGlyphCache::AttachCache(cache);
    return image;
}
#endif

int SkPaint::textToGlyphs(const void* textData, size_t byteLength,
                          uint16_t glyphs[]) const {
    if (byteLength == 0) {
        return 0;
    }

    SkASSERT(textData != NULL);

    if (NULL == glyphs) {
        switch (this->getTextEncoding()) {
        case kUTF8_TextEncoding:
            return SkUTF8_CountUnichars((const char*)textData, byteLength);
        case kUTF16_TextEncoding:
            return SkUTF16_CountUnichars((const uint16_t*)textData,
                                         byteLength >> 1);
        case kUTF32_TextEncoding:
            return byteLength >> 2;
        case kGlyphID_TextEncoding:
            return byteLength >> 1;
        default:
            SkDEBUGFAIL("unknown text encoding");
        }
        return 0;
    }

    // if we get here, we have a valid glyphs[] array, so time to fill it in

    // handle this encoding before the setup for the glyphcache
    if (this->getTextEncoding() == kGlyphID_TextEncoding) {
        // we want to ignore the low bit of byteLength
        memcpy(glyphs, textData, byteLength >> 1 << 1);
        return byteLength >> 1;
    }

    SkAutoGlyphCache autoCache(*this, NULL, NULL);
    SkGlyphCache*    cache = autoCache.getCache();

    const char* text = (const char*)textData;
    const char* stop = text + byteLength;
    uint16_t*   gptr = glyphs;

    switch (this->getTextEncoding()) {
        case SkPaint::kUTF8_TextEncoding:
            while (text < stop) {
                *gptr++ = cache->unicharToGlyph(SkUTF8_NextUnichar(&text));
            }
            break;
        case SkPaint::kUTF16_TextEncoding: {
            const uint16_t* text16 = (const uint16_t*)text;
            const uint16_t* stop16 = (const uint16_t*)stop;
            while (text16 < stop16) {
                *gptr++ = cache->unicharToGlyph(SkUTF16_NextUnichar(&text16));
            }
            break;
        }
        case kUTF32_TextEncoding: {
            const int32_t* text32 = (const int32_t*)text;
            const int32_t* stop32 = (const int32_t*)stop;
            while (text32 < stop32) {
                *gptr++ = cache->unicharToGlyph(*text32++);
            }
            break;
        }
        default:
            SkDEBUGFAIL("unknown text encoding");
    }
    return gptr - glyphs;
}

bool SkPaint::containsText(const void* textData, size_t byteLength) const {
    if (0 == byteLength) {
        return true;
    }

    SkASSERT(textData != NULL);

    // handle this encoding before the setup for the glyphcache
    if (this->getTextEncoding() == kGlyphID_TextEncoding) {
        const uint16_t* glyphID = static_cast<const uint16_t*>(textData);
        size_t count = byteLength >> 1;
        for (size_t i = 0; i < count; i++) {
            if (0 == glyphID[i]) {
                return false;
            }
        }
        return true;
    }

    SkAutoGlyphCache autoCache(*this, NULL, NULL);
    SkGlyphCache*    cache = autoCache.getCache();

    switch (this->getTextEncoding()) {
        case SkPaint::kUTF8_TextEncoding: {
            const char* text = static_cast<const char*>(textData);
            const char* stop = text + byteLength;
            while (text < stop) {
                if (0 == cache->unicharToGlyph(SkUTF8_NextUnichar(&text))) {
                    return false;
                }
            }
            break;
        }
        case SkPaint::kUTF16_TextEncoding: {
            const uint16_t* text = static_cast<const uint16_t*>(textData);
            const uint16_t* stop = text + (byteLength >> 1);
            while (text < stop) {
                if (0 == cache->unicharToGlyph(SkUTF16_NextUnichar(&text))) {
                    return false;
                }
            }
            break;
        }
        case SkPaint::kUTF32_TextEncoding: {
            const int32_t* text = static_cast<const int32_t*>(textData);
            const int32_t* stop = text + (byteLength >> 2);
            while (text < stop) {
                if (0 == cache->unicharToGlyph(*text++)) {
                    return false;
                }
            }
            break;
        }
        default:
            SkDEBUGFAIL("unknown text encoding");
            return false;
    }
    return true;
}

void SkPaint::glyphsToUnichars(const uint16_t glyphs[], int count,
                               SkUnichar textData[]) const {
    if (count <= 0) {
        return;
    }

    SkASSERT(glyphs != NULL);
    SkASSERT(textData != NULL);

    SkAutoGlyphCache autoCache(*this, NULL, NULL);
    SkGlyphCache*    cache = autoCache.getCache();

    for (int index = 0; index < count; index++) {
        textData[index] = cache->glyphToUnichar(glyphs[index]);
    }
}

///////////////////////////////////////////////////////////////////////////////

static const SkGlyph& sk_getMetrics_utf8_next(SkGlyphCache* cache,
                                              const char** text) {
    SkASSERT(cache != NULL);
    SkASSERT(text != NULL);

    return cache->getUnicharMetrics(SkUTF8_NextUnichar(text));
}

static const SkGlyph& sk_getMetrics_utf8_prev(SkGlyphCache* cache,
                                              const char** text) {
    SkASSERT(cache != NULL);
    SkASSERT(text != NULL);

    return cache->getUnicharMetrics(SkUTF8_PrevUnichar(text));
}

static const SkGlyph& sk_getMetrics_utf16_next(SkGlyphCache* cache,
                                               const char** text) {
    SkASSERT(cache != NULL);
    SkASSERT(text != NULL);

    return cache->getUnicharMetrics(SkUTF16_NextUnichar((const uint16_t**)text));
}

static const SkGlyph& sk_getMetrics_utf16_prev(SkGlyphCache* cache,
                                               const char** text) {
    SkASSERT(cache != NULL);
    SkASSERT(text != NULL);

    return cache->getUnicharMetrics(SkUTF16_PrevUnichar((const uint16_t**)text));
}

static const SkGlyph& sk_getMetrics_utf32_next(SkGlyphCache* cache,
                                               const char** text) {
    SkASSERT(cache != NULL);
    SkASSERT(text != NULL);

    const int32_t* ptr = *(const int32_t**)text;
    SkUnichar uni = *ptr++;
    *text = (const char*)ptr;
    return cache->getUnicharMetrics(uni);
}

static const SkGlyph& sk_getMetrics_utf32_prev(SkGlyphCache* cache,
                                               const char** text) {
    SkASSERT(cache != NULL);
    SkASSERT(text != NULL);

    const int32_t* ptr = *(const int32_t**)text;
    SkUnichar uni = *--ptr;
    *text = (const char*)ptr;
    return cache->getUnicharMetrics(uni);
}

static const SkGlyph& sk_getMetrics_glyph_next(SkGlyphCache* cache,
                                               const char** text) {
    SkASSERT(cache != NULL);
    SkASSERT(text != NULL);

    const uint16_t* ptr = *(const uint16_t**)text;
    unsigned glyphID = *ptr;
    ptr += 1;
    *text = (const char*)ptr;
    return cache->getGlyphIDMetrics(glyphID);
}

static const SkGlyph& sk_getMetrics_glyph_prev(SkGlyphCache* cache,
                                               const char** text) {
    SkASSERT(cache != NULL);
    SkASSERT(text != NULL);

    const uint16_t* ptr = *(const uint16_t**)text;
    ptr -= 1;
    unsigned glyphID = *ptr;
    *text = (const char*)ptr;
    return cache->getGlyphIDMetrics(glyphID);
}

static const SkGlyph& sk_getAdvance_utf8_next(SkGlyphCache* cache,
                                              const char** text) {
    SkASSERT(cache != NULL);
    SkASSERT(text != NULL);

    return cache->getUnicharAdvance(SkUTF8_NextUnichar(text));
}

static const SkGlyph& sk_getAdvance_utf8_prev(SkGlyphCache* cache,
                                              const char** text) {
    SkASSERT(cache != NULL);
    SkASSERT(text != NULL);

    return cache->getUnicharAdvance(SkUTF8_PrevUnichar(text));
}

static const SkGlyph& sk_getAdvance_utf16_next(SkGlyphCache* cache,
                                               const char** text) {
    SkASSERT(cache != NULL);
    SkASSERT(text != NULL);

    return cache->getUnicharAdvance(SkUTF16_NextUnichar((const uint16_t**)text));
}

static const SkGlyph& sk_getAdvance_utf16_prev(SkGlyphCache* cache,
                                               const char** text) {
    SkASSERT(cache != NULL);
    SkASSERT(text != NULL);

    return cache->getUnicharAdvance(SkUTF16_PrevUnichar((const uint16_t**)text));
}

static const SkGlyph& sk_getAdvance_utf32_next(SkGlyphCache* cache,
                                               const char** text) {
    SkASSERT(cache != NULL);
    SkASSERT(text != NULL);

    const int32_t* ptr = *(const int32_t**)text;
    SkUnichar uni = *ptr++;
    *text = (const char*)ptr;
    return cache->getUnicharAdvance(uni);
}

static const SkGlyph& sk_getAdvance_utf32_prev(SkGlyphCache* cache,
                                               const char** text) {
    SkASSERT(cache != NULL);
    SkASSERT(text != NULL);

    const int32_t* ptr = *(const int32_t**)text;
    SkUnichar uni = *--ptr;
    *text = (const char*)ptr;
    return cache->getUnicharAdvance(uni);
}

static const SkGlyph& sk_getAdvance_glyph_next(SkGlyphCache* cache,
                                               const char** text) {
    SkASSERT(cache != NULL);
    SkASSERT(text != NULL);

    const uint16_t* ptr = *(const uint16_t**)text;
    unsigned glyphID = *ptr;
    ptr += 1;
    *text = (const char*)ptr;
    return cache->getGlyphIDAdvance(glyphID);
}

static const SkGlyph& sk_getAdvance_glyph_prev(SkGlyphCache* cache,
                                               const char** text) {
    SkASSERT(cache != NULL);
    SkASSERT(text != NULL);

    const uint16_t* ptr = *(const uint16_t**)text;
    ptr -= 1;
    unsigned glyphID = *ptr;
    *text = (const char*)ptr;
    return cache->getGlyphIDAdvance(glyphID);
}

SkMeasureCacheProc SkPaint::getMeasureCacheProc(TextBufferDirection tbd,
                                                bool needFullMetrics) const {
    static const SkMeasureCacheProc gMeasureCacheProcs[] = {
        sk_getMetrics_utf8_next,
        sk_getMetrics_utf16_next,
        sk_getMetrics_utf32_next,
        sk_getMetrics_glyph_next,

        sk_getMetrics_utf8_prev,
        sk_getMetrics_utf16_prev,
        sk_getMetrics_utf32_prev,
        sk_getMetrics_glyph_prev,

        sk_getAdvance_utf8_next,
        sk_getAdvance_utf16_next,
        sk_getAdvance_utf32_next,
        sk_getAdvance_glyph_next,

        sk_getAdvance_utf8_prev,
        sk_getAdvance_utf16_prev,
        sk_getAdvance_utf32_prev,
        sk_getAdvance_glyph_prev
    };

    unsigned index = this->getTextEncoding();

    if (kBackward_TextBufferDirection == tbd) {
        index += 4;
    }
    if (!needFullMetrics && !this->isDevKernText()) {
        index += 8;
    }

    SkASSERT(index < SK_ARRAY_COUNT(gMeasureCacheProcs));
    return gMeasureCacheProcs[index];
}

///////////////////////////////////////////////////////////////////////////////

static const SkGlyph& sk_getMetrics_utf8_00(SkGlyphCache* cache,
                                        const char** text, SkFixed, SkFixed) {
    SkASSERT(cache != NULL);
    SkASSERT(text != NULL);

    return cache->getUnicharMetrics(SkUTF8_NextUnichar(text));
}

static const SkGlyph& sk_getMetrics_utf8_xy(SkGlyphCache* cache,
                                    const char** text, SkFixed x, SkFixed y) {
    SkASSERT(cache != NULL);
    SkASSERT(text != NULL);

    return cache->getUnicharMetrics(SkUTF8_NextUnichar(text), x, y);
}

static const SkGlyph& sk_getMetrics_utf16_00(SkGlyphCache* cache,
                                        const char** text, SkFixed, SkFixed) {
    SkASSERT(cache != NULL);
    SkASSERT(text != NULL);

    return cache->getUnicharMetrics(SkUTF16_NextUnichar((const uint16_t**)text));
}

static const SkGlyph& sk_getMetrics_utf16_xy(SkGlyphCache* cache,
                                     const char** text, SkFixed x, SkFixed y) {
    SkASSERT(cache != NULL);
    SkASSERT(text != NULL);

    return cache->getUnicharMetrics(SkUTF16_NextUnichar((const uint16_t**)text),
                                    x, y);
}

static const SkGlyph& sk_getMetrics_utf32_00(SkGlyphCache* cache,
                                    const char** text, SkFixed, SkFixed) {
    SkASSERT(cache != NULL);
    SkASSERT(text != NULL);

    const int32_t* ptr = *(const int32_t**)text;
    SkUnichar uni = *ptr++;
    *text = (const char*)ptr;
    return cache->getUnicharMetrics(uni);
}

static const SkGlyph& sk_getMetrics_utf32_xy(SkGlyphCache* cache,
                                    const char** text, SkFixed x, SkFixed y) {
    SkASSERT(cache != NULL);
    SkASSERT(text != NULL);

    const int32_t* ptr = *(const int32_t**)text;
    SkUnichar uni = *--ptr;
    *text = (const char*)ptr;
    return cache->getUnicharMetrics(uni, x, y);
}

static const SkGlyph& sk_getMetrics_glyph_00(SkGlyphCache* cache,
                                         const char** text, SkFixed, SkFixed) {
    SkASSERT(cache != NULL);
    SkASSERT(text != NULL);

    const uint16_t* ptr = *(const uint16_t**)text;
    unsigned glyphID = *ptr;
    ptr += 1;
    *text = (const char*)ptr;
    return cache->getGlyphIDMetrics(glyphID);
}

static const SkGlyph& sk_getMetrics_glyph_xy(SkGlyphCache* cache,
                                     const char** text, SkFixed x, SkFixed y) {
    SkASSERT(cache != NULL);
    SkASSERT(text != NULL);

    const uint16_t* ptr = *(const uint16_t**)text;
    unsigned glyphID = *ptr;
    ptr += 1;
    *text = (const char*)ptr;
    return cache->getGlyphIDMetrics(glyphID, x, y);
}

SkDrawCacheProc SkPaint::getDrawCacheProc() const {
    static const SkDrawCacheProc gDrawCacheProcs[] = {
        sk_getMetrics_utf8_00,
        sk_getMetrics_utf16_00,
        sk_getMetrics_utf32_00,
        sk_getMetrics_glyph_00,

        sk_getMetrics_utf8_xy,
        sk_getMetrics_utf16_xy,
        sk_getMetrics_utf32_xy,
        sk_getMetrics_glyph_xy
    };

    unsigned index = this->getTextEncoding();
    if (fFlags & kSubpixelText_Flag) {
        index += 4;
    }

    SkASSERT(index < SK_ARRAY_COUNT(gDrawCacheProcs));
    return gDrawCacheProcs[index];
}

///////////////////////////////////////////////////////////////////////////////

class SkAutoRestorePaintTextSizeAndFrame {
public:
    SkAutoRestorePaintTextSizeAndFrame(const SkPaint* paint)
            : fPaint((SkPaint*)paint) {
        fTextSize = paint->getTextSize();
        fStyle = paint->getStyle();
        fPaint->setStyle(SkPaint::kFill_Style);
#ifdef SK_BUILD_FOR_ANDROID
        fGenerationID = fPaint->getGenerationID();
#endif
    }

    ~SkAutoRestorePaintTextSizeAndFrame() {
        fPaint->setStyle(fStyle);
        fPaint->setTextSize(fTextSize);
#ifdef SK_BUILD_FOR_ANDROID
        fPaint->setGenerationID(fGenerationID);
#endif
    }

private:
    SkPaint*        fPaint;
    SkScalar        fTextSize;
    SkPaint::Style  fStyle;
#ifdef SK_BUILD_FOR_ANDROID
    uint32_t        fGenerationID;
#endif
};

static void set_bounds(const SkGlyph& g, SkRect* bounds) {
    bounds->set(SkIntToScalar(g.fLeft),
                SkIntToScalar(g.fTop),
                SkIntToScalar(g.fLeft + g.fWidth),
                SkIntToScalar(g.fTop + g.fHeight));
}

// 64bits wide, with a 16bit bias. Useful when accumulating lots of 16.16 so
// we don't overflow along the way
typedef int64_t Sk48Dot16;

#ifdef SK_SCALAR_IS_FLOAT
    static inline float Sk48Dot16ToScalar(Sk48Dot16 x) {
        return (float) (x * 1.5258789e-5);   // x * (1 / 65536.0f)
    }
#else
    static inline SkFixed Sk48Dot16ToScalar(Sk48Dot16 x) {
        // just return the low 32bits
        return static_cast<SkFixed>(x);
    }
#endif

static void join_bounds_x(const SkGlyph& g, SkRect* bounds, Sk48Dot16 dx) {
    SkScalar sx = Sk48Dot16ToScalar(dx);
    bounds->join(SkIntToScalar(g.fLeft) + sx,
                 SkIntToScalar(g.fTop),
                 SkIntToScalar(g.fLeft + g.fWidth) + sx,
                 SkIntToScalar(g.fTop + g.fHeight));
}

static void join_bounds_y(const SkGlyph& g, SkRect* bounds, Sk48Dot16 dy) {
    SkScalar sy = Sk48Dot16ToScalar(dy);
    bounds->join(SkIntToScalar(g.fLeft),
                 SkIntToScalar(g.fTop) + sy,
                 SkIntToScalar(g.fLeft + g.fWidth),
                 SkIntToScalar(g.fTop + g.fHeight) + sy);
}

typedef void (*JoinBoundsProc)(const SkGlyph&, SkRect*, Sk48Dot16);

// xyIndex is 0 for fAdvanceX or 1 for fAdvanceY
static SkFixed advance(const SkGlyph& glyph, int xyIndex) {
    SkASSERT(0 == xyIndex || 1 == xyIndex);
    return (&glyph.fAdvanceX)[xyIndex];
}

SkScalar SkPaint::measure_text(SkGlyphCache* cache,
                               const char* text, size_t byteLength,
                               int* count, SkRect* bounds) const {
    SkASSERT(count);
    if (byteLength == 0) {
        *count = 0;
        if (bounds) {
            bounds->setEmpty();
        }
        return 0;
    }

    SkMeasureCacheProc glyphCacheProc;
    glyphCacheProc = this->getMeasureCacheProc(kForward_TextBufferDirection,
                                               NULL != bounds);

    int xyIndex;
    JoinBoundsProc joinBoundsProc;
    if (this->isVerticalText()) {
        xyIndex = 1;
        joinBoundsProc = join_bounds_y;
    } else {
        xyIndex = 0;
        joinBoundsProc = join_bounds_x;
    }

    int         n = 1;
    const char* stop = (const char*)text + byteLength;
    const SkGlyph* g = &glyphCacheProc(cache, &text);
    // our accumulated fixed-point advances might overflow 16.16, so we use
    // a 48.16 (64bit) accumulator, and then convert that to scalar at the
    // very end.
    Sk48Dot16 x = advance(*g, xyIndex);

    SkAutoKern  autokern;

    if (NULL == bounds) {
        if (this->isDevKernText()) {
            int rsb;
            for (; text < stop; n++) {
                rsb = g->fRsbDelta;
                g = &glyphCacheProc(cache, &text);
                x += SkAutoKern_AdjustF(rsb, g->fLsbDelta) + advance(*g, xyIndex);
            }
        } else {
            for (; text < stop; n++) {
                x += advance(glyphCacheProc(cache, &text), xyIndex);
            }
        }
    } else {
        set_bounds(*g, bounds);
        if (this->isDevKernText()) {
            int rsb;
            for (; text < stop; n++) {
                rsb = g->fRsbDelta;
                g = &glyphCacheProc(cache, &text);
                x += SkAutoKern_AdjustF(rsb, g->fLsbDelta);
                joinBoundsProc(*g, bounds, x);
                x += advance(*g, xyIndex);
            }
        } else {
            for (; text < stop; n++) {
                g = &glyphCacheProc(cache, &text);
                joinBoundsProc(*g, bounds, x);
                x += advance(*g, xyIndex);
            }
        }
    }
    SkASSERT(text == stop);

    *count = n;
    return Sk48Dot16ToScalar(x);
}

SkScalar SkPaint::measureText(const void* textData, size_t length,
                              SkRect* bounds, SkScalar zoom) const {
    const char* text = (const char*)textData;
    SkASSERT(text != NULL || length == 0);

    SkScalar                            scale = 0;
    SkAutoRestorePaintTextSizeAndFrame  restore(this);

    if (this->isLinearText()) {
        scale = fTextSize / kCanonicalTextSizeForPaths;
        // this gets restored by restore
        ((SkPaint*)this)->setTextSize(SkIntToScalar(kCanonicalTextSizeForPaths));
    }

    SkMatrix zoomMatrix, *zoomPtr = NULL;
    if (zoom) {
        zoomMatrix.setScale(zoom, zoom);
        zoomPtr = &zoomMatrix;
    }

    SkAutoGlyphCache    autoCache(*this, NULL, zoomPtr);
    SkGlyphCache*       cache = autoCache.getCache();

    SkScalar width = 0;

    if (length > 0) {
        int tempCount;

        width = this->measure_text(cache, text, length, &tempCount, bounds);
        if (scale) {
            width = SkScalarMul(width, scale);
            if (bounds) {
                bounds->fLeft = SkScalarMul(bounds->fLeft, scale);
                bounds->fTop = SkScalarMul(bounds->fTop, scale);
                bounds->fRight = SkScalarMul(bounds->fRight, scale);
                bounds->fBottom = SkScalarMul(bounds->fBottom, scale);
            }
        }
    } else if (bounds) {
        // ensure that even if we don't measure_text we still update the bounds
        bounds->setEmpty();
    }
    return width;
}

typedef bool (*SkTextBufferPred)(const char* text, const char* stop);

static bool forward_textBufferPred(const char* text, const char* stop) {
    return text < stop;
}

static bool backward_textBufferPred(const char* text, const char* stop) {
    return text > stop;
}

static SkTextBufferPred chooseTextBufferPred(SkPaint::TextBufferDirection tbd,
                                             const char** text, size_t length,
                                             const char** stop) {
    if (SkPaint::kForward_TextBufferDirection == tbd) {
        *stop = *text + length;
        return forward_textBufferPred;
    } else {
        // text should point to the end of the buffer, and stop to the beginning
        *stop = *text;
        *text += length;
        return backward_textBufferPred;
    }
}

size_t SkPaint::breakText(const void* textD, size_t length, SkScalar maxWidth,
                          SkScalar* measuredWidth,
                          TextBufferDirection tbd) const {
    if (0 == length || 0 >= maxWidth) {
        if (measuredWidth) {
            *measuredWidth = 0;
        }
        return 0;
    }

    if (0 == fTextSize) {
        if (measuredWidth) {
            *measuredWidth = 0;
        }
        return length;
    }

    SkASSERT(textD != NULL);
    const char* text = (const char*)textD;

    SkScalar                            scale = 0;
    SkAutoRestorePaintTextSizeAndFrame  restore(this);

    if (this->isLinearText()) {
        scale = fTextSize / kCanonicalTextSizeForPaths;
        maxWidth = SkScalarMulDiv(maxWidth, kCanonicalTextSizeForPaths, fTextSize);
        // this gets restored by restore
        ((SkPaint*)this)->setTextSize(SkIntToScalar(kCanonicalTextSizeForPaths));
    }

    SkAutoGlyphCache    autoCache(*this, NULL, NULL);
    SkGlyphCache*       cache = autoCache.getCache();

    SkMeasureCacheProc glyphCacheProc = this->getMeasureCacheProc(tbd, false);
    const char*      stop;
    SkTextBufferPred pred = chooseTextBufferPred(tbd, &text, length, &stop);
    const int        xyIndex = this->isVerticalText() ? 1 : 0;
    // use 64bits for our accumulator, to avoid overflowing 16.16
    Sk48Dot16        max = SkScalarToFixed(maxWidth);
    Sk48Dot16        width = 0;

    SkAutoKern  autokern;

    if (this->isDevKernText()) {
        int rsb = 0;
        while (pred(text, stop)) {
            const char* curr = text;
            const SkGlyph& g = glyphCacheProc(cache, &text);
            SkFixed x = SkAutoKern_AdjustF(rsb, g.fLsbDelta) + advance(g, xyIndex);
            if ((width += x) > max) {
                width -= x;
                text = curr;
                break;
            }
            rsb = g.fRsbDelta;
        }
    } else {
        while (pred(text, stop)) {
            const char* curr = text;
            SkFixed x = advance(glyphCacheProc(cache, &text), xyIndex);
            if ((width += x) > max) {
                width -= x;
                text = curr;
                break;
            }
        }
    }

    if (measuredWidth) {
        SkScalar scalarWidth = Sk48Dot16ToScalar(width);
        if (scale) {
            scalarWidth = SkScalarMul(scalarWidth, scale);
        }
        *measuredWidth = scalarWidth;
    }

    // return the number of bytes measured
    return (kForward_TextBufferDirection == tbd) ?
                text - stop + length : stop - text + length;
}

///////////////////////////////////////////////////////////////////////////////

static bool FontMetricsCacheProc(const SkGlyphCache* cache, void* context) {
    *(SkPaint::FontMetrics*)context = cache->getFontMetricsY();
    return false;   // don't detach the cache
}

static void FontMetricsDescProc(SkTypeface* typeface, const SkDescriptor* desc,
                                void* context) {
    SkGlyphCache::VisitCache(typeface, desc, FontMetricsCacheProc, context);
}

SkScalar SkPaint::getFontMetrics(FontMetrics* metrics, SkScalar zoom) const {
    SkScalar                            scale = 0;
    SkAutoRestorePaintTextSizeAndFrame  restore(this);

    if (this->isLinearText()) {
        scale = fTextSize / kCanonicalTextSizeForPaths;
        // this gets restored by restore
        ((SkPaint*)this)->setTextSize(SkIntToScalar(kCanonicalTextSizeForPaths));
    }

    SkMatrix zoomMatrix, *zoomPtr = NULL;
    if (zoom) {
        zoomMatrix.setScale(zoom, zoom);
        zoomPtr = &zoomMatrix;
    }

#if 0
    SkAutoGlyphCache    autoCache(*this, zoomPtr);
    SkGlyphCache*       cache = autoCache.getCache();
    const FontMetrics&  my = cache->getFontMetricsY();
#endif
    FontMetrics storage;
    if (NULL == metrics) {
        metrics = &storage;
    }

    this->descriptorProc(NULL, zoomPtr, FontMetricsDescProc, metrics, true);

    if (scale) {
        metrics->fTop = SkScalarMul(metrics->fTop, scale);
        metrics->fAscent = SkScalarMul(metrics->fAscent, scale);
        metrics->fDescent = SkScalarMul(metrics->fDescent, scale);
        metrics->fBottom = SkScalarMul(metrics->fBottom, scale);
        metrics->fLeading = SkScalarMul(metrics->fLeading, scale);
    }
    return metrics->fDescent - metrics->fAscent + metrics->fLeading;
}

///////////////////////////////////////////////////////////////////////////////

static void set_bounds(const SkGlyph& g, SkRect* bounds, SkScalar scale) {
    bounds->set(g.fLeft * scale,
                g.fTop * scale,
                (g.fLeft + g.fWidth) * scale,
                (g.fTop + g.fHeight) * scale);
}

int SkPaint::getTextWidths(const void* textData, size_t byteLength,
                           SkScalar widths[], SkRect bounds[]) const {
    if (0 == byteLength) {
        return 0;
    }

    SkASSERT(NULL != textData);

    if (NULL == widths && NULL == bounds) {
        return this->countText(textData, byteLength);
    }

    SkAutoRestorePaintTextSizeAndFrame  restore(this);
    SkScalar                            scale = 0;

    if (this->isLinearText()) {
        scale = fTextSize / kCanonicalTextSizeForPaths;
        // this gets restored by restore
        ((SkPaint*)this)->setTextSize(SkIntToScalar(kCanonicalTextSizeForPaths));
    }

    SkAutoGlyphCache    autoCache(*this, NULL, NULL);
    SkGlyphCache*       cache = autoCache.getCache();
    SkMeasureCacheProc  glyphCacheProc;
    glyphCacheProc = this->getMeasureCacheProc(kForward_TextBufferDirection,
                                               NULL != bounds);

    const char* text = (const char*)textData;
    const char* stop = text + byteLength;
    int         count = 0;
    const int   xyIndex = this->isVerticalText() ? 1 : 0;

    if (this->isDevKernText()) {
        // we adjust the widths returned here through auto-kerning
        SkAutoKern  autokern;
        SkFixed     prevWidth = 0;

        if (scale) {
            while (text < stop) {
                const SkGlyph& g = glyphCacheProc(cache, &text);
                if (widths) {
                    SkFixed  adjust = autokern.adjust(g);

                    if (count > 0) {
                        SkScalar w = SkFixedToScalar(prevWidth + adjust);
                        *widths++ = SkScalarMul(w, scale);
                    }
                    prevWidth = advance(g, xyIndex);
                }
                if (bounds) {
                    set_bounds(g, bounds++, scale);
                }
                ++count;
            }
            if (count > 0 && widths) {
                *widths = SkScalarMul(SkFixedToScalar(prevWidth), scale);
            }
        } else {
            while (text < stop) {
                const SkGlyph& g = glyphCacheProc(cache, &text);
                if (widths) {
                    SkFixed  adjust = autokern.adjust(g);

                    if (count > 0) {
                        *widths++ = SkFixedToScalar(prevWidth + adjust);
                    }
                    prevWidth = advance(g, xyIndex);
                }
                if (bounds) {
                    set_bounds(g, bounds++);
                }
                ++count;
            }
            if (count > 0 && widths) {
                *widths = SkFixedToScalar(prevWidth);
            }
        }
    } else {    // no devkern
        if (scale) {
            while (text < stop) {
                const SkGlyph& g = glyphCacheProc(cache, &text);
                if (widths) {
                    *widths++ = SkScalarMul(SkFixedToScalar(advance(g, xyIndex)),
                                            scale);
                }
                if (bounds) {
                    set_bounds(g, bounds++, scale);
                }
                ++count;
            }
        } else {
            while (text < stop) {
                const SkGlyph& g = glyphCacheProc(cache, &text);
                if (widths) {
                    *widths++ = SkFixedToScalar(advance(g, xyIndex));
                }
                if (bounds) {
                    set_bounds(g, bounds++);
                }
                ++count;
            }
        }
    }

    SkASSERT(text == stop);
    return count;
}

///////////////////////////////////////////////////////////////////////////////

#include "SkDraw.h"

void SkPaint::getTextPath(const void* textData, size_t length,
                          SkScalar x, SkScalar y, SkPath* path) const {
    SkASSERT(length == 0 || textData != NULL);

    const char* text = (const char*)textData;
    if (text == NULL || length == 0 || path == NULL) {
        return;
    }

    SkTextToPathIter    iter(text, length, *this, false);
    SkMatrix            matrix;
    SkScalar            prevXPos = 0;

    matrix.setScale(iter.getPathScale(), iter.getPathScale());
    matrix.postTranslate(x, y);
    path->reset();

    SkScalar        xpos;
    const SkPath*   iterPath;
    while (iter.next(&iterPath, &xpos)) {
        matrix.postTranslate(xpos - prevXPos, 0);
        if (iterPath) {
            path->addPath(*iterPath, matrix);
        }
        prevXPos = xpos;
    }
}

void SkPaint::getPosTextPath(const void* textData, size_t length,
                             const SkPoint pos[], SkPath* path) const {
    SkASSERT(length == 0 || textData != NULL);

    const char* text = (const char*)textData;
    if (text == NULL || length == 0 || path == NULL) {
        return;
    }

    SkTextToPathIter    iter(text, length, *this, false);
    SkMatrix            matrix;
    SkPoint             prevPos;
    prevPos.set(0, 0);

    matrix.setScale(iter.getPathScale(), iter.getPathScale());
    path->reset();

    unsigned int    i = 0;
    const SkPath*   iterPath;
    while (iter.next(&iterPath, NULL)) {
        matrix.postTranslate(pos[i].fX - prevPos.fX, pos[i].fY - prevPos.fY);
        if (iterPath) {
            path->addPath(*iterPath, matrix);
        }
        prevPos = pos[i];
        i++;
    }
}

static void add_flattenable(SkDescriptor* desc, uint32_t tag,
                            SkOrderedWriteBuffer* buffer) {
    buffer->writeToMemory(desc->addEntry(tag, buffer->size(), NULL));
}

// SkFontHost can override this choice in FilterRec()
static SkMask::Format computeMaskFormat(const SkPaint& paint) {
    uint32_t flags = paint.getFlags();

    // Antialiasing being disabled trumps all other settings.
    if (!(flags & SkPaint::kAntiAlias_Flag)) {
        return SkMask::kBW_Format;
    }

    if (flags & SkPaint::kLCDRenderText_Flag) {
        return SkMask::kLCD16_Format;
    }

    return SkMask::kA8_Format;
}

// if linear-text is on, then we force hinting to be off (since that's sort of
// the point of linear-text.
static SkPaint::Hinting computeHinting(const SkPaint& paint) {
    SkPaint::Hinting h = paint.getHinting();
    if (paint.isLinearText()) {
        h = SkPaint::kNo_Hinting;
    }
    return h;
}

// return true if the paint is just a single color (i.e. not a shader). If its
// a shader, then we can't compute a const luminance for it :(
static bool justAColor(const SkPaint& paint, SkColor* color) {
    if (paint.getShader()) {
        return false;
    }
    SkColor c = paint.getColor();
    if (paint.getColorFilter()) {
        c = paint.getColorFilter()->filterColor(c);
    }
    if (color) {
        *color = c;
    }
    return true;
}

static SkColor computeLuminanceColor(const SkPaint& paint) {
    SkColor c;
    if (!justAColor(paint, &c)) {
        c = SkColorSetRGB(0x7F, 0x80, 0x7F);
    }
    return c;
}

#define assert_byte(x)  SkASSERT(0 == ((x) >> 8))

// Beyond this size, LCD doesn't appreciably improve quality, but it always
// cost more RAM and draws slower, so we set a cap.
#ifndef SK_MAX_SIZE_FOR_LCDTEXT
    #define SK_MAX_SIZE_FOR_LCDTEXT    48
#endif

static bool tooBigForLCD(const SkScalerContext::Rec& rec) {
    SkScalar area = SkScalarMul(rec.fPost2x2[0][0], rec.fPost2x2[1][1]) -
                    SkScalarMul(rec.fPost2x2[1][0], rec.fPost2x2[0][1]);
    SkScalar size = SkScalarMul(area, rec.fTextSize);
    return SkScalarAbs(size) > SkIntToScalar(SK_MAX_SIZE_FOR_LCDTEXT);
}

/*
 *  Return the scalar with only limited fractional precision. Used to consolidate matrices
 *  that vary only slightly when we create our key into the font cache, since the font scaler
 *  typically returns the same looking resuts for tiny changes in the matrix.
 */
static SkScalar sk_relax(SkScalar x) {
#ifdef SK_SCALAR_IS_FLOAT
    int n = sk_float_round2int(x * 1024);
    return n / 1024.0f;
#else
    // round to the nearest 10 fractional bits
    return (x + (1 << 5)) & ~(1024 - 1);
#endif
}

void SkScalerContext::MakeRec(const SkPaint& paint,
                              const SkDeviceProperties* deviceProperties,
                              const SkMatrix* deviceMatrix,
                              Rec* rec) {
    SkASSERT(deviceMatrix == NULL || !deviceMatrix->hasPerspective());

    SkTypeface* typeface = paint.getTypeface();
    if (NULL == typeface) {
        typeface = SkTypeface::GetDefaultTypeface();
    }
    rec->fOrigFontID = typeface->uniqueID();
    rec->fFontID = rec->fOrigFontID;
    rec->fTextSize = paint.getTextSize();
    rec->fPreScaleX = paint.getTextScaleX();
    rec->fPreSkewX  = paint.getTextSkewX();
#ifdef SK_SUPPORT_HINTING_SCALE_FACTOR
    rec->fHintingScaleFactor = paint.getHintingScaleFactor();
#endif

    if (deviceMatrix) {
        rec->fPost2x2[0][0] = sk_relax(deviceMatrix->getScaleX());
        rec->fPost2x2[0][1] = sk_relax(deviceMatrix->getSkewX());
        rec->fPost2x2[1][0] = sk_relax(deviceMatrix->getSkewY());
        rec->fPost2x2[1][1] = sk_relax(deviceMatrix->getScaleY());
    } else {
        rec->fPost2x2[0][0] = rec->fPost2x2[1][1] = SK_Scalar1;
        rec->fPost2x2[0][1] = rec->fPost2x2[1][0] = 0;
    }

    SkPaint::Style  style = paint.getStyle();
    SkScalar        strokeWidth = paint.getStrokeWidth();

    unsigned flags = 0;

#ifdef SK_USE_FREETYPE_EMBOLDEN
    // It is possible that the SkTypeface used to draw glyphs has
    // different properties than the SkTypeface set in the SkPaint.
    // If we are asked to render bold text with a bold font, and are
    // forced to fall back to a font with normal weight for some
    // glyphs, we need to use fake bold to render those glyphs. In
    // order to do that, we set SkScalerContext's "embolden" flag
    // here if we are trying to draw bold text via any means, and
    // ignore it at the glyph outline generation stage if the font
    // actually being used is already bold.
    if (paint.isFakeBoldText() || (typeface && typeface->isBold())) {
        flags |= SkScalerContext::kEmbolden_Flag;
    }
#else
    if (paint.isFakeBoldText()) {
        SkScalar fakeBoldScale = SkScalarInterpFunc(paint.getTextSize(),
                                                    kStdFakeBoldInterpKeys,
                                                    kStdFakeBoldInterpValues,
                                                    kStdFakeBoldInterpLength);
        SkScalar extra = SkScalarMul(paint.getTextSize(), fakeBoldScale);

        if (style == SkPaint::kFill_Style) {
            style = SkPaint::kStrokeAndFill_Style;
            strokeWidth = extra;    // ignore paint's strokeWidth if it was "fill"
        } else {
            strokeWidth += extra;
        }
    }
#endif

    if (paint.isDevKernText()) {
        flags |= SkScalerContext::kDevKernText_Flag;
    }

    if (style != SkPaint::kFill_Style && strokeWidth > 0) {
        rec->fFrameWidth = strokeWidth;
        rec->fMiterLimit = paint.getStrokeMiter();
        rec->fStrokeJoin = SkToU8(paint.getStrokeJoin());

        if (style == SkPaint::kStrokeAndFill_Style) {
            flags |= SkScalerContext::kFrameAndFill_Flag;
        }
    } else {
        rec->fFrameWidth = 0;
        rec->fMiterLimit = 0;
        rec->fStrokeJoin = 0;
    }

    rec->fMaskFormat = SkToU8(computeMaskFormat(paint));

    SkDeviceProperties::Geometry geometry = deviceProperties
                                          ? deviceProperties->fGeometry
                                          : SkDeviceProperties::Geometry::MakeDefault();
    if (SkMask::kLCD16_Format == rec->fMaskFormat || SkMask::kLCD32_Format == rec->fMaskFormat) {
        if (!geometry.isOrientationKnown() || !geometry.isLayoutKnown() || tooBigForLCD(*rec)) {
            // eeek, can't support LCD
            rec->fMaskFormat = SkMask::kA8_Format;
        } else {
            if (SkDeviceProperties::Geometry::kVertical_Orientation == geometry.getOrientation()) {
                flags |= SkScalerContext::kLCD_Vertical_Flag;
            }
            if (SkDeviceProperties::Geometry::kBGR_Layout == geometry.getLayout()) {
                flags |= SkScalerContext::kLCD_BGROrder_Flag;
            }
        }
    }

    if (paint.isEmbeddedBitmapText()) {
        flags |= SkScalerContext::kEmbeddedBitmapText_Flag;
    }
    if (paint.isSubpixelText()) {
        flags |= SkScalerContext::kSubpixelPositioning_Flag;
    }
    if (paint.isAutohinted()) {
        flags |= SkScalerContext::kAutohinting_Flag;
    }
    if (paint.isVerticalText()) {
        flags |= SkScalerContext::kVertical_Flag;
    }
    if (paint.getFlags() & SkPaint::kGenA8FromLCD_Flag) {
        flags |= SkScalerContext::kGenA8FromLCD_Flag;
    }
    rec->fFlags = SkToU16(flags);

    // these modify fFlags, so do them after assigning fFlags
    rec->setHinting(computeHinting(paint));

    rec->setLuminanceColor(computeLuminanceColor(paint));

    if (NULL == deviceProperties) {
        rec->setDeviceGamma(SK_GAMMA_EXPONENT);
        rec->setPaintGamma(SK_GAMMA_EXPONENT);
    } else {
        rec->setDeviceGamma(deviceProperties->fGamma);

        //For now always set the paint gamma equal to the device gamma.
        //The math in SkMaskGamma can handle them being different,
        //but it requires superluminous masks when
        //Ex : deviceGamma(x) < paintGamma(x) and x is sufficiently large.
        rec->setPaintGamma(deviceProperties->fGamma);
    }

#ifdef SK_GAMMA_CONTRAST
    rec->setContrast(SK_GAMMA_CONTRAST);
#else
    /**
     * A value of 0.5 for SK_GAMMA_CONTRAST appears to be a good compromise.
     * With lower values small text appears washed out (though correctly so).
     * With higher values lcd fringing is worse and the smoothing effect of
     * partial coverage is diminished.
     */
    rec->setContrast(SkFloatToScalar(0.5f));
#endif

    rec->fReservedAlign = 0;
    
#ifdef SK_BUILD_FOR_ANDROID
    rec->fLanguage = paint.getLanguage();
    rec->fFontVariant = paint.getFontVariant();
#endif //SK_BUILD_FOR_ANDROID

    /*  Allow the fonthost to modify our rec before we use it as a key into the
        cache. This way if we're asking for something that they will ignore,
        they can modify our rec up front, so we don't create duplicate cache
        entries.
     */
    typeface->onFilterRec(rec);

    // be sure to call PostMakeRec(rec) before you actually use it!
}

/**
 * In order to call cachedDeviceLuminance, cachedPaintLuminance, or
 * cachedMaskGamma the caller must hold the gMaskGammaCacheMutex and continue
 * to hold it until the returned pointer is refed or forgotten.
 */
SK_DECLARE_STATIC_MUTEX(gMaskGammaCacheMutex);

static SkMaskGamma* gLinearMaskGamma = NULL;
static SkMaskGamma* gMaskGamma = NULL;
static SkScalar gContrast = SK_ScalarMin;
static SkScalar gPaintGamma = SK_ScalarMin;
static SkScalar gDeviceGamma = SK_ScalarMin;
/**
 * The caller must hold the gMaskGammaCacheMutex and continue to hold it until
 * the returned SkMaskGamma pointer is refed or forgotten.
 */
static const SkMaskGamma& cachedMaskGamma(SkScalar contrast, SkScalar paintGamma, SkScalar deviceGamma) {
    if (0 == contrast && SK_Scalar1 == paintGamma && SK_Scalar1 == deviceGamma) {
        if (NULL == gLinearMaskGamma) {
            gLinearMaskGamma = SkNEW(SkMaskGamma);
        }
        return *gLinearMaskGamma;
    }
    if (gContrast != contrast || gPaintGamma != paintGamma || gDeviceGamma != deviceGamma) {
        SkSafeUnref(gMaskGamma);
        gMaskGamma = SkNEW_ARGS(SkMaskGamma, (contrast, paintGamma, deviceGamma));
        gContrast = contrast;
        gPaintGamma = paintGamma;
        gDeviceGamma = deviceGamma;
    }
    return *gMaskGamma;
}

/*static*/ void SkPaint::Term() {
    SkAutoMutexAcquire ama(gMaskGammaCacheMutex);

    SkSafeUnref(gLinearMaskGamma);
    gLinearMaskGamma = NULL;
    SkSafeUnref(gMaskGamma);
    gMaskGamma = NULL;
    SkDEBUGCODE(gContrast = SK_ScalarMin;)
    SkDEBUGCODE(gPaintGamma = SK_ScalarMin;)
    SkDEBUGCODE(gDeviceGamma = SK_ScalarMin;)
}

/**
 *  We ensure that the rec is self-consistent and efficient (where possible)
 */
void SkScalerContext::PostMakeRec(const SkPaint&, SkScalerContext::Rec* rec) {
    /**
     *  If we're asking for A8, we force the colorlum to be gray, since that
     *  limits the number of unique entries, and the scaler will only look at
     *  the lum of one of them.
     */
    switch (rec->fMaskFormat) {
        case SkMask::kLCD16_Format:
        case SkMask::kLCD32_Format: {
            // filter down the luminance color to a finite number of bits
            SkColor color = rec->getLuminanceColor();
            rec->setLuminanceColor(SkMaskGamma::CanonicalColor(color));
            break;
        }
        case SkMask::kA8_Format: {
            // filter down the luminance to a single component, since A8 can't
            // use per-component information

            SkColor color = rec->getLuminanceColor();
            U8CPU lum = SkColorSpaceLuminance::computeLuminance(rec->getPaintGamma(), color);
            //If we are asked to look like LCD, look like LCD.
            if (!(rec->fFlags & SkScalerContext::kGenA8FromLCD_Flag)) {
                // HACK: Prevents green from being pre-blended as white.
                lum -= ((255 - lum) * lum) / 255;
            }

            // reduce to our finite number of bits
            color = SkColorSetRGB(lum, lum, lum);
            rec->setLuminanceColor(SkMaskGamma::CanonicalColor(color));
            break;
        }
        case SkMask::kBW_Format:
            // No need to differentiate gamma if we're BW
            rec->ignorePreBlend();
            break;
    }
}

#define MIN_SIZE_FOR_EFFECT_BUFFER  1024

#ifdef SK_DEBUG
    #define TEST_DESC
#endif

/*
 *  ignoreGamma tells us that the caller just wants metrics that are unaffected
 *  by gamma correction, so we jam the luminance field to 0 (most common value
 *  for black text) in hopes that we get a cache hit easier. A better solution
 *  would be for the fontcache lookup to know to ignore the luminance field
 *  entirely, but not sure how to do that and keep it fast.
 */
void SkPaint::descriptorProc(const SkDeviceProperties* deviceProperties,
                             const SkMatrix* deviceMatrix,
                             void (*proc)(SkTypeface*, const SkDescriptor*, void*),
                             void* context, bool ignoreGamma) const {
    SkScalerContext::Rec    rec;

    SkScalerContext::MakeRec(*this, deviceProperties, deviceMatrix, &rec);
    if (ignoreGamma) {
        rec.setLuminanceColor(0);
    }

    size_t          descSize = sizeof(rec);
    int             entryCount = 1;
    SkPathEffect*   pe = this->getPathEffect();
    SkMaskFilter*   mf = this->getMaskFilter();
    SkRasterizer*   ra = this->getRasterizer();

    SkOrderedWriteBuffer    peBuffer(MIN_SIZE_FOR_EFFECT_BUFFER);
    SkOrderedWriteBuffer    mfBuffer(MIN_SIZE_FOR_EFFECT_BUFFER);
    SkOrderedWriteBuffer    raBuffer(MIN_SIZE_FOR_EFFECT_BUFFER);

    if (pe) {
        peBuffer.writeFlattenable(pe);
        descSize += peBuffer.size();
        entryCount += 1;
        rec.fMaskFormat = SkMask::kA8_Format;   // force antialiasing when we do the scan conversion
        // seems like we could support kLCD as well at this point...
    }
    if (mf) {
        mfBuffer.writeFlattenable(mf);
        descSize += mfBuffer.size();
        entryCount += 1;
        rec.fMaskFormat = SkMask::kA8_Format;   // force antialiasing with maskfilters
        /* Pre-blend is not currently applied to filtered text.
           The primary filter is blur, for which contrast makes no sense,
           and for which the destination guess error is more visible.
           Also, all existing users of blur have calibrated for linear. */
        rec.ignorePreBlend();
    }
    if (ra) {
        raBuffer.writeFlattenable(ra);
        descSize += raBuffer.size();
        entryCount += 1;
        rec.fMaskFormat = SkMask::kA8_Format;   // force antialiasing when we do the scan conversion
    }

    ///////////////////////////////////////////////////////////////////////////
    // Now that we're done tweaking the rec, call the PostMakeRec cleanup
    SkScalerContext::PostMakeRec(*this, &rec);

    descSize += SkDescriptor::ComputeOverhead(entryCount);

    SkAutoDescriptor    ad(descSize);
    SkDescriptor*       desc = ad.getDesc();

    desc->init();
    desc->addEntry(kRec_SkDescriptorTag, sizeof(rec), &rec);

    if (pe) {
        add_flattenable(desc, kPathEffect_SkDescriptorTag, &peBuffer);
    }
    if (mf) {
        add_flattenable(desc, kMaskFilter_SkDescriptorTag, &mfBuffer);
    }
    if (ra) {
        add_flattenable(desc, kRasterizer_SkDescriptorTag, &raBuffer);
    }

    SkASSERT(descSize == desc->getLength());
    desc->computeChecksum();

#ifdef TEST_DESC
    {
        // Check that we completely write the bytes in desc (our key), and that
        // there are no uninitialized bytes. If there were, then we would get
        // false-misses (or worse, false-hits) in our fontcache.
        //
        // We do this buy filling 2 others, one with 0s and the other with 1s
        // and create those, and then check that all 3 are identical.
        SkAutoDescriptor    ad1(descSize);
        SkAutoDescriptor    ad2(descSize);
        SkDescriptor*       desc1 = ad1.getDesc();
        SkDescriptor*       desc2 = ad2.getDesc();

        memset(desc1, 0x00, descSize);
        memset(desc2, 0xFF, descSize);

        desc1->init();
        desc2->init();
        desc1->addEntry(kRec_SkDescriptorTag, sizeof(rec), &rec);
        desc2->addEntry(kRec_SkDescriptorTag, sizeof(rec), &rec);

        if (pe) {
            add_flattenable(desc1, kPathEffect_SkDescriptorTag, &peBuffer);
            add_flattenable(desc2, kPathEffect_SkDescriptorTag, &peBuffer);
        }
        if (mf) {
            add_flattenable(desc1, kMaskFilter_SkDescriptorTag, &mfBuffer);
            add_flattenable(desc2, kMaskFilter_SkDescriptorTag, &mfBuffer);
        }
        if (ra) {
            add_flattenable(desc1, kRasterizer_SkDescriptorTag, &raBuffer);
            add_flattenable(desc2, kRasterizer_SkDescriptorTag, &raBuffer);
        }

        SkASSERT(descSize == desc1->getLength());
        SkASSERT(descSize == desc2->getLength());
        desc1->computeChecksum();
        desc2->computeChecksum();
        SkASSERT(!memcmp(desc, desc1, descSize));
        SkASSERT(!memcmp(desc, desc2, descSize));
    }
#endif

    proc(fTypeface, desc, context);
}

SkGlyphCache* SkPaint::detachCache(const SkDeviceProperties* deviceProperties,
                                   const SkMatrix* deviceMatrix) const {
    SkGlyphCache* cache;
    this->descriptorProc(deviceProperties, deviceMatrix, DetachDescProc, &cache, false);
    return cache;
}

/**
 * Expands fDeviceGamma, fPaintGamma, fContrast, and fLumBits into a mask pre-blend.
 */
//static
SkMaskGamma::PreBlend SkScalerContext::GetMaskPreBlend(const SkScalerContext::Rec& rec) {
    SkAutoMutexAcquire ama(gMaskGammaCacheMutex);
    const SkMaskGamma& maskGamma = cachedMaskGamma(rec.getContrast(),
                                                   rec.getPaintGamma(),
                                                   rec.getDeviceGamma());
    return maskGamma.preBlend(rec.getLuminanceColor());
}

///////////////////////////////////////////////////////////////////////////////

#include "SkStream.h"

static uintptr_t asint(const void* p) {
    return reinterpret_cast<uintptr_t>(p);
}

union Scalar32 {
    SkScalar    fScalar;
    uint32_t    f32;
};

static uint32_t* write_scalar(uint32_t* ptr, SkScalar value) {
    SkASSERT(sizeof(SkScalar) == sizeof(uint32_t));
    Scalar32 tmp;
    tmp.fScalar = value;
    *ptr = tmp.f32;
    return ptr + 1;
}

static SkScalar read_scalar(const uint32_t*& ptr) {
    SkASSERT(sizeof(SkScalar) == sizeof(uint32_t));
    Scalar32 tmp;
    tmp.f32 = *ptr++;
    return tmp.fScalar;
}

static uint32_t pack_4(unsigned a, unsigned b, unsigned c, unsigned d) {
    SkASSERT(a == (uint8_t)a);
    SkASSERT(b == (uint8_t)b);
    SkASSERT(c == (uint8_t)c);
    SkASSERT(d == (uint8_t)d);
    return (a << 24) | (b << 16) | (c << 8) | d;
}

enum FlatFlags {
    kHasTypeface_FlatFlag   = 0x01,
    kHasEffects_FlatFlag    = 0x02,
};

// The size of a flat paint's POD fields
// Include an SkScalar for hinting scale factor whether it is
// supported or not so that an SKP is valid whether it was
// created with support or not.

static const uint32_t kPODPaintSize =   6 * sizeof(SkScalar) +
                                        1 * sizeof(SkColor) +
                                        1 * sizeof(uint16_t) +
                                        6 * sizeof(uint8_t);

/*  To save space/time, we analyze the paint, and write a truncated version of
    it if there are not tricky elements like shaders, etc.
 */
void SkPaint::flatten(SkFlattenableWriteBuffer& buffer) const {
    uint8_t flatFlags = 0;
    if (this->getTypeface()) {
        flatFlags |= kHasTypeface_FlatFlag;
    }
    if (asint(this->getPathEffect()) |
        asint(this->getShader()) |
        asint(this->getXfermode()) |
        asint(this->getMaskFilter()) |
        asint(this->getColorFilter()) |
        asint(this->getRasterizer()) |
        asint(this->getLooper()) |
        asint(this->getAnnotation()) |
        asint(this->getImageFilter())) {
        flatFlags |= kHasEffects_FlatFlag;
    }


    if (buffer.isOrderedBinaryBuffer()) {
        SkASSERT(SkAlign4(kPODPaintSize) == kPODPaintSize);
        uint32_t* ptr = buffer.getOrderedBinaryBuffer()->reserve(kPODPaintSize);

        ptr = write_scalar(ptr, this->getTextSize());
        ptr = write_scalar(ptr, this->getTextScaleX());
        ptr = write_scalar(ptr, this->getTextSkewX());
#ifdef SK_SUPPORT_HINTING_SCALE_FACTOR
        ptr = write_scalar(ptr, this->getHintingScaleFactor());
#else
        // Dummy value.
        ptr = write_scalar(ptr, SK_Scalar1);
#endif
        ptr = write_scalar(ptr, this->getStrokeWidth());
        ptr = write_scalar(ptr, this->getStrokeMiter());
        *ptr++ = this->getColor();
        // previously flags:16, textAlign:8, flatFlags:8
        // now flags:16, hinting:4, textAlign:4, flatFlags:8
        *ptr++ = (this->getFlags() << 16) |
                 // hinting added later. 0 in this nibble means use the default.
                 ((this->getHinting()+1) << 12) |
                 (this->getTextAlign() << 8) |
                 flatFlags;
        *ptr++ = pack_4(this->getStrokeCap(), this->getStrokeJoin(),
                        this->getStyle(), this->getTextEncoding());
    } else {
        buffer.writeScalar(fTextSize);
        buffer.writeScalar(fTextScaleX);
        buffer.writeScalar(fTextSkewX);
#ifdef SK_SUPPORT_HINTING_SCALE_FACTOR
        buffer.writeScalar(fHintingScaleFactor);
#else
        // Dummy value.
        buffer.writeScalar(SK_Scalar1);
#endif
        buffer.writeScalar(fWidth);
        buffer.writeScalar(fMiterLimit);
        buffer.writeColor(fColor);
        buffer.writeUInt(fFlags);
        buffer.writeUInt(fHinting);
        buffer.writeUInt(fTextAlign);
        buffer.writeUInt(flatFlags);

        buffer.writeUInt(fCapType);
        buffer.writeUInt(fJoinType);
        buffer.writeUInt(fStyle);
        buffer.writeUInt(fTextEncoding);
    }

    // now we're done with ptr and the (pre)reserved space. If we need to write
    // additional fields, use the buffer directly
    if (flatFlags & kHasTypeface_FlatFlag) {
        buffer.writeTypeface(this->getTypeface());
    }
    if (flatFlags & kHasEffects_FlatFlag) {
        buffer.writeFlattenable(this->getPathEffect());
        buffer.writeFlattenable(this->getShader());
        buffer.writeFlattenable(this->getXfermode());
        buffer.writeFlattenable(this->getMaskFilter());
        buffer.writeFlattenable(this->getColorFilter());
        buffer.writeFlattenable(this->getRasterizer());
        buffer.writeFlattenable(this->getLooper());
        buffer.writeFlattenable(this->getImageFilter());
        buffer.writeFlattenable(this->getAnnotation());
    }
}

void SkPaint::unflatten(SkFlattenableReadBuffer& buffer) {
    fPrivFlags = 0;

    uint8_t flatFlags = 0;
    if (buffer.isOrderedBinaryBuffer()) {
        SkASSERT(SkAlign4(kPODPaintSize) == kPODPaintSize);
        const void* podData = buffer.getOrderedBinaryBuffer()->skip(kPODPaintSize);
        const uint32_t* pod = reinterpret_cast<const uint32_t*>(podData);

        // the order we read must match the order we wrote in flatten()
        this->setTextSize(read_scalar(pod));
        this->setTextScaleX(read_scalar(pod));
        this->setTextSkewX(read_scalar(pod));
#ifdef SK_SUPPORT_HINTING_SCALE_FACTOR
        this->setHintingScaleFactor(read_scalar(pod));
#else
        // Skip the hinting scalar factor, which is not supported.
        read_scalar(pod);
#endif
        this->setStrokeWidth(read_scalar(pod));
        this->setStrokeMiter(read_scalar(pod));
        this->setColor(*pod++);

        // previously flags:16, textAlign:8, flatFlags:8
        // now flags:16, hinting:4, textAlign:4, flatFlags:8
        uint32_t tmp = *pod++;
        this->setFlags(tmp >> 16);

        // hinting added later. 0 in this nibble means use the default.
        uint32_t hinting = (tmp >> 12) & 0xF;
        this->setHinting(0 == hinting ? kNormal_Hinting : static_cast<Hinting>(hinting-1));

        this->setTextAlign(static_cast<Align>((tmp >> 8) & 0xF));

        flatFlags = tmp & 0xFF;

        tmp = *pod++;
        this->setStrokeCap(static_cast<Cap>((tmp >> 24) & 0xFF));
        this->setStrokeJoin(static_cast<Join>((tmp >> 16) & 0xFF));
        this->setStyle(static_cast<Style>((tmp >> 8) & 0xFF));
        this->setTextEncoding(static_cast<TextEncoding>((tmp >> 0) & 0xFF));
    } else {
        this->setTextSize(buffer.readScalar());
        this->setTextScaleX(buffer.readScalar());
        this->setTextSkewX(buffer.readScalar());
#ifdef SK_SUPPORT_HINTING_SCALE_FACTOR
        this->setHintingScaleFactor(buffer.readScalar());
#else
        // Skip the hinting scalar factor, which is not supported.
        buffer.readScalar();
#endif
        this->setStrokeWidth(buffer.readScalar());
        this->setStrokeMiter(buffer.readScalar());
        this->setColor(buffer.readColor());
        this->setFlags(buffer.readUInt());
        this->setHinting(static_cast<SkPaint::Hinting>(buffer.readUInt()));
        this->setTextAlign(static_cast<SkPaint::Align>(buffer.readUInt()));
        flatFlags = buffer.readUInt();

        this->setStrokeCap(static_cast<SkPaint::Cap>(buffer.readUInt()));
        this->setStrokeJoin(static_cast<SkPaint::Join>(buffer.readUInt()));
        this->setStyle(static_cast<SkPaint::Style>(buffer.readUInt()));
        this->setTextEncoding(static_cast<SkPaint::TextEncoding>(buffer.readUInt()));
    }

    if (flatFlags & kHasTypeface_FlatFlag) {
        this->setTypeface(buffer.readTypeface());
    } else {
        this->setTypeface(NULL);
    }

    if (flatFlags & kHasEffects_FlatFlag) {
        SkSafeUnref(this->setPathEffect(buffer.readFlattenableT<SkPathEffect>()));
        SkSafeUnref(this->setShader(buffer.readFlattenableT<SkShader>()));
        SkSafeUnref(this->setXfermode(buffer.readFlattenableT<SkXfermode>()));
        SkSafeUnref(this->setMaskFilter(buffer.readFlattenableT<SkMaskFilter>()));
        SkSafeUnref(this->setColorFilter(buffer.readFlattenableT<SkColorFilter>()));
        SkSafeUnref(this->setRasterizer(buffer.readFlattenableT<SkRasterizer>()));
        SkSafeUnref(this->setLooper(buffer.readFlattenableT<SkDrawLooper>()));
        SkSafeUnref(this->setImageFilter(buffer.readFlattenableT<SkImageFilter>()));
        SkSafeUnref(this->setAnnotation(buffer.readFlattenableT<SkAnnotation>()));
    } else {
        this->setPathEffect(NULL);
        this->setShader(NULL);
        this->setXfermode(NULL);
        this->setMaskFilter(NULL);
        this->setColorFilter(NULL);
        this->setRasterizer(NULL);
        this->setLooper(NULL);
        this->setImageFilter(NULL);
    }
}

///////////////////////////////////////////////////////////////////////////////

SkShader* SkPaint::setShader(SkShader* shader) {
    GEN_ID_INC_EVAL(shader != fShader);
    SkRefCnt_SafeAssign(fShader, shader);
    return shader;
}

SkColorFilter* SkPaint::setColorFilter(SkColorFilter* filter) {
    GEN_ID_INC_EVAL(filter != fColorFilter);
    SkRefCnt_SafeAssign(fColorFilter, filter);
    return filter;
}

SkXfermode* SkPaint::setXfermode(SkXfermode* mode) {
    GEN_ID_INC_EVAL(mode != fXfermode);
    SkRefCnt_SafeAssign(fXfermode, mode);
    return mode;
}

SkXfermode* SkPaint::setXfermodeMode(SkXfermode::Mode mode) {
    SkSafeUnref(fXfermode);
    fXfermode = SkXfermode::Create(mode);
    GEN_ID_INC;
    return fXfermode;
}

SkPathEffect* SkPaint::setPathEffect(SkPathEffect* effect) {
    GEN_ID_INC_EVAL(effect != fPathEffect);
    SkRefCnt_SafeAssign(fPathEffect, effect);
    return effect;
}

SkMaskFilter* SkPaint::setMaskFilter(SkMaskFilter* filter) {
    GEN_ID_INC_EVAL(filter != fMaskFilter);
    SkRefCnt_SafeAssign(fMaskFilter, filter);
    return filter;
}

///////////////////////////////////////////////////////////////////////////////

bool SkPaint::getFillPath(const SkPath& src, SkPath* dst,
                          const SkRect* cullRect) const {
    SkStrokeRec rec(*this);

    const SkPath* srcPtr = &src;
    SkPath tmpPath;

    if (fPathEffect && fPathEffect->filterPath(&tmpPath, src, &rec, cullRect)) {
        srcPtr = &tmpPath;
    }

    if (!rec.applyToPath(dst, *srcPtr)) {
        if (srcPtr == &tmpPath) {
            // If path's were copy-on-write, this trick would not be needed.
            // As it is, we want to save making a deep-copy from tmpPath -> dst
            // since we know we're just going to delete tmpPath when we return,
            // so the swap saves that copy.
            dst->swap(tmpPath);
        } else {
            *dst = *srcPtr;
        }
    }
    return !rec.isHairlineStyle();
}

const SkRect& SkPaint::doComputeFastBounds(const SkRect& origSrc,
                                           SkRect* storage,
                                           Style style) const {
    SkASSERT(storage);

    const SkRect* src = &origSrc;

    if (this->getLooper()) {
        SkASSERT(this->getLooper()->canComputeFastBounds(*this));
        this->getLooper()->computeFastBounds(*this, *src, storage);
        return *storage;
    }

    SkRect tmpSrc;
    if (this->getPathEffect()) {
        this->getPathEffect()->computeFastBounds(&tmpSrc, origSrc);
        src = &tmpSrc;
    }

    if (kFill_Style != style) {
        // since we're stroked, outset the rect by the radius (and join type)
        SkScalar radius = SkScalarHalf(this->getStrokeWidth());
        if (0 == radius) {  // hairline
            radius = SK_Scalar1;
        } else if (this->getStrokeJoin() == SkPaint::kMiter_Join) {
            SkScalar scale = this->getStrokeMiter();
            if (scale > SK_Scalar1) {
                radius = SkScalarMul(radius, scale);
            }
        }
        storage->set(src->fLeft - radius, src->fTop - radius,
                     src->fRight + radius, src->fBottom + radius);
    } else {
        *storage = *src;
    }

    if (this->getMaskFilter()) {
        this->getMaskFilter()->computeFastBounds(*storage, storage);
    }

    return *storage;
}

#ifdef SK_DEVELOPER
void SkPaint::toString(SkString* str) const {
    str->append("<dl><dt>SkPaint:</dt><dd><dl>");

    SkTypeface* typeface = this->getTypeface();
    if (NULL != typeface) {
        SkDynamicMemoryWStream ostream;
        typeface->serialize(&ostream);
        SkAutoTUnref<SkData> data(ostream.copyToData());

        SkMemoryStream stream(data);
        SkFontDescriptor descriptor(&stream);

        str->append("<dt>Font Family Name:</dt><dd>");
        str->append(descriptor.getFamilyName());
        str->append("</dd><dt>Font Full Name:</dt><dd>");
        str->append(descriptor.getFullName());
        str->append("</dd><dt>Font PS Name:</dt><dd>");
        str->append(descriptor.getPostscriptName());
        str->append("</dd><dt>Font File Name:</dt><dd>");
        str->append(descriptor.getFontFileName());
        str->append("</dd>");
    }

    str->append("<dt>TextSize:</dt><dd>");
    str->appendScalar(this->getTextSize());
    str->append("</dd>");

    str->append("<dt>TextScaleX:</dt><dd>");
    str->appendScalar(this->getTextScaleX());
    str->append("</dd>");

    str->append("<dt>TextSkewX:</dt><dd>");
    str->appendScalar(this->getTextSkewX());
    str->append("</dd>");

    SkPathEffect* pathEffect = this->getPathEffect();
    if (NULL != pathEffect) {
        str->append("<dt>PathEffect:</dt><dd>");
        str->append("</dd>");
    }

    SkShader* shader = this->getShader();
    if (NULL != shader) {
        str->append("<dt>Shader:</dt><dd>");
        SkDEVCODE(shader->toString(str);)
        str->append("</dd>");
    }

    SkXfermode* xfer = this->getXfermode();
    if (NULL != xfer) {
        str->append("<dt>Xfermode:</dt><dd>");
        SkDEVCODE(xfer->toString(str);)
        str->append("</dd>");
    }

    SkMaskFilter* maskFilter = this->getMaskFilter();
    if (NULL != maskFilter) {
        str->append("<dt>MaskFilter:</dt><dd>");
        SkDEVCODE(maskFilter->toString(str);)
        str->append("</dd>");
    }

    SkColorFilter* colorFilter = this->getColorFilter();
    if (NULL != colorFilter) {
        str->append("<dt>ColorFilter:</dt><dd>");
        str->append("</dd>");
    }

    SkRasterizer* rasterizer = this->getRasterizer();
    if (NULL != rasterizer) {
        str->append("<dt>Rasterizer:</dt><dd>");
        str->append("</dd>");
    }

    SkDrawLooper* looper = this->getLooper();
    if (NULL != looper) {
        str->append("<dt>DrawLooper:</dt><dd>");
        SkDEVCODE(looper->toString(str);)
        str->append("</dd>");
    }

    SkImageFilter* imageFilter = this->getImageFilter();
    if (NULL != imageFilter) {
        str->append("<dt>ImageFilter:</dt><dd>");
        str->append("</dd>");
    }

    SkAnnotation* annotation = this->getAnnotation();
    if (NULL != annotation) {
        str->append("<dt>Annotation:</dt><dd>");
        str->append("</dd>");
    }

    str->append("<dt>Color:</dt><dd>0x");
    SkColor color = this->getColor();
    str->appendHex(color);
    str->append("</dd>");

    str->append("<dt>Stroke Width:</dt><dd>");
    str->appendScalar(this->getStrokeWidth());
    str->append("</dd>");

    str->append("<dt>Stroke Miter:</dt><dd>");
    str->appendScalar(this->getStrokeMiter());
    str->append("</dd>");

    str->append("<dt>Flags:</dt><dd>(");
    if (this->getFlags()) {
        bool needSeparator = false;
        SkAddFlagToString(str, this->isAntiAlias(), "AntiAlias", &needSeparator);
        SkAddFlagToString(str, this->isFilterBitmap(), "FilterBitmap", &needSeparator);
        SkAddFlagToString(str, this->isDither(), "Dither", &needSeparator);
        SkAddFlagToString(str, this->isUnderlineText(), "UnderlineText", &needSeparator);
        SkAddFlagToString(str, this->isStrikeThruText(), "StrikeThruText", &needSeparator);
        SkAddFlagToString(str, this->isFakeBoldText(), "FakeBoldText", &needSeparator);
        SkAddFlagToString(str, this->isLinearText(), "LinearText", &needSeparator);
        SkAddFlagToString(str, this->isSubpixelText(), "SubpixelText", &needSeparator);
        SkAddFlagToString(str, this->isDevKernText(), "DevKernText", &needSeparator);
        SkAddFlagToString(str, this->isLCDRenderText(), "LCDRenderText", &needSeparator);
        SkAddFlagToString(str, this->isEmbeddedBitmapText(),
                          "EmbeddedBitmapText", &needSeparator);
        SkAddFlagToString(str, this->isAutohinted(), "Autohinted", &needSeparator);
        SkAddFlagToString(str, this->isVerticalText(), "VerticalText", &needSeparator);
        SkAddFlagToString(str, SkToBool(this->getFlags() & SkPaint::kGenA8FromLCD_Flag),
                          "GenA8FromLCD", &needSeparator);
    } else {
        str->append("None");
    }
    str->append(")</dd>");

    str->append("<dt>TextAlign:</dt><dd>");
    static const char* gTextAlignStrings[SkPaint::kAlignCount] = { "Left", "Center", "Right" };
    str->append(gTextAlignStrings[this->getTextAlign()]);
    str->append("</dd>");

    str->append("<dt>CapType:</dt><dd>");
    static const char* gStrokeCapStrings[SkPaint::kCapCount] = { "Butt", "Round", "Square" };
    str->append(gStrokeCapStrings[this->getStrokeCap()]);
    str->append("</dd>");

    str->append("<dt>JoinType:</dt><dd>");
    static const char* gJoinStrings[SkPaint::kJoinCount] = { "Miter", "Round", "Bevel" };
    str->append(gJoinStrings[this->getStrokeJoin()]);
    str->append("</dd>");

    str->append("<dt>Style:</dt><dd>");
    static const char* gStyleStrings[SkPaint::kStyleCount] = { "Fill", "Stroke", "StrokeAndFill" };
    str->append(gStyleStrings[this->getStyle()]);
    str->append("</dd>");

    str->append("<dt>TextEncoding:</dt><dd>");
    static const char* gTextEncodingStrings[] = { "UTF8", "UTF16", "UTF32", "GlyphID" };
    str->append(gTextEncodingStrings[this->getTextEncoding()]);
    str->append("</dd>");

    str->append("<dt>Hinting:</dt><dd>");
    static const char* gHintingStrings[] = { "None", "Slight", "Normal", "Full" };
    str->append(gHintingStrings[this->getHinting()]);
    str->append("</dd>");

    str->append("</dd></dl></dl>");
}
#endif


///////////////////////////////////////////////////////////////////////////////

static bool has_thick_frame(const SkPaint& paint) {
    return  paint.getStrokeWidth() > 0 &&
            paint.getStyle() != SkPaint::kFill_Style;
}

SkTextToPathIter::SkTextToPathIter( const char text[], size_t length,
                                    const SkPaint& paint,
                                    bool applyStrokeAndPathEffects)
                                    : fPaint(paint) {
    fGlyphCacheProc = paint.getMeasureCacheProc(SkPaint::kForward_TextBufferDirection,
                                                true);

    fPaint.setLinearText(true);
    fPaint.setMaskFilter(NULL);   // don't want this affecting our path-cache lookup

    if (fPaint.getPathEffect() == NULL && !has_thick_frame(fPaint)) {
        applyStrokeAndPathEffects = false;
    }

    // can't use our canonical size if we need to apply patheffects
    if (fPaint.getPathEffect() == NULL) {
        fPaint.setTextSize(SkIntToScalar(SkPaint::kCanonicalTextSizeForPaths));
        fScale = paint.getTextSize() / SkPaint::kCanonicalTextSizeForPaths;
        if (has_thick_frame(fPaint)) {
            fPaint.setStrokeWidth(SkScalarDiv(fPaint.getStrokeWidth(), fScale));
        }
    } else {
        fScale = SK_Scalar1;
    }

    if (!applyStrokeAndPathEffects) {
        fPaint.setStyle(SkPaint::kFill_Style);
        fPaint.setPathEffect(NULL);
    }

    fCache = fPaint.detachCache(NULL, NULL);

    SkPaint::Style  style = SkPaint::kFill_Style;
    SkPathEffect*   pe = NULL;

    if (!applyStrokeAndPathEffects) {
        style = paint.getStyle();   // restore
        pe = paint.getPathEffect();     // restore
    }
    fPaint.setStyle(style);
    fPaint.setPathEffect(pe);
    fPaint.setMaskFilter(paint.getMaskFilter());    // restore

    // now compute fXOffset if needed

    SkScalar xOffset = 0;
    if (paint.getTextAlign() != SkPaint::kLeft_Align) { // need to measure first
        int      count;
        SkScalar width = SkScalarMul(fPaint.measure_text(fCache, text, length,
                                                         &count, NULL), fScale);
        if (paint.getTextAlign() == SkPaint::kCenter_Align) {
            width = SkScalarHalf(width);
        }
        xOffset = -width;
    }
    fXPos = xOffset;
    fPrevAdvance = 0;

    fText = text;
    fStop = text + length;

    fXYIndex = paint.isVerticalText() ? 1 : 0;
}

SkTextToPathIter::~SkTextToPathIter() {
    SkGlyphCache::AttachCache(fCache);
}

bool SkTextToPathIter::next(const SkPath** path, SkScalar* xpos) {
    if (fText < fStop) {
        const SkGlyph& glyph = fGlyphCacheProc(fCache, &fText);

        fXPos += SkScalarMul(SkFixedToScalar(fPrevAdvance + fAutoKern.adjust(glyph)), fScale);
        fPrevAdvance = advance(glyph, fXYIndex);   // + fPaint.getTextTracking();

        if (glyph.fWidth) {
            if (path) {
                *path = fCache->findPath(glyph);
            }
        } else {
            if (path) {
                *path = NULL;
            }
        }
        if (xpos) {
            *xpos = fXPos;
        }
        return true;
    }
    return false;
}

///////////////////////////////////////////////////////////////////////////////

bool SkPaint::nothingToDraw() const {
    if (fLooper) {
        return false;
    }
    SkXfermode::Mode mode;
    if (SkXfermode::AsMode(fXfermode, &mode)) {
        switch (mode) {
            case SkXfermode::kSrcOver_Mode:
            case SkXfermode::kSrcATop_Mode:
            case SkXfermode::kDstOut_Mode:
            case SkXfermode::kDstOver_Mode:
            case SkXfermode::kPlus_Mode:
                return 0 == this->getAlpha();
            case SkXfermode::kDst_Mode:
                return true;
            default:
                break;
        }
    }
    return false;
}


//////////// Move these to their own file soon.

SK_DEFINE_INST_COUNT(SkDrawLooper)

bool SkDrawLooper::canComputeFastBounds(const SkPaint& paint) {
    SkCanvas canvas;

    this->init(&canvas);
    for (;;) {
        SkPaint p(paint);
        if (this->next(&canvas, &p)) {
            p.setLooper(NULL);
            if (!p.canComputeFastBounds()) {
                return false;
            }
        } else {
            break;
        }
    }
    return true;
}

void SkDrawLooper::computeFastBounds(const SkPaint& paint, const SkRect& src,
                                     SkRect* dst) {
    SkCanvas canvas;

    this->init(&canvas);
    for (bool firstTime = true;; firstTime = false) {
        SkPaint p(paint);
        if (this->next(&canvas, &p)) {
            SkRect r(src);

            p.setLooper(NULL);
            p.computeFastBounds(r, &r);
            canvas.getTotalMatrix().mapRect(&r);

            if (firstTime) {
                *dst = r;
            } else {
                dst->join(r);
            }
        } else {
            break;
        }
    }
}<|MERGE_RESOLUTION|>--- conflicted
+++ resolved
@@ -204,67 +204,54 @@
 }
 
 void SkPaint::setAntiAlias(bool doAA) {
-    GEN_ID_INC_EVAL(doAA != isAntiAlias());
     this->setFlags(SkSetClearMask(fFlags, doAA, kAntiAlias_Flag));
 }
 
 void SkPaint::setDither(bool doDither) {
-    GEN_ID_INC_EVAL(doDither != isDither());
     this->setFlags(SkSetClearMask(fFlags, doDither, kDither_Flag));
 }
 
 void SkPaint::setSubpixelText(bool doSubpixel) {
-    GEN_ID_INC_EVAL(doSubpixel != isSubpixelText());
     this->setFlags(SkSetClearMask(fFlags, doSubpixel, kSubpixelText_Flag));
 }
 
 void SkPaint::setLCDRenderText(bool doLCDRender) {
-    GEN_ID_INC_EVAL(doLCDRender != isLCDRenderText());
     this->setFlags(SkSetClearMask(fFlags, doLCDRender, kLCDRenderText_Flag));
 }
 
 void SkPaint::setEmbeddedBitmapText(bool doEmbeddedBitmapText) {
-    GEN_ID_INC_EVAL(doEmbeddedBitmapText != isEmbeddedBitmapText());
     this->setFlags(SkSetClearMask(fFlags, doEmbeddedBitmapText, kEmbeddedBitmapText_Flag));
 }
 
 void SkPaint::setAutohinted(bool useAutohinter) {
-    GEN_ID_INC_EVAL(useAutohinter != isAutohinted());
     this->setFlags(SkSetClearMask(fFlags, useAutohinter, kAutoHinting_Flag));
 }
 
 void SkPaint::setLinearText(bool doLinearText) {
-    GEN_ID_INC_EVAL(doLinearText != isLinearText());
     this->setFlags(SkSetClearMask(fFlags, doLinearText, kLinearText_Flag));
 }
 
 void SkPaint::setVerticalText(bool doVertical) {
-    GEN_ID_INC_EVAL(doVertical != isVerticalText());
     this->setFlags(SkSetClearMask(fFlags, doVertical, kVerticalText_Flag));
 }
 
 void SkPaint::setUnderlineText(bool doUnderline) {
-    GEN_ID_INC_EVAL(doUnderline != isUnderlineText());
     this->setFlags(SkSetClearMask(fFlags, doUnderline, kUnderlineText_Flag));
 }
 
 void SkPaint::setStrikeThruText(bool doStrikeThru) {
-    GEN_ID_INC_EVAL(doStrikeThru != isStrikeThruText());
     this->setFlags(SkSetClearMask(fFlags, doStrikeThru, kStrikeThruText_Flag));
 }
 
 void SkPaint::setFakeBoldText(bool doFakeBold) {
-    GEN_ID_INC_EVAL(doFakeBold != isFakeBoldText());
     this->setFlags(SkSetClearMask(fFlags, doFakeBold, kFakeBoldText_Flag));
 }
 
 void SkPaint::setDevKernText(bool doDevKern) {
-    GEN_ID_INC_EVAL(doDevKern != isDevKernText());
     this->setFlags(SkSetClearMask(fFlags, doDevKern, kDevKernText_Flag));
 }
 
 void SkPaint::setFilterBitmap(bool doFilter) {
-    GEN_ID_INC_EVAL(doFilter != isFilterBitmap());
     this->setFlags(SkSetClearMask(fFlags, doFilter, kFilterBitmap_Flag));
 }
 
@@ -457,12 +444,8 @@
 }
 
 #ifdef SK_BUILD_FOR_ANDROID
-<<<<<<< HEAD
-const SkGlyph& SkPaint::getUnicharMetrics(SkUnichar text, const SkMatrix* deviceMatrix) {
-=======
 const SkGlyph& SkPaint::getUnicharMetrics(SkUnichar text,
                                           const SkMatrix* deviceMatrix) {
->>>>>>> e2022cc3
     SkGlyphCache* cache;
     descriptorProc(NULL, deviceMatrix, DetachDescProc, &cache, true);
 
@@ -472,12 +455,8 @@
     return glyph;
 }
 
-<<<<<<< HEAD
-const SkGlyph& SkPaint::getGlyphMetrics(uint16_t glyphId, const SkMatrix* deviceMatrix) {
-=======
 const SkGlyph& SkPaint::getGlyphMetrics(uint16_t glyphId,
                                         const SkMatrix* deviceMatrix) {
->>>>>>> e2022cc3
     SkGlyphCache* cache;
     descriptorProc(NULL, deviceMatrix, DetachDescProc, &cache, true);
 
@@ -487,12 +466,8 @@
     return glyph;
 }
 
-<<<<<<< HEAD
-const void* SkPaint::findImage(const SkGlyph& glyph, const SkMatrix* deviceMatrix) {
-=======
 const void* SkPaint::findImage(const SkGlyph& glyph,
                                const SkMatrix* deviceMatrix) {
->>>>>>> e2022cc3
     // See ::detachCache()
     SkGlyphCache* cache;
     descriptorProc(NULL, deviceMatrix, DetachDescProc, &cache, true);
