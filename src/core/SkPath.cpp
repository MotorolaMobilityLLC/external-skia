--- conflicted
+++ resolved
@@ -1700,11 +1700,10 @@
             dst->fConvexity = fConvexity;
         }
 
-<<<<<<< HEAD
         if (!matrix.isIdentity()) {
             GEN_ID_PTR_INC(dst);
         }
-=======
+
         if (kUnknown_Direction == fDirection) {
             dst->fDirection = kUnknown_Direction;
         } else {
@@ -1720,7 +1719,6 @@
             }
         }
 
->>>>>>> 363e546e
         // It's an oval only if it stays a rect.
         dst->fIsOval = fIsOval && matrix.rectStaysRect();
 
