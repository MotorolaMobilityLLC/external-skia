
/*
 * Copyright 2006 The Android Open Source Project
 *
 * Use of this source code is governed by a BSD-style license that can be
 * found in the LICENSE file.
 */


#include "SkPath.h"
#include "SkBuffer.h"
#include "SkMath.h"
#include "SkPathRef.h"
#include "SkRRect.h"
#include "SkThread.h"

////////////////////////////////////////////////////////////////////////////

#if SK_DEBUG_PATH_REF

SkPath::PathRefDebugRef::PathRefDebugRef(SkPath* owner) : fOwner(owner) {}

SkPath::PathRefDebugRef::PathRefDebugRef(SkPathRef* pr, SkPath* owner)
: fPathRef(pr)
, fOwner(owner) {
    pr->addOwner(owner);
}

SkPath::PathRefDebugRef::~PathRefDebugRef() {
    fPathRef->removeOwner(fOwner);
}

void SkPath::PathRefDebugRef::reset(SkPathRef* ref) {
    bool diff = (ref != fPathRef.get());
    if (diff && NULL != fPathRef.get()) {
        fPathRef.get()->removeOwner(fOwner);
    }
    fPathRef.reset(ref);
    if (diff && NULL != fPathRef.get()) {
        fPathRef.get()->addOwner(fOwner);
    }
}

void SkPath::PathRefDebugRef::swap(SkPath::PathRefDebugRef* other) {
    if (other->fPathRef.get() != fPathRef.get()) {
        other->fPathRef->removeOwner(other->fOwner);
        other->fPathRef->addOwner(fOwner);

        fPathRef->removeOwner(fOwner);
        fPathRef->addOwner(other->fOwner);
    }

    fPathRef.swap(&other->fPathRef);
}

SkPathRef* SkPath::PathRefDebugRef::get() const { return fPathRef.get(); }

SkAutoTUnref<SkPathRef>::BlockRefType *SkPath::PathRefDebugRef::operator->() const {
    return fPathRef.operator->();
}

SkPath::PathRefDebugRef::operator SkPathRef*() {
    return fPathRef.operator SkPathRef *();
}

#endif

////////////////////////////////////////////////////////////////////////////


SK_DEFINE_INST_COUNT(SkPath);

// This value is just made-up for now. When count is 4, calling memset was much
// slower than just writing the loop. This seems odd, and hopefully in the
// future this we appear to have been a fluke...
#define MIN_COUNT_FOR_MEMSET_TO_BE_FAST 16

////////////////////////////////////////////////////////////////////////////

/**
 *  Path.bounds is defined to be the bounds of all the control points.
 *  If we called bounds.join(r) we would skip r if r was empty, which breaks
 *  our promise. Hence we have a custom joiner that doesn't look at emptiness
 */
static void joinNoEmptyChecks(SkRect* dst, const SkRect& src) {
    dst->fLeft = SkMinScalar(dst->fLeft, src.fLeft);
    dst->fTop = SkMinScalar(dst->fTop, src.fTop);
    dst->fRight = SkMaxScalar(dst->fRight, src.fRight);
    dst->fBottom = SkMaxScalar(dst->fBottom, src.fBottom);
}

static bool is_degenerate(const SkPath& path) {
    SkPath::Iter iter(path, false);
    SkPoint pts[4];
    return SkPath::kDone_Verb == iter.next(pts);
}

class SkAutoDisableOvalCheck {
public:
    SkAutoDisableOvalCheck(SkPath* path) : fPath(path) {
        fSaved = fPath->fIsOval;
    }

    ~SkAutoDisableOvalCheck() {
        fPath->fIsOval = fSaved;
    }

private:
    SkPath* fPath;
    bool    fSaved;
};

class SkAutoDisableDirectionCheck {
public:
    SkAutoDisableDirectionCheck(SkPath* path) : fPath(path) {
        fSaved = static_cast<SkPath::Direction>(fPath->fDirection);
    }

    ~SkAutoDisableDirectionCheck() {
        fPath->fDirection = fSaved;
    }

private:
    SkPath*              fPath;
    SkPath::Direction    fSaved;
};

/*  This guy's constructor/destructor bracket a path editing operation. It is
    used when we know the bounds of the amount we are going to add to the path
    (usually a new contour, but not required).

    It captures some state about the path up front (i.e. if it already has a
    cached bounds), and the if it can, it updates the cache bounds explicitly,
    avoiding the need to revisit all of the points in getBounds().

    It also notes if the path was originally degenerate, and if so, sets
    isConvex to true. Thus it can only be used if the contour being added is
    convex.
 */
class SkAutoPathBoundsUpdate {
public:
    SkAutoPathBoundsUpdate(SkPath* path, const SkRect& r) : fRect(r) {
        this->init(path);
    }

    SkAutoPathBoundsUpdate(SkPath* path, SkScalar left, SkScalar top,
                           SkScalar right, SkScalar bottom) {
        fRect.set(left, top, right, bottom);
        this->init(path);
    }

    ~SkAutoPathBoundsUpdate() {
        fPath->setIsConvex(fDegenerate);
        if (fEmpty) {
            fPath->fBounds = fRect;
            fPath->fBoundsIsDirty = false;
            fPath->fIsFinite = fPath->fBounds.isFinite();
        } else if (!fDirty) {
            joinNoEmptyChecks(&fPath->fBounds, fRect);
            fPath->fBoundsIsDirty = false;
            fPath->fIsFinite = fPath->fBounds.isFinite();
        }
    }

private:
    SkPath* fPath;
    SkRect  fRect;
    bool    fDirty;
    bool    fDegenerate;
    bool    fEmpty;

    // returns true if we should proceed
    void init(SkPath* path) {
        fPath = path;
        // Mark the path's bounds as dirty if (1) they are, or (2) the path
        // is non-finite, and therefore its bounds are not meaningful
        fDirty = SkToBool(path->fBoundsIsDirty) || !path->fIsFinite;
        fDegenerate = is_degenerate(*path);
        fEmpty = path->isEmpty();
        // Cannot use fRect for our bounds unless we know it is sorted
        fRect.sort();
    }
};

// Return true if the computed bounds are finite.
static bool compute_pt_bounds(SkRect* bounds, const SkPathRef& ref) {
    int count = ref.countPoints();
    if (count <= 1) {  // we ignore just 1 point (moveto)
        bounds->setEmpty();
        return count ? ref.points()->isFinite() : true;
    } else {
        return bounds->setBoundsCheck(ref.points(), count);
    }
}

////////////////////////////////////////////////////////////////////////////

/*
    Stores the verbs and points as they are given to us, with exceptions:
    - we only record "Close" if it was immediately preceeded by Move | Line | Quad | Cubic
    - we insert a Move(0,0) if Line | Quad | Cubic is our first command

    The iterator does more cleanup, especially if forceClose == true
    1. If we encounter degenerate segments, remove them
    2. if we encounter Close, return a cons'd up Line() first (if the curr-pt != start-pt)
    3. if we encounter Move without a preceeding Close, and forceClose is true, goto #2
    4. if we encounter Line | Quad | Cubic after Close, cons up a Move
*/

////////////////////////////////////////////////////////////////////////////

// flag to require a moveTo if we begin with something else, like lineTo etc.
#define INITIAL_LASTMOVETOINDEX_VALUE   ~0

SkPath::SkPath()
#if SK_DEBUG_PATH_REF
    : fPathRef(SkPathRef::CreateEmpty(), this)
#else
    : fPathRef(SkPathRef::CreateEmpty())
#endif
    , fFillType(kWinding_FillType)
    , fBoundsIsDirty(true) {
    fConvexity = kUnknown_Convexity;
    fDirection = kUnknown_Direction;
    fSegmentMask = 0;
    fLastMoveToIndex = INITIAL_LASTMOVETOINDEX_VALUE;
    fIsOval = false;
    fIsFinite = false;  // gets computed when we know our bounds
#ifdef SK_BUILD_FOR_ANDROID
    fGenerationID = 0;
    fSourcePath = NULL;
#endif
}

SkPath::SkPath(const SkPath& src)
#if SK_DEBUG_PATH_REF
    : fPathRef(this)
#endif
{
    SkDEBUGCODE(src.validate();)
    src.fPathRef.get()->ref();
    fPathRef.reset(src.fPathRef.get());
    fBounds         = src.fBounds;
    fFillType       = src.fFillType;
    fBoundsIsDirty  = src.fBoundsIsDirty;
    fConvexity      = src.fConvexity;
    fDirection      = src.fDirection;
    fIsFinite       = src.fIsFinite;
    fSegmentMask    = src.fSegmentMask;
    fLastMoveToIndex = src.fLastMoveToIndex;
    fIsOval         = src.fIsOval;
#ifdef SK_BUILD_FOR_ANDROID
    // the assignment operator above increments the ID so correct for that here
    fGenerationID = src.fGenerationID;
    fSourcePath = NULL;
#endif
}

SkPath::~SkPath() {
    SkDEBUGCODE(this->validate();)
}

SkPath& SkPath::operator=(const SkPath& src) {
    SkDEBUGCODE(src.validate();)

    if (this != &src) {
        src.fPathRef.get()->ref();
        fPathRef.reset(src.fPathRef.get());
        fBounds         = src.fBounds;
        fFillType       = src.fFillType;
        fBoundsIsDirty  = src.fBoundsIsDirty;
        fConvexity      = src.fConvexity;
        fDirection      = src.fDirection;
        fIsFinite       = src.fIsFinite;
        fSegmentMask    = src.fSegmentMask;
        fLastMoveToIndex = src.fLastMoveToIndex;
        fIsOval         = src.fIsOval;
        GEN_ID_INC;
    }
    SkDEBUGCODE(this->validate();)
    return *this;
}

SK_API bool operator==(const SkPath& a, const SkPath& b) {
    // note: don't need to look at isConvex or bounds, since just comparing the
    // raw data is sufficient.

    // We explicitly check fSegmentMask as a quick-reject. We could skip it,
    // since it is only a cache of info in the fVerbs, but its a fast way to
    // notice a difference

    return &a == &b ||
        (a.fFillType == b.fFillType && a.fSegmentMask == b.fSegmentMask &&
         *a.fPathRef.get() == *b.fPathRef.get());
}

void SkPath::swap(SkPath& other) {
    SkASSERT(&other != NULL);

    if (this != &other) {
        SkTSwap<SkRect>(fBounds, other.fBounds);
        fPathRef.swap(&other.fPathRef);
        SkTSwap<uint8_t>(fFillType, other.fFillType);
        SkTSwap<uint8_t>(fBoundsIsDirty, other.fBoundsIsDirty);
        SkTSwap<uint8_t>(fConvexity, other.fConvexity);
        SkTSwap<uint8_t>(fDirection, other.fDirection);
        SkTSwap<uint8_t>(fSegmentMask, other.fSegmentMask);
        SkTSwap<int>(fLastMoveToIndex, other.fLastMoveToIndex);
        SkTSwap<SkBool8>(fIsOval, other.fIsOval);
        SkTSwap<SkBool8>(fIsFinite, other.fIsFinite);
        GEN_ID_INC;
    }
}

static inline bool check_edge_against_rect(const SkPoint& p0,
                                           const SkPoint& p1,
                                           const SkRect& rect,
                                           SkPath::Direction dir) {
    const SkPoint* edgeBegin;
    SkVector v;
    if (SkPath::kCW_Direction == dir) {
        v = p1 - p0;
        edgeBegin = &p0;
    } else {
        v = p0 - p1;
        edgeBegin = &p1;
    }
    if (v.fX || v.fY) {
        // check the cross product of v with the vec from edgeBegin to each rect corner
        SkScalar yL = SkScalarMul(v.fY, rect.fLeft - edgeBegin->fX);
        SkScalar xT = SkScalarMul(v.fX, rect.fTop - edgeBegin->fY);
        SkScalar yR = SkScalarMul(v.fY, rect.fRight - edgeBegin->fX);
        SkScalar xB = SkScalarMul(v.fX, rect.fBottom - edgeBegin->fY);
        if ((xT < yL) || (xT < yR) || (xB < yL) || (xB < yR)) {
            return false;
        }
    }
    return true;
}

bool SkPath::conservativelyContainsRect(const SkRect& rect) const {
    // This only handles non-degenerate convex paths currently.
    if (kConvex_Convexity != this->getConvexity()) {
        return false;
    }

    Direction direction;
    if (!this->cheapComputeDirection(&direction)) {
        return false;
    }

    SkPoint firstPt;
    SkPoint prevPt;
    RawIter iter(*this);
    SkPath::Verb verb;
    SkPoint pts[4];
    SkDEBUGCODE(int moveCnt = 0;)

    while ((verb = iter.next(pts)) != kDone_Verb) {
        int nextPt = -1;
        switch (verb) {
            case kMove_Verb:
                SkASSERT(!moveCnt);
                SkDEBUGCODE(++moveCnt);
                firstPt = prevPt = pts[0];
                break;
            case kLine_Verb:
                nextPt = 1;
                SkASSERT(moveCnt);
                break;
            case kQuad_Verb:
                SkASSERT(moveCnt);
                nextPt = 2;
                break;
            case kCubic_Verb:
                SkASSERT(moveCnt);
                nextPt = 3;
                break;
            case kClose_Verb:
                break;
            default:
                SkDEBUGFAIL("unknown verb");
        }
        if (-1 != nextPt) {
            if (!check_edge_against_rect(prevPt, pts[nextPt], rect, direction)) {
                return false;
            }
            prevPt = pts[nextPt];
        }
    }

    return check_edge_against_rect(prevPt, firstPt, rect, direction);
}

#ifdef SK_BUILD_FOR_ANDROID
uint32_t SkPath::getGenerationID() const {
    return fGenerationID;
}

const SkPath* SkPath::getSourcePath() const {
    return fSourcePath;
}

void SkPath::setSourcePath(const SkPath* path) {
    fSourcePath = path;
}
#endif

void SkPath::reset() {
    SkDEBUGCODE(this->validate();)

    fPathRef.reset(SkPathRef::CreateEmpty());
    GEN_ID_INC;
    fBoundsIsDirty = true;
    fConvexity = kUnknown_Convexity;
    fDirection = kUnknown_Direction;
    fSegmentMask = 0;
    fLastMoveToIndex = INITIAL_LASTMOVETOINDEX_VALUE;
    fIsOval = false;
}

void SkPath::rewind() {
    SkDEBUGCODE(this->validate();)

    SkPathRef::Rewind(&fPathRef);
    GEN_ID_INC;
    fConvexity = kUnknown_Convexity;
    fBoundsIsDirty = true;
    fSegmentMask = 0;
    fLastMoveToIndex = INITIAL_LASTMOVETOINDEX_VALUE;
    fIsOval = false;
}

bool SkPath::isEmpty() const {
    SkDEBUGCODE(this->validate();)
    return 0 == fPathRef->countVerbs();
}

bool SkPath::isLine(SkPoint line[2]) const {
    int verbCount = fPathRef->countVerbs();
    int ptCount = fPathRef->countVerbs();

    if (2 == verbCount && 2 == ptCount) {
        if (kMove_Verb == fPathRef->atVerb(0) &&
            kLine_Verb == fPathRef->atVerb(1)) {
            if (line) {
                const SkPoint* pts = fPathRef->points();
                line[0] = pts[0];
                line[1] = pts[1];
            }
            return true;
        }
    }
    return false;
}

/*
 Determines if path is a rect by keeping track of changes in direction
 and looking for a loop either clockwise or counterclockwise.

 The direction is computed such that:
  0: vertical up
  1: horizontal left
  2: vertical down
  3: horizontal right

A rectangle cycles up/right/down/left or up/left/down/right.

The test fails if:
  The path is closed, and followed by a line.
  A second move creates a new endpoint.
  A diagonal line is parsed.
  There's more than four changes of direction.
  There's a discontinuity on the line (e.g., a move in the middle)
  The line reverses direction.
  The rectangle doesn't complete a cycle.
  The path contains a quadratic or cubic.
  The path contains fewer than four points.
  The final point isn't equal to the first point.

It's OK if the path has:
  Several colinear line segments composing a rectangle side.
  Single points on the rectangle side.

The direction takes advantage of the corners found since opposite sides
must travel in opposite directions.

FIXME: Allow colinear quads and cubics to be treated like lines.
FIXME: If the API passes fill-only, return true if the filled stroke
       is a rectangle, though the caller failed to close the path.
 */
bool SkPath::isRectContour(bool allowPartial, int* currVerb, const SkPoint** ptsPtr,
        bool* isClosed, Direction* direction) const {
    int corners = 0;
    SkPoint first, last;
    const SkPoint* pts = *ptsPtr;
    const SkPoint* savePts = NULL;
    first.set(0, 0);
    last.set(0, 0);
    int firstDirection = 0;
    int lastDirection = 0;
    int nextDirection = 0;
    bool closedOrMoved = false;
    bool autoClose = false;
    int verbCnt = fPathRef->countVerbs();
    while (*currVerb < verbCnt && (!allowPartial || !autoClose)) {
        switch (fPathRef->atVerb(*currVerb)) {
            case kClose_Verb:
                savePts = pts;
                pts = *ptsPtr;
                autoClose = true;
            case kLine_Verb: {
                SkScalar left = last.fX;
                SkScalar top = last.fY;
                SkScalar right = pts->fX;
                SkScalar bottom = pts->fY;
                ++pts;
                if (left != right && top != bottom) {
                    return false; // diagonal
                }
                if (left == right && top == bottom) {
                    break; // single point on side OK
                }
                nextDirection = (left != right) << 0 |
                    (left < right || top < bottom) << 1;
                if (0 == corners) {
                    firstDirection = nextDirection;
                    first = last;
                    last = pts[-1];
                    corners = 1;
                    closedOrMoved = false;
                    break;
                }
                if (closedOrMoved) {
                    return false; // closed followed by a line
                }
                if (autoClose && nextDirection == firstDirection) {
                    break; // colinear with first
                }
                closedOrMoved = autoClose;
                if (lastDirection != nextDirection) {
                    if (++corners > 4) {
                        return false; // too many direction changes
                    }
                }
                last = pts[-1];
                if (lastDirection == nextDirection) {
                    break; // colinear segment
                }
                // Possible values for corners are 2, 3, and 4.
                // When corners == 3, nextDirection opposes firstDirection.
                // Otherwise, nextDirection at corner 2 opposes corner 4.
                int turn = firstDirection ^ (corners - 1);
                int directionCycle = 3 == corners ? 0 : nextDirection ^ turn;
                if ((directionCycle ^ turn) != nextDirection) {
                    return false; // direction didn't follow cycle
                }
                break;
            }
            case kQuad_Verb:
            case kCubic_Verb:
                return false; // quadratic, cubic not allowed
            case kMove_Verb:
                last = *pts++;
                closedOrMoved = true;
                break;
        }
        *currVerb += 1;
        lastDirection = nextDirection;
    }
    // Success if 4 corners and first point equals last
    bool result = 4 == corners && (first == last || autoClose);
    if (savePts) {
        *ptsPtr = savePts;
    }
    if (result && isClosed) {
        *isClosed = autoClose;
    }
    if (result && direction) {
        *direction = firstDirection == ((lastDirection + 1) & 3) ? kCCW_Direction : kCW_Direction;
    }
    return result;
}

bool SkPath::isRect(SkRect* rect) const {
    SkDEBUGCODE(this->validate();)
    int currVerb = 0;
    const SkPoint* pts = fPathRef->points();
    bool result = isRectContour(false, &currVerb, &pts, NULL, NULL);
    if (result && rect) {
        *rect = getBounds();
    }
    return result;
}

bool SkPath::isRect(bool* isClosed, Direction* direction) const {
    SkDEBUGCODE(this->validate();)
    int currVerb = 0;
    const SkPoint* pts = fPathRef->points();
    return isRectContour(false, &currVerb, &pts, isClosed, direction);
}

bool SkPath::isNestedRects(SkRect rects[2]) const {
    SkDEBUGCODE(this->validate();)
    int currVerb = 0;
    const SkPoint* pts = fPathRef->points();
    const SkPoint* first = pts;
    if (!isRectContour(true, &currVerb, &pts, NULL, NULL)) {
        return false;
    }
    const SkPoint* last = pts;
    SkRect testRects[2];
    if (isRectContour(false, &currVerb, &pts, NULL, NULL)) {
        testRects[0].set(first, last - first);
        testRects[1].set(last, pts - last);
        if (testRects[0].contains(testRects[1])) {
            if (rects) {
                rects[0] = testRects[0];
                rects[1] = testRects[1];
            }
            return true;
        }
        if (testRects[1].contains(testRects[0])) {
            if (rects) {
                rects[0] = testRects[1];
                rects[1] = testRects[0];
            }
            return true;
        }
    }
    return false;
}

int SkPath::countPoints() const {
    return fPathRef->countPoints();
}

int SkPath::getPoints(SkPoint dst[], int max) const {
    SkDEBUGCODE(this->validate();)

    SkASSERT(max >= 0);
    SkASSERT(!max || dst);
    int count = SkMin32(max, fPathRef->countPoints());
    memcpy(dst, fPathRef->points(), count * sizeof(SkPoint));
    return fPathRef->countPoints();
}

SkPoint SkPath::getPoint(int index) const {
    if ((unsigned)index < (unsigned)fPathRef->countPoints()) {
        return fPathRef->atPoint(index);
    }
    return SkPoint::Make(0, 0);
}

int SkPath::countVerbs() const {
    return fPathRef->countVerbs();
}

static inline void copy_verbs_reverse(uint8_t* inorderDst,
                                      const uint8_t* reversedSrc,
                                      int count) {
    for (int i = 0; i < count; ++i) {
        inorderDst[i] = reversedSrc[~i];
    }
}

int SkPath::getVerbs(uint8_t dst[], int max) const {
    SkDEBUGCODE(this->validate();)

    SkASSERT(max >= 0);
    SkASSERT(!max || dst);
    int count = SkMin32(max, fPathRef->countVerbs());
    copy_verbs_reverse(dst, fPathRef->verbs(), count);
    return fPathRef->countVerbs();
}

bool SkPath::getLastPt(SkPoint* lastPt) const {
    SkDEBUGCODE(this->validate();)

    int count = fPathRef->countPoints();
    if (count > 0) {
        if (lastPt) {
            *lastPt = fPathRef->atPoint(count - 1);
        }
        return true;
    }
    if (lastPt) {
        lastPt->set(0, 0);
    }
    return false;
}

void SkPath::setLastPt(SkScalar x, SkScalar y) {
    SkDEBUGCODE(this->validate();)

    int count = fPathRef->countPoints();
    if (count == 0) {
        this->moveTo(x, y);
    } else {
        fIsOval = false;
        SkPathRef::Editor ed(&fPathRef);
        ed.atPoint(count-1)->set(x, y);
        GEN_ID_INC;
    }
}

void SkPath::computeBounds() const {
    SkDEBUGCODE(this->validate();)
    SkASSERT(fBoundsIsDirty);

    fIsFinite = compute_pt_bounds(&fBounds, *fPathRef.get());
    fBoundsIsDirty = false;
}

void SkPath::setConvexity(Convexity c) {
    if (fConvexity != c) {
        fConvexity = c;
        GEN_ID_INC;
    }
}

//////////////////////////////////////////////////////////////////////////////
//  Construction methods

#define DIRTY_AFTER_EDIT                 \
    do {                                 \
        fBoundsIsDirty = true;           \
        fConvexity = kUnknown_Convexity; \
        fDirection = kUnknown_Direction; \
        fIsOval = false;                 \
    } while (0)

#define DIRTY_AFTER_EDIT_NO_CONVEXITY_OR_DIRECTION_CHANGE   \
    do {                                                    \
        fBoundsIsDirty = true;                              \
    } while (0)

void SkPath::incReserve(U16CPU inc) {
    SkDEBUGCODE(this->validate();)
    SkPathRef::Editor(&fPathRef, inc, inc);
    SkDEBUGCODE(this->validate();)
}

void SkPath::moveTo(SkScalar x, SkScalar y) {
    SkDEBUGCODE(this->validate();)

    SkPathRef::Editor ed(&fPathRef);

    // remember our index
    fLastMoveToIndex = ed.pathRef()->countPoints();

    ed.growForVerb(kMove_Verb)->set(x, y);

    GEN_ID_INC;
    DIRTY_AFTER_EDIT_NO_CONVEXITY_OR_DIRECTION_CHANGE;
}

void SkPath::rMoveTo(SkScalar x, SkScalar y) {
    SkPoint pt;
    this->getLastPt(&pt);
    this->moveTo(pt.fX + x, pt.fY + y);
}

void SkPath::injectMoveToIfNeeded() {
    if (fLastMoveToIndex < 0) {
        SkScalar x, y;
        if (fPathRef->countVerbs() == 0) {
            x = y = 0;
        } else {
            const SkPoint& pt = fPathRef->atPoint(~fLastMoveToIndex);
            x = pt.fX;
            y = pt.fY;
        }
        this->moveTo(x, y);
    }
}

void SkPath::lineTo(SkScalar x, SkScalar y) {
    SkDEBUGCODE(this->validate();)

    this->injectMoveToIfNeeded();

    SkPathRef::Editor ed(&fPathRef);
    ed.growForVerb(kLine_Verb)->set(x, y);
    fSegmentMask |= kLine_SegmentMask;

    GEN_ID_INC;
    DIRTY_AFTER_EDIT;
}

void SkPath::rLineTo(SkScalar x, SkScalar y) {
    SkPoint pt;
    this->getLastPt(&pt);
    this->lineTo(pt.fX + x, pt.fY + y);
}

void SkPath::quadTo(SkScalar x1, SkScalar y1, SkScalar x2, SkScalar y2) {
    SkDEBUGCODE(this->validate();)

    this->injectMoveToIfNeeded();

    SkPathRef::Editor ed(&fPathRef);
    SkPoint* pts = ed.growForVerb(kQuad_Verb);
    pts[0].set(x1, y1);
    pts[1].set(x2, y2);
    fSegmentMask |= kQuad_SegmentMask;

    GEN_ID_INC;
    DIRTY_AFTER_EDIT;
}

void SkPath::rQuadTo(SkScalar x1, SkScalar y1, SkScalar x2, SkScalar y2) {
    SkPoint pt;
    this->getLastPt(&pt);
    this->quadTo(pt.fX + x1, pt.fY + y1, pt.fX + x2, pt.fY + y2);
}

void SkPath::cubicTo(SkScalar x1, SkScalar y1, SkScalar x2, SkScalar y2,
                     SkScalar x3, SkScalar y3) {
    SkDEBUGCODE(this->validate();)

    this->injectMoveToIfNeeded();

    SkPathRef::Editor ed(&fPathRef);
    SkPoint* pts = ed.growForVerb(kCubic_Verb);
    pts[0].set(x1, y1);
    pts[1].set(x2, y2);
    pts[2].set(x3, y3);
    fSegmentMask |= kCubic_SegmentMask;

    GEN_ID_INC;
    DIRTY_AFTER_EDIT;
}

void SkPath::rCubicTo(SkScalar x1, SkScalar y1, SkScalar x2, SkScalar y2,
                      SkScalar x3, SkScalar y3) {
    SkPoint pt;
    this->getLastPt(&pt);
    this->cubicTo(pt.fX + x1, pt.fY + y1, pt.fX + x2, pt.fY + y2,
                  pt.fX + x3, pt.fY + y3);
}

void SkPath::close() {
    SkDEBUGCODE(this->validate();)

    int count = fPathRef->countVerbs();
    if (count > 0) {
        switch (fPathRef->atVerb(count - 1)) {
            case kLine_Verb:
            case kQuad_Verb:
            case kCubic_Verb:
            case kMove_Verb: {
                SkPathRef::Editor ed(&fPathRef);
                ed.growForVerb(kClose_Verb);
                GEN_ID_INC;
                break;
            }
            default:
                // don't add a close if it's the first verb or a repeat
                break;
        }
    }

    // signal that we need a moveTo to follow us (unless we're done)
#if 0
    if (fLastMoveToIndex >= 0) {
        fLastMoveToIndex = ~fLastMoveToIndex;
    }
#else
    fLastMoveToIndex ^= ~fLastMoveToIndex >> (8 * sizeof(fLastMoveToIndex) - 1);
#endif
}

///////////////////////////////////////////////////////////////////////////////

static void assert_known_direction(int dir) {
    SkASSERT(SkPath::kCW_Direction == dir || SkPath::kCCW_Direction == dir);
}

void SkPath::addRect(const SkRect& rect, Direction dir) {
    this->addRect(rect.fLeft, rect.fTop, rect.fRight, rect.fBottom, dir);
}

void SkPath::addRect(SkScalar left, SkScalar top, SkScalar right,
                     SkScalar bottom, Direction dir) {
    assert_known_direction(dir);
    fDirection = this->hasOnlyMoveTos() ? dir : kUnknown_Direction;
    SkAutoDisableDirectionCheck addc(this);

    SkAutoPathBoundsUpdate apbu(this, left, top, right, bottom);

    this->incReserve(5);

    this->moveTo(left, top);
    if (dir == kCCW_Direction) {
        this->lineTo(left, bottom);
        this->lineTo(right, bottom);
        this->lineTo(right, top);
    } else {
        this->lineTo(right, top);
        this->lineTo(right, bottom);
        this->lineTo(left, bottom);
    }
    this->close();
}

void SkPath::addPoly(const SkPoint pts[], int count, bool close) {
    SkDEBUGCODE(this->validate();)
    if (count <= 0) {
        return;
    }

    SkPathRef::Editor ed(&fPathRef);
    fLastMoveToIndex = ed.pathRef()->countPoints();
    uint8_t* vb;
    SkPoint* p;
    // +close makes room for the extra kClose_Verb
    ed.grow(count + close, count, &vb, &p);

    memcpy(p, pts, count * sizeof(SkPoint));
    vb[~0] = kMove_Verb;
    if (count > 1) {
        // cast to unsigned, so if MIN_COUNT_FOR_MEMSET_TO_BE_FAST is defined to
        // be 0, the compiler will remove the test/branch entirely.
        if ((unsigned)count >= MIN_COUNT_FOR_MEMSET_TO_BE_FAST) {
            memset(vb - count, kLine_Verb, count - 1);
        } else {
            for (int i = 1; i < count; ++i) {
                vb[~i] = kLine_Verb;
            }
        }
        fSegmentMask |= kLine_SegmentMask;
    }
    if (close) {
        vb[~count] = kClose_Verb;
    }

    GEN_ID_INC;
    DIRTY_AFTER_EDIT;
    SkDEBUGCODE(this->validate();)
}

static void add_corner_arc(SkPath* path, const SkRect& rect,
                           SkScalar rx, SkScalar ry, int startAngle,
                           SkPath::Direction dir, bool forceMoveTo) {
    // These two asserts are not sufficient, since really we want to know
    // that the pair of radii (e.g. left and right, or top and bottom) sum
    // to <= dimension, but we don't have that data here, so we just have
    // these conservative asserts.
    SkASSERT(0 <= rx && rx <= rect.width());
    SkASSERT(0 <= ry && ry <= rect.height());

    SkRect   r;
    r.set(-rx, -ry, rx, ry);

    switch (startAngle) {
        case   0:
            r.offset(rect.fRight - r.fRight, rect.fBottom - r.fBottom);
            break;
        case  90:
            r.offset(rect.fLeft - r.fLeft,   rect.fBottom - r.fBottom);
            break;
        case 180: r.offset(rect.fLeft - r.fLeft,   rect.fTop - r.fTop); break;
        case 270: r.offset(rect.fRight - r.fRight, rect.fTop - r.fTop); break;
        default: SkDEBUGFAIL("unexpected startAngle in add_corner_arc");
    }

    SkScalar start = SkIntToScalar(startAngle);
    SkScalar sweep = SkIntToScalar(90);
    if (SkPath::kCCW_Direction == dir) {
        start += sweep;
        sweep = -sweep;
    }

    path->arcTo(r, start, sweep, forceMoveTo);
}

void SkPath::addRoundRect(const SkRect& rect, const SkScalar radii[],
                          Direction dir) {
    SkRRect rrect;
    rrect.setRectRadii(rect, (const SkVector*) radii);
    this->addRRect(rrect, dir);
}

void SkPath::addRRect(const SkRRect& rrect, Direction dir) {
    assert_known_direction(dir);

    if (rrect.isEmpty()) {
        return;
    }

    const SkRect& bounds = rrect.getBounds();

    if (rrect.isRect()) {
        this->addRect(bounds, dir);
    } else if (rrect.isOval()) {
        this->addOval(bounds, dir);
    } else if (rrect.isSimple()) {
        const SkVector& rad = rrect.getSimpleRadii();
        this->addRoundRect(bounds, rad.x(), rad.y(), dir);
    } else {
        SkAutoPathBoundsUpdate apbu(this, bounds);

        if (kCW_Direction == dir) {
            add_corner_arc(this, bounds, rrect.fRadii[0].fX, rrect.fRadii[0].fY, 180, dir, true);
            add_corner_arc(this, bounds, rrect.fRadii[1].fX, rrect.fRadii[1].fY, 270, dir, false);
            add_corner_arc(this, bounds, rrect.fRadii[2].fX, rrect.fRadii[2].fY,   0, dir, false);
            add_corner_arc(this, bounds, rrect.fRadii[3].fX, rrect.fRadii[3].fY,  90, dir, false);
        } else {
            add_corner_arc(this, bounds, rrect.fRadii[0].fX, rrect.fRadii[0].fY, 180, dir, true);
            add_corner_arc(this, bounds, rrect.fRadii[3].fX, rrect.fRadii[3].fY,  90, dir, false);
            add_corner_arc(this, bounds, rrect.fRadii[2].fX, rrect.fRadii[2].fY,   0, dir, false);
            add_corner_arc(this, bounds, rrect.fRadii[1].fX, rrect.fRadii[1].fY, 270, dir, false);
        }
        this->close();
    }
}

bool SkPath::hasOnlyMoveTos() const {
    int count = fPathRef->countVerbs();
    const uint8_t* verbs = const_cast<const SkPathRef*>(fPathRef.get())->verbsMemBegin();
    for (int i = 0; i < count; ++i) {
        if (*verbs == kLine_Verb ||
            *verbs == kQuad_Verb ||
            *verbs == kCubic_Verb) {
            return false;
        }
        ++verbs;
    }
    return true;
}

#define CUBIC_ARC_FACTOR    ((SK_ScalarSqrt2 - SK_Scalar1) * 4 / 3)

void SkPath::addRoundRect(const SkRect& rect, SkScalar rx, SkScalar ry,
                          Direction dir) {
    assert_known_direction(dir);

    SkScalar    w = rect.width();
    SkScalar    halfW = SkScalarHalf(w);
    SkScalar    h = rect.height();
    SkScalar    halfH = SkScalarHalf(h);

    if (halfW <= 0 || halfH <= 0) {
        return;
    }

    bool skip_hori = rx >= halfW;
    bool skip_vert = ry >= halfH;

    if (skip_hori && skip_vert) {
        this->addOval(rect, dir);
        return;
    }

    fDirection = this->hasOnlyMoveTos() ? dir : kUnknown_Direction;

    SkAutoPathBoundsUpdate apbu(this, rect);
    SkAutoDisableDirectionCheck(this);

    if (skip_hori) {
        rx = halfW;
    } else if (skip_vert) {
        ry = halfH;
    }

    SkScalar    sx = SkScalarMul(rx, CUBIC_ARC_FACTOR);
    SkScalar    sy = SkScalarMul(ry, CUBIC_ARC_FACTOR);

    this->incReserve(17);
    this->moveTo(rect.fRight - rx, rect.fTop);
    if (dir == kCCW_Direction) {
        if (!skip_hori) {
            this->lineTo(rect.fLeft + rx, rect.fTop);       // top
        }
        this->cubicTo(rect.fLeft + rx - sx, rect.fTop,
                      rect.fLeft, rect.fTop + ry - sy,
                      rect.fLeft, rect.fTop + ry);          // top-left
        if (!skip_vert) {
            this->lineTo(rect.fLeft, rect.fBottom - ry);        // left
        }
        this->cubicTo(rect.fLeft, rect.fBottom - ry + sy,
                      rect.fLeft + rx - sx, rect.fBottom,
                      rect.fLeft + rx, rect.fBottom);       // bot-left
        if (!skip_hori) {
            this->lineTo(rect.fRight - rx, rect.fBottom);   // bottom
        }
        this->cubicTo(rect.fRight - rx + sx, rect.fBottom,
                      rect.fRight, rect.fBottom - ry + sy,
                      rect.fRight, rect.fBottom - ry);      // bot-right
        if (!skip_vert) {
            this->lineTo(rect.fRight, rect.fTop + ry);
        }
        this->cubicTo(rect.fRight, rect.fTop + ry - sy,
                      rect.fRight - rx + sx, rect.fTop,
                      rect.fRight - rx, rect.fTop);         // top-right
    } else {
        this->cubicTo(rect.fRight - rx + sx, rect.fTop,
                      rect.fRight, rect.fTop + ry - sy,
                      rect.fRight, rect.fTop + ry);         // top-right
        if (!skip_vert) {
            this->lineTo(rect.fRight, rect.fBottom - ry);
        }
        this->cubicTo(rect.fRight, rect.fBottom - ry + sy,
                      rect.fRight - rx + sx, rect.fBottom,
                      rect.fRight - rx, rect.fBottom);      // bot-right
        if (!skip_hori) {
            this->lineTo(rect.fLeft + rx, rect.fBottom);    // bottom
        }
        this->cubicTo(rect.fLeft + rx - sx, rect.fBottom,
                      rect.fLeft, rect.fBottom - ry + sy,
                      rect.fLeft, rect.fBottom - ry);       // bot-left
        if (!skip_vert) {
            this->lineTo(rect.fLeft, rect.fTop + ry);       // left
        }
        this->cubicTo(rect.fLeft, rect.fTop + ry - sy,
                      rect.fLeft + rx - sx, rect.fTop,
                      rect.fLeft + rx, rect.fTop);          // top-left
        if (!skip_hori) {
            this->lineTo(rect.fRight - rx, rect.fTop);      // top
        }
    }
    this->close();
}

void SkPath::addOval(const SkRect& oval, Direction dir) {
    assert_known_direction(dir);

    /* If addOval() is called after previous moveTo(),
       this path is still marked as an oval. This is used to
       fit into WebKit's calling sequences.
       We can't simply check isEmpty() in this case, as additional
       moveTo() would mark the path non empty.
     */
    fIsOval = hasOnlyMoveTos();
    if (fIsOval) {
        fDirection = dir;
    } else {
        fDirection = kUnknown_Direction;
    }

    SkAutoDisableOvalCheck adoc(this);
    SkAutoDisableDirectionCheck addc(this);

    SkAutoPathBoundsUpdate apbu(this, oval);

    SkScalar    cx = oval.centerX();
    SkScalar    cy = oval.centerY();
    SkScalar    rx = SkScalarHalf(oval.width());
    SkScalar    ry = SkScalarHalf(oval.height());

    SkScalar    sx = SkScalarMul(rx, SK_ScalarTanPIOver8);
    SkScalar    sy = SkScalarMul(ry, SK_ScalarTanPIOver8);
    SkScalar    mx = SkScalarMul(rx, SK_ScalarRoot2Over2);
    SkScalar    my = SkScalarMul(ry, SK_ScalarRoot2Over2);

    /*
        To handle imprecision in computing the center and radii, we revert to
        the provided bounds when we can (i.e. use oval.fLeft instead of cx-rx)
        to ensure that we don't exceed the oval's bounds *ever*, since we want
        to use oval for our fast-bounds, rather than have to recompute it.
    */
    const SkScalar L = oval.fLeft;      // cx - rx
    const SkScalar T = oval.fTop;       // cy - ry
    const SkScalar R = oval.fRight;     // cx + rx
    const SkScalar B = oval.fBottom;    // cy + ry

    this->incReserve(17);   // 8 quads + close
    this->moveTo(R, cy);
    if (dir == kCCW_Direction) {
        this->quadTo(      R, cy - sy, cx + mx, cy - my);
        this->quadTo(cx + sx,       T, cx     ,       T);
        this->quadTo(cx - sx,       T, cx - mx, cy - my);
        this->quadTo(      L, cy - sy,       L, cy     );
        this->quadTo(      L, cy + sy, cx - mx, cy + my);
        this->quadTo(cx - sx,       B, cx     ,       B);
        this->quadTo(cx + sx,       B, cx + mx, cy + my);
        this->quadTo(      R, cy + sy,       R, cy     );
    } else {
        this->quadTo(      R, cy + sy, cx + mx, cy + my);
        this->quadTo(cx + sx,       B, cx     ,       B);
        this->quadTo(cx - sx,       B, cx - mx, cy + my);
        this->quadTo(      L, cy + sy,       L, cy     );
        this->quadTo(      L, cy - sy, cx - mx, cy - my);
        this->quadTo(cx - sx,       T, cx     ,       T);
        this->quadTo(cx + sx,       T, cx + mx, cy - my);
        this->quadTo(      R, cy - sy,       R, cy     );
    }
    this->close();
}

bool SkPath::isOval(SkRect* rect) const {
    if (fIsOval && rect) {
        *rect = getBounds();
    }

    return fIsOval;
}

void SkPath::addCircle(SkScalar x, SkScalar y, SkScalar r, Direction dir) {
    if (r > 0) {
        SkRect  rect;
        rect.set(x - r, y - r, x + r, y + r);
        this->addOval(rect, dir);
    }
}

#include "SkGeometry.h"

static int build_arc_points(const SkRect& oval, SkScalar startAngle,
                            SkScalar sweepAngle,
                            SkPoint pts[kSkBuildQuadArcStorage]) {

    if (0 == sweepAngle &&
        (0 == startAngle || SkIntToScalar(360) == startAngle)) {
        // Chrome uses this path to move into and out of ovals. If not
        // treated as a special case the moves can distort the oval's
        // bounding box (and break the circle special case).
        pts[0].set(oval.fRight, oval.centerY());
        return 1;
    } else if (0 == oval.width() && 0 == oval.height()) {
        // Chrome will sometimes create 0 radius round rects. Having degenerate
        // quad segments in the path prevents the path from being recognized as
        // a rect.
        // TODO: optimizing the case where only one of width or height is zero
        // should also be considered. This case, however, doesn't seem to be
        // as common as the single point case.
        pts[0].set(oval.fRight, oval.fTop);
        return 1;
    }

    SkVector start, stop;

    start.fY = SkScalarSinCos(SkDegreesToRadians(startAngle), &start.fX);
    stop.fY = SkScalarSinCos(SkDegreesToRadians(startAngle + sweepAngle),
                             &stop.fX);

    /*  If the sweep angle is nearly (but less than) 360, then due to precision
        loss in radians-conversion and/or sin/cos, we may end up with coincident
        vectors, which will fool SkBuildQuadArc into doing nothing (bad) instead
        of drawing a nearly complete circle (good).
             e.g. canvas.drawArc(0, 359.99, ...)
             -vs- canvas.drawArc(0, 359.9, ...)
        We try to detect this edge case, and tweak the stop vector
     */
    if (start == stop) {
        SkScalar sw = SkScalarAbs(sweepAngle);
        if (sw < SkIntToScalar(360) && sw > SkIntToScalar(359)) {
            SkScalar stopRad = SkDegreesToRadians(startAngle + sweepAngle);
            // make a guess at a tiny angle (in radians) to tweak by
            SkScalar deltaRad = SkScalarCopySign(SK_Scalar1/512, sweepAngle);
            // not sure how much will be enough, so we use a loop
            do {
                stopRad -= deltaRad;
                stop.fY = SkScalarSinCos(stopRad, &stop.fX);
            } while (start == stop);
        }
    }

    SkMatrix    matrix;

    matrix.setScale(SkScalarHalf(oval.width()), SkScalarHalf(oval.height()));
    matrix.postTranslate(oval.centerX(), oval.centerY());

    return SkBuildQuadArc(start, stop,
          sweepAngle > 0 ? kCW_SkRotationDirection : kCCW_SkRotationDirection,
                          &matrix, pts);
}

void SkPath::arcTo(const SkRect& oval, SkScalar startAngle, SkScalar sweepAngle,
                   bool forceMoveTo) {
    if (oval.width() < 0 || oval.height() < 0) {
        return;
    }

    SkPoint pts[kSkBuildQuadArcStorage];
    int count = build_arc_points(oval, startAngle, sweepAngle, pts);
    SkASSERT((count & 1) == 1);

    if (fPathRef->countVerbs() == 0) {
        forceMoveTo = true;
    }
    this->incReserve(count);
    forceMoveTo ? this->moveTo(pts[0]) : this->lineTo(pts[0]);
    for (int i = 1; i < count; i += 2) {
        this->quadTo(pts[i], pts[i+1]);
    }
}

void SkPath::addArc(const SkRect& oval, SkScalar startAngle,
                    SkScalar sweepAngle) {
    if (oval.isEmpty() || 0 == sweepAngle) {
        return;
    }

    const SkScalar kFullCircleAngle = SkIntToScalar(360);

    if (sweepAngle >= kFullCircleAngle || sweepAngle <= -kFullCircleAngle) {
        this->addOval(oval, sweepAngle > 0 ? kCW_Direction : kCCW_Direction);
        return;
    }

    SkPoint pts[kSkBuildQuadArcStorage];
    int count = build_arc_points(oval, startAngle, sweepAngle, pts);

    this->incReserve(count);
    this->moveTo(pts[0]);
    for (int i = 1; i < count; i += 2) {
        this->quadTo(pts[i], pts[i+1]);
    }
}

/*
    Need to handle the case when the angle is sharp, and our computed end-points
    for the arc go behind pt1 and/or p2...
*/
void SkPath::arcTo(SkScalar x1, SkScalar y1, SkScalar x2, SkScalar y2,
                   SkScalar radius) {
    SkVector    before, after;

    // need to know our prev pt so we can construct tangent vectors
    {
        SkPoint start;
        this->getLastPt(&start);
        // Handle degenerate cases by adding a line to the first point and
        // bailing out.
        if ((x1 == start.fX && y1 == start.fY) ||
            (x1 == x2 && y1 == y2) ||
            radius == 0) {
            this->lineTo(x1, y1);
            return;
        }
        before.setNormalize(x1 - start.fX, y1 - start.fY);
        after.setNormalize(x2 - x1, y2 - y1);
    }

    SkScalar cosh = SkPoint::DotProduct(before, after);
    SkScalar sinh = SkPoint::CrossProduct(before, after);

    if (SkScalarNearlyZero(sinh)) {   // angle is too tight
        this->lineTo(x1, y1);
        return;
    }

    SkScalar dist = SkScalarMulDiv(radius, SK_Scalar1 - cosh, sinh);
    if (dist < 0) {
        dist = -dist;
    }

    SkScalar xx = x1 - SkScalarMul(dist, before.fX);
    SkScalar yy = y1 - SkScalarMul(dist, before.fY);
    SkRotationDirection arcDir;

    // now turn before/after into normals
    if (sinh > 0) {
        before.rotateCCW();
        after.rotateCCW();
        arcDir = kCW_SkRotationDirection;
    } else {
        before.rotateCW();
        after.rotateCW();
        arcDir = kCCW_SkRotationDirection;
    }

    SkMatrix    matrix;
    SkPoint     pts[kSkBuildQuadArcStorage];

    matrix.setScale(radius, radius);
    matrix.postTranslate(xx - SkScalarMul(radius, before.fX),
                         yy - SkScalarMul(radius, before.fY));

    int count = SkBuildQuadArc(before, after, arcDir, &matrix, pts);

    this->incReserve(count);
    // [xx,yy] == pts[0]
    this->lineTo(xx, yy);
    for (int i = 1; i < count; i += 2) {
        this->quadTo(pts[i], pts[i+1]);
    }
}

///////////////////////////////////////////////////////////////////////////////

void SkPath::addPath(const SkPath& path, SkScalar dx, SkScalar dy) {
    SkMatrix matrix;

    matrix.setTranslate(dx, dy);
    this->addPath(path, matrix);
}

void SkPath::addPath(const SkPath& path, const SkMatrix& matrix) {
    SkPathRef::Editor(&fPathRef, path.countVerbs(), path.countPoints());

    fIsOval = false;

    RawIter iter(path);
    SkPoint pts[4];
    Verb    verb;

    SkMatrix::MapPtsProc proc = matrix.getMapPtsProc();

    while ((verb = iter.next(pts)) != kDone_Verb) {
        switch (verb) {
            case kMove_Verb:
                proc(matrix, &pts[0], &pts[0], 1);
                this->moveTo(pts[0]);
                break;
            case kLine_Verb:
                proc(matrix, &pts[1], &pts[1], 1);
                this->lineTo(pts[1]);
                break;
            case kQuad_Verb:
                proc(matrix, &pts[1], &pts[1], 2);
                this->quadTo(pts[1], pts[2]);
                break;
            case kCubic_Verb:
                proc(matrix, &pts[1], &pts[1], 3);
                this->cubicTo(pts[1], pts[2], pts[3]);
                break;
            case kClose_Verb:
                this->close();
                break;
            default:
                SkDEBUGFAIL("unknown verb");
        }
    }
}

///////////////////////////////////////////////////////////////////////////////

static const uint8_t gPtsInVerb[] = {
    1,  // kMove
    1,  // kLine
    2,  // kQuad
    3,  // kCubic
    0,  // kClose
    0   // kDone
};

// ignore the initial moveto, and stop when the 1st contour ends
void SkPath::pathTo(const SkPath& path) {
    int i, vcount = path.fPathRef->countVerbs();
    // exit early if the path is empty, or just has a moveTo.
    if (vcount < 2) {
        return;
    }

    SkPathRef::Editor(&fPathRef, vcount, path.countPoints());

    fIsOval = false;

    const uint8_t* verbs = path.fPathRef->verbs();
    // skip the initial moveTo
    const SkPoint*  pts = path.fPathRef->points() + 1;

    SkASSERT(verbs[~0] == kMove_Verb);
    for (i = 1; i < vcount; i++) {
        switch (verbs[~i]) {
            case kLine_Verb:
                this->lineTo(pts[0].fX, pts[0].fY);
                break;
            case kQuad_Verb:
                this->quadTo(pts[0].fX, pts[0].fY, pts[1].fX, pts[1].fY);
                break;
            case kCubic_Verb:
                this->cubicTo(pts[0].fX, pts[0].fY, pts[1].fX, pts[1].fY, pts[2].fX, pts[2].fY);
                break;
            case kClose_Verb:
                return;
        }
        pts += gPtsInVerb[verbs[~i]];
    }
}

// ignore the last point of the 1st contour
void SkPath::reversePathTo(const SkPath& path) {
    int i, vcount = path.fPathRef->countVerbs();
    // exit early if the path is empty, or just has a moveTo.
    if (vcount < 2) {
        return;
    }

    SkPathRef::Editor(&fPathRef, vcount, path.countPoints());

    fIsOval = false;

    const uint8_t*  verbs = path.fPathRef->verbs();
    const SkPoint*  pts = path.fPathRef->points();

    SkASSERT(verbs[~0] == kMove_Verb);
    for (i = 1; i < vcount; ++i) {
        int n = gPtsInVerb[verbs[~i]];
        if (n == 0) {
            break;
        }
        pts += n;
    }

    while (--i > 0) {
        switch (verbs[~i]) {
            case kLine_Verb:
                this->lineTo(pts[-1].fX, pts[-1].fY);
                break;
            case kQuad_Verb:
                this->quadTo(pts[-1].fX, pts[-1].fY, pts[-2].fX, pts[-2].fY);
                break;
            case kCubic_Verb:
                this->cubicTo(pts[-1].fX, pts[-1].fY, pts[-2].fX, pts[-2].fY,
                              pts[-3].fX, pts[-3].fY);
                break;
            default:
                SkDEBUGFAIL("bad verb");
                break;
        }
        pts -= gPtsInVerb[verbs[~i]];
    }
}

void SkPath::reverseAddPath(const SkPath& src) {
    SkPathRef::Editor ed(&fPathRef, src.fPathRef->countPoints(), src.fPathRef->countVerbs());

    const SkPoint* pts = src.fPathRef->pointsEnd();
    // we will iterator through src's verbs backwards
    const uint8_t* verbs = src.fPathRef->verbsMemBegin(); // points at the last verb
    const uint8_t* verbsEnd = src.fPathRef->verbs(); // points just past the first verb

    fIsOval = false;

    bool needMove = true;
    bool needClose = false;
    while (verbs < verbsEnd) {
        uint8_t v = *(verbs++);
        int n = gPtsInVerb[v];

        if (needMove) {
            --pts;
            this->moveTo(pts->fX, pts->fY);
            needMove = false;
        }
        pts -= n;
        switch (v) {
            case kMove_Verb:
                if (needClose) {
                    this->close();
                    needClose = false;
                }
                needMove = true;
                pts += 1;   // so we see the point in "if (needMove)" above
                break;
            case kLine_Verb:
                this->lineTo(pts[0]);
                break;
            case kQuad_Verb:
                this->quadTo(pts[1], pts[0]);
                break;
            case kCubic_Verb:
                this->cubicTo(pts[2], pts[1], pts[0]);
                break;
            case kClose_Verb:
                needClose = true;
                break;
            default:
                SkASSERT(!"unexpected verb");
        }
    }
}

///////////////////////////////////////////////////////////////////////////////

void SkPath::offset(SkScalar dx, SkScalar dy, SkPath* dst) const {
    SkMatrix    matrix;

    matrix.setTranslate(dx, dy);
    this->transform(matrix, dst);
}

#include "SkGeometry.h"

static void subdivide_quad_to(SkPath* path, const SkPoint pts[3],
                              int level = 2) {
    if (--level >= 0) {
        SkPoint tmp[5];

        SkChopQuadAtHalf(pts, tmp);
        subdivide_quad_to(path, &tmp[0], level);
        subdivide_quad_to(path, &tmp[2], level);
    } else {
        path->quadTo(pts[1], pts[2]);
    }
}

static void subdivide_cubic_to(SkPath* path, const SkPoint pts[4],
                               int level = 2) {
    if (--level >= 0) {
        SkPoint tmp[7];

        SkChopCubicAtHalf(pts, tmp);
        subdivide_cubic_to(path, &tmp[0], level);
        subdivide_cubic_to(path, &tmp[3], level);
    } else {
        path->cubicTo(pts[1], pts[2], pts[3]);
    }
}

void SkPath::transform(const SkMatrix& matrix, SkPath* dst) const {
    SkDEBUGCODE(this->validate();)
    if (dst == NULL) {
        dst = (SkPath*)this;
    }

    if (matrix.hasPerspective()) {
        SkPath  tmp;
        tmp.fFillType = fFillType;

        SkPath::Iter    iter(*this, false);
        SkPoint         pts[4];
        SkPath::Verb    verb;

        while ((verb = iter.next(pts, false)) != kDone_Verb) {
            switch (verb) {
                case kMove_Verb:
                    tmp.moveTo(pts[0]);
                    break;
                case kLine_Verb:
                    tmp.lineTo(pts[1]);
                    break;
                case kQuad_Verb:
                    subdivide_quad_to(&tmp, pts);
                    break;
                case kCubic_Verb:
                    subdivide_cubic_to(&tmp, pts);
                    break;
                case kClose_Verb:
                    tmp.close();
                    break;
                default:
                    SkDEBUGFAIL("unknown verb");
                    break;
            }
        }

        // swap() will increment the gen id if needed
        dst->swap(tmp);
        SkPathRef::Editor ed(&dst->fPathRef);
        matrix.mapPoints(ed.points(), ed.pathRef()->countPoints());
        dst->fDirection = kUnknown_Direction;
    } else {
        /*
         *  If we're not in perspective, we can transform all of the points at
         *  once.
         *
         *  Here we also want to optimize bounds, by noting if the bounds are
         *  already known, and if so, we just transform those as well and mark
         *  them as "known", rather than force the transformed path to have to
         *  recompute them.
         *
         *  Special gotchas if the path is effectively empty (<= 1 point) or
         *  if it is non-finite. In those cases bounds need to stay empty,
         *  regardless of the matrix.
         */
        if (!fBoundsIsDirty && matrix.rectStaysRect() && fPathRef->countPoints() > 1) {
            dst->fBoundsIsDirty = false;
            if (fIsFinite) {
                matrix.mapRect(&dst->fBounds, fBounds);
                if (!(dst->fIsFinite = dst->fBounds.isFinite())) {
                    dst->fBounds.setEmpty();
                }
            } else {
                dst->fIsFinite = false;
                dst->fBounds.setEmpty();
            }
        } else {
            GEN_ID_PTR_INC(dst);
            dst->fBoundsIsDirty = true;
        }

        SkPathRef::CreateTransformedCopy(&dst->fPathRef, *fPathRef.get(), matrix);

        if (this != dst) {
            dst->fFillType = fFillType;
            dst->fSegmentMask = fSegmentMask;
            dst->fConvexity = fConvexity;
        }

<<<<<<< HEAD
        if (!matrix.isIdentity()) {
            GEN_ID_PTR_INC(dst);
        }
=======
#ifdef SK_BUILD_FOR_ANDROID
        if (!matrix.isIdentity()) {
            GEN_ID_PTR_INC(dst);
        }
#endif
>>>>>>> e2022cc3

        if (kUnknown_Direction == fDirection) {
            dst->fDirection = kUnknown_Direction;
        } else {
            SkScalar det2x2 =
                SkScalarMul(matrix.get(SkMatrix::kMScaleX), matrix.get(SkMatrix::kMScaleY)) -
                SkScalarMul(matrix.get(SkMatrix::kMSkewX), matrix.get(SkMatrix::kMSkewY));
            if (det2x2 < 0) {
                dst->fDirection = SkPath::OppositeDirection(static_cast<Direction>(fDirection));
            } else if (det2x2 > 0) {
                dst->fDirection = fDirection;
            } else {
                dst->fDirection = kUnknown_Direction;
            }
        }

        // It's an oval only if it stays a rect.
        dst->fIsOval = fIsOval && matrix.rectStaysRect();

        SkDEBUGCODE(dst->validate();)
    }
}

///////////////////////////////////////////////////////////////////////////////
///////////////////////////////////////////////////////////////////////////////

enum SegmentState {
    kEmptyContour_SegmentState,   // The current contour is empty. We may be
                                  // starting processing or we may have just
                                  // closed a contour.
    kAfterMove_SegmentState,      // We have seen a move, but nothing else.
    kAfterPrimitive_SegmentState  // We have seen a primitive but not yet
                                  // closed the path. Also the initial state.
};

SkPath::Iter::Iter() {
#ifdef SK_DEBUG
    fPts = NULL;
    fMoveTo.fX = fMoveTo.fY = fLastPt.fX = fLastPt.fY = 0;
    fForceClose = fCloseLine = false;
    fSegmentState = kEmptyContour_SegmentState;
#endif
    // need to init enough to make next() harmlessly return kDone_Verb
    fVerbs = NULL;
    fVerbStop = NULL;
    fNeedClose = false;
}

SkPath::Iter::Iter(const SkPath& path, bool forceClose) {
    this->setPath(path, forceClose);
}

void SkPath::Iter::setPath(const SkPath& path, bool forceClose) {
    fPts = path.fPathRef->points();
    fVerbs = path.fPathRef->verbs();
    fVerbStop = path.fPathRef->verbsMemBegin();
    fLastPt.fX = fLastPt.fY = 0;
    fMoveTo.fX = fMoveTo.fY = 0;
    fForceClose = SkToU8(forceClose);
    fNeedClose = false;
    fSegmentState = kEmptyContour_SegmentState;
}

bool SkPath::Iter::isClosedContour() const {
    if (fVerbs == NULL || fVerbs == fVerbStop) {
        return false;
    }
    if (fForceClose) {
        return true;
    }

    const uint8_t* verbs = fVerbs;
    const uint8_t* stop = fVerbStop;

    if (kMove_Verb == *(verbs - 1)) {
        verbs -= 1; // skip the initial moveto
    }

    while (verbs > stop) {
        // verbs points one beyond the current verb, decrement first.
        unsigned v = *(--verbs);
        if (kMove_Verb == v) {
            break;
        }
        if (kClose_Verb == v) {
            return true;
        }
    }
    return false;
}

SkPath::Verb SkPath::Iter::autoClose(SkPoint pts[2]) {
    SkASSERT(pts);
    if (fLastPt != fMoveTo) {
        // A special case: if both points are NaN, SkPoint::operation== returns
        // false, but the iterator expects that they are treated as the same.
        // (consider SkPoint is a 2-dimension float point).
        if (SkScalarIsNaN(fLastPt.fX) || SkScalarIsNaN(fLastPt.fY) ||
            SkScalarIsNaN(fMoveTo.fX) || SkScalarIsNaN(fMoveTo.fY)) {
            return kClose_Verb;
        }

        pts[0] = fLastPt;
        pts[1] = fMoveTo;
        fLastPt = fMoveTo;
        fCloseLine = true;
        return kLine_Verb;
    } else {
        pts[0] = fMoveTo;
        return kClose_Verb;
    }
}

const SkPoint& SkPath::Iter::cons_moveTo() {
    if (fSegmentState == kAfterMove_SegmentState) {
        // Set the first return pt to the move pt
        fSegmentState = kAfterPrimitive_SegmentState;
        return fMoveTo;
    } else {
        SkASSERT(fSegmentState == kAfterPrimitive_SegmentState);
         // Set the first return pt to the last pt of the previous primitive.
        return fPts[-1];
    }
}

void SkPath::Iter::consumeDegenerateSegments() {
    // We need to step over anything that will not move the current draw point
    // forward before the next move is seen
    const uint8_t* lastMoveVerb = 0;
    const SkPoint* lastMovePt = 0;
    SkPoint lastPt = fLastPt;
    while (fVerbs != fVerbStop) {
        unsigned verb = *(fVerbs - 1); // fVerbs is one beyond the current verb
        switch (verb) {
            case kMove_Verb:
                // Keep a record of this most recent move
                lastMoveVerb = fVerbs;
                lastMovePt = fPts;
                lastPt = fPts[0];
                fVerbs--;
                fPts++;
                break;

            case kClose_Verb:
                // A close when we are in a segment is always valid except when it
                // follows a move which follows a segment.
                if (fSegmentState == kAfterPrimitive_SegmentState && !lastMoveVerb) {
                    return;
                }
                // A close at any other time must be ignored
                fVerbs--;
                break;

            case kLine_Verb:
                if (!IsLineDegenerate(lastPt, fPts[0])) {
                    if (lastMoveVerb) {
                        fVerbs = lastMoveVerb;
                        fPts = lastMovePt;
                        return;
                    }
                    return;
                }
                // Ignore this line and continue
                fVerbs--;
                fPts++;
                break;

            case kQuad_Verb:
                if (!IsQuadDegenerate(lastPt, fPts[0], fPts[1])) {
                    if (lastMoveVerb) {
                        fVerbs = lastMoveVerb;
                        fPts = lastMovePt;
                        return;
                    }
                    return;
                }
                // Ignore this line and continue
                fVerbs--;
                fPts += 2;
                break;

            case kCubic_Verb:
                if (!IsCubicDegenerate(lastPt, fPts[0], fPts[1], fPts[2])) {
                    if (lastMoveVerb) {
                        fVerbs = lastMoveVerb;
                        fPts = lastMovePt;
                        return;
                    }
                    return;
                }
                // Ignore this line and continue
                fVerbs--;
                fPts += 3;
                break;

            default:
                SkDEBUGFAIL("Should never see kDone_Verb");
        }
    }
}

SkPath::Verb SkPath::Iter::doNext(SkPoint ptsParam[4]) {
    SkASSERT(ptsParam);

    if (fVerbs == fVerbStop) {
        // Close the curve if requested and if there is some curve to close
        if (fNeedClose && fSegmentState == kAfterPrimitive_SegmentState) {
            if (kLine_Verb == this->autoClose(ptsParam)) {
                return kLine_Verb;
            }
            fNeedClose = false;
            return kClose_Verb;
        }
        return kDone_Verb;
    }

    // fVerbs is one beyond the current verb, decrement first
    unsigned verb = *(--fVerbs);
    const SkPoint* SK_RESTRICT srcPts = fPts;
    SkPoint* SK_RESTRICT       pts = ptsParam;

    switch (verb) {
        case kMove_Verb:
            if (fNeedClose) {
                fVerbs++; // move back one verb
                verb = this->autoClose(pts);
                if (verb == kClose_Verb) {
                    fNeedClose = false;
                }
                return (Verb)verb;
            }
            if (fVerbs == fVerbStop) {    // might be a trailing moveto
                return kDone_Verb;
            }
            fMoveTo = *srcPts;
            pts[0] = *srcPts;
            srcPts += 1;
            fSegmentState = kAfterMove_SegmentState;
            fLastPt = fMoveTo;
            fNeedClose = fForceClose;
            break;
        case kLine_Verb:
            pts[0] = this->cons_moveTo();
            pts[1] = srcPts[0];
            fLastPt = srcPts[0];
            fCloseLine = false;
            srcPts += 1;
            break;
        case kQuad_Verb:
            pts[0] = this->cons_moveTo();
            memcpy(&pts[1], srcPts, 2 * sizeof(SkPoint));
            fLastPt = srcPts[1];
            srcPts += 2;
            break;
        case kCubic_Verb:
            pts[0] = this->cons_moveTo();
            memcpy(&pts[1], srcPts, 3 * sizeof(SkPoint));
            fLastPt = srcPts[2];
            srcPts += 3;
            break;
        case kClose_Verb:
            verb = this->autoClose(pts);
            if (verb == kLine_Verb) {
                fVerbs++; // move back one verb
            } else {
                fNeedClose = false;
                fSegmentState = kEmptyContour_SegmentState;
            }
            fLastPt = fMoveTo;
            break;
    }
    fPts = srcPts;
    return (Verb)verb;
}

///////////////////////////////////////////////////////////////////////////////

SkPath::RawIter::RawIter() {
#ifdef SK_DEBUG
    fPts = NULL;
    fMoveTo.fX = fMoveTo.fY = fLastPt.fX = fLastPt.fY = 0;
#endif
    // need to init enough to make next() harmlessly return kDone_Verb
    fVerbs = NULL;
    fVerbStop = NULL;
}

SkPath::RawIter::RawIter(const SkPath& path) {
    this->setPath(path);
}

void SkPath::RawIter::setPath(const SkPath& path) {
    fPts = path.fPathRef->points();
    fVerbs = path.fPathRef->verbs();
    fVerbStop = path.fPathRef->verbsMemBegin();
    fMoveTo.fX = fMoveTo.fY = 0;
    fLastPt.fX = fLastPt.fY = 0;
}

SkPath::Verb SkPath::RawIter::next(SkPoint pts[4]) {
    SkASSERT(NULL != pts);
    if (fVerbs == fVerbStop) {
        return kDone_Verb;
    }

    // fVerbs points one beyond next verb so decrement first.
    unsigned verb = *(--fVerbs);
    const SkPoint* srcPts = fPts;

    switch (verb) {
        case kMove_Verb:
            pts[0] = *srcPts;
            fMoveTo = srcPts[0];
            fLastPt = fMoveTo;
            srcPts += 1;
            break;
        case kLine_Verb:
            pts[0] = fLastPt;
            pts[1] = srcPts[0];
            fLastPt = srcPts[0];
            srcPts += 1;
            break;
        case kQuad_Verb:
            pts[0] = fLastPt;
            memcpy(&pts[1], srcPts, 2 * sizeof(SkPoint));
            fLastPt = srcPts[1];
            srcPts += 2;
            break;
        case kCubic_Verb:
            pts[0] = fLastPt;
            memcpy(&pts[1], srcPts, 3 * sizeof(SkPoint));
            fLastPt = srcPts[2];
            srcPts += 3;
            break;
        case kClose_Verb:
            fLastPt = fMoveTo;
            pts[0] = fMoveTo;
            break;
    }
    fPts = srcPts;
    return (Verb)verb;
}

///////////////////////////////////////////////////////////////////////////////

/*
    Format in compressed buffer: [ptCount, verbCount, pts[], verbs[]]
*/

uint32_t SkPath::writeToMemory(void* storage) const {
    SkDEBUGCODE(this->validate();)

    if (NULL == storage) {
        const int byteCount = sizeof(int32_t)
#if NEW_PICTURE_FORMAT
                      + fPathRef->writeSize()
#else
                      + 2 * sizeof(int32_t)
                      + sizeof(SkPoint) * fPathRef->countPoints()
                      + sizeof(uint8_t) * fPathRef->countVerbs()
#endif
                      + sizeof(SkRect);
        return SkAlign4(byteCount);
    }

    SkWBuffer   buffer(storage);
#if !NEW_PICTURE_FORMAT
    buffer.write32(fPathRef->countPoints());
    buffer.write32(fPathRef->countVerbs());
#endif

    // Call getBounds() to ensure (as a side-effect) that fBounds
    // and fIsFinite are computed.
    const SkRect& bounds = this->getBounds();
    SkASSERT(!fBoundsIsDirty);

    int32_t packed = ((fIsFinite & 1) << kIsFinite_SerializationShift) |
                     ((fIsOval & 1) << kIsOval_SerializationShift) |
                     (fConvexity << kConvexity_SerializationShift) |
                     (fFillType << kFillType_SerializationShift) |
                     (fSegmentMask << kSegmentMask_SerializationShift) |
                     (fDirection << kDirection_SerializationShift);

    buffer.write32(packed);

    fPathRef->writeToBuffer(&buffer);

    buffer.write(&bounds, sizeof(bounds));

    buffer.padToAlign4();
    return buffer.pos();
}

uint32_t SkPath::readFromMemory(const void* storage) {
    SkRBuffer   buffer(storage);
#if !NEW_PICTURE_FORMAT
    int32_t pcount = buffer.readS32();
    int32_t vcount = buffer.readS32();
#endif

    uint32_t packed = buffer.readS32();
    fIsFinite = (packed >> kIsFinite_SerializationShift) & 1;
    fIsOval = (packed >> kIsOval_SerializationShift) & 1;
    fConvexity = (packed >> kConvexity_SerializationShift) & 0xFF;
    fFillType = (packed >> kFillType_SerializationShift) & 0xFF;
    fSegmentMask = (packed >> kSegmentMask_SerializationShift) & 0x7;
    fDirection = (packed >> kDirection_SerializationShift) & 0x3;

#if NEW_PICTURE_FORMAT
    fPathRef.reset(SkPathRef::CreateFromBuffer(&buffer));
#else
    fPathRef.reset(SkPathRef::CreateFromBuffer(vcount, pcount, &buffer));
#endif

    buffer.read(&fBounds, sizeof(fBounds));
    fBoundsIsDirty = false;

    buffer.skipToAlign4();

    GEN_ID_INC;

    SkDEBUGCODE(this->validate();)
    return buffer.pos();
}

///////////////////////////////////////////////////////////////////////////////

#include "SkString.h"

static void append_scalar(SkString* str, SkScalar value) {
    SkString tmp;
    tmp.printf("%g", value);
    if (tmp.contains('.')) {
        tmp.appendUnichar('f');
    }
    str->append(tmp);
}

static void append_params(SkString* str, const char label[], const SkPoint pts[],
                          int count) {
    str->append(label);
    str->append("(");

    const SkScalar* values = &pts[0].fX;
    count *= 2;

    for (int i = 0; i < count; ++i) {
        append_scalar(str, values[i]);
        if (i < count - 1) {
            str->append(", ");
        }
    }
    str->append(");\n");
}

void SkPath::dump(bool forceClose, const char title[]) const {
    Iter    iter(*this, forceClose);
    SkPoint pts[4];
    Verb    verb;

    SkDebugf("path: forceClose=%s %s\n", forceClose ? "true" : "false",
             title ? title : "");

    SkString builder;

    while ((verb = iter.next(pts, false)) != kDone_Verb) {
        switch (verb) {
            case kMove_Verb:
                append_params(&builder, "path.moveTo", &pts[0], 1);
                break;
            case kLine_Verb:
                append_params(&builder, "path.lineTo", &pts[1], 1);
                append_params(&builder, "path.lineTo", &pts[1], 1);
                break;
            case kQuad_Verb:
                append_params(&builder, "path.quadTo", &pts[1], 2);
                break;
            case kCubic_Verb:
                append_params(&builder, "path.cubicTo", &pts[1], 3);
                break;
            case kClose_Verb:
                builder.append("path.close();\n");
                break;
            default:
                SkDebugf("  path: UNKNOWN VERB %d, aborting dump...\n", verb);
                verb = kDone_Verb;  // stop the loop
                break;
        }
    }
    SkDebugf("%s\n", builder.c_str());
}

void SkPath::dump() const {
    this->dump(false);
}

#ifdef SK_DEBUG
void SkPath::validate() const {
    SkASSERT(this != NULL);
    SkASSERT((fFillType & ~3) == 0);

#ifdef SK_DEBUG_PATH
    if (!fBoundsIsDirty) {
        SkRect bounds;

        bool isFinite = compute_pt_bounds(&bounds, *fPathRef.get());
        SkASSERT(SkToBool(fIsFinite) == isFinite);

        if (fPathRef->countPoints() <= 1) {
            // if we're empty, fBounds may be empty but translated, so we can't
            // necessarily compare to bounds directly
            // try path.addOval(2, 2, 2, 2) which is empty, but the bounds will
            // be [2, 2, 2, 2]
            SkASSERT(bounds.isEmpty());
            SkASSERT(fBounds.isEmpty());
        } else {
            if (bounds.isEmpty()) {
                SkASSERT(fBounds.isEmpty());
            } else {
                if (!fBounds.isEmpty()) {
                    SkASSERT(fBounds.contains(bounds));
                }
            }
        }
    }

    uint32_t mask = 0;
    const uint8_t* verbs = const_cast<const SkPathRef*>(fPathRef.get())->verbs();
    for (int i = 0; i < fPathRef->countVerbs(); i++) {
        switch (verbs[~i]) {
            case kLine_Verb:
                mask |= kLine_SegmentMask;
                break;
            case kQuad_Verb:
                mask |= kQuad_SegmentMask;
                break;
            case kCubic_Verb:
                mask |= kCubic_SegmentMask;
            case kMove_Verb:  // these verbs aren't included in the segment mask.
            case kClose_Verb:
                break;
            case kDone_Verb:
                SkDEBUGFAIL("Done verb shouldn't be recorded.");
                break;
            default:
                SkDEBUGFAIL("Unknown Verb");
                break;
        }
    }
    SkASSERT(mask == fSegmentMask);
#endif // SK_DEBUG_PATH
}
#endif // SK_DEBUG

///////////////////////////////////////////////////////////////////////////////

static int sign(SkScalar x) { return x < 0; }
#define kValueNeverReturnedBySign   2

static int CrossProductSign(const SkVector& a, const SkVector& b) {
    return SkScalarSignAsInt(SkPoint::CrossProduct(a, b));
}

// only valid for a single contour
struct Convexicator {
    Convexicator()
    : fPtCount(0)
    , fConvexity(SkPath::kConvex_Convexity)
    , fDirection(SkPath::kUnknown_Direction) {
        fSign = 0;
        // warnings
        fCurrPt.set(0, 0);
        fVec0.set(0, 0);
        fVec1.set(0, 0);
        fFirstVec.set(0, 0);

        fDx = fDy = 0;
        fSx = fSy = kValueNeverReturnedBySign;
    }

    SkPath::Convexity getConvexity() const { return fConvexity; }

    /** The direction returned is only valid if the path is determined convex */
    SkPath::Direction getDirection() const { return fDirection; }

    void addPt(const SkPoint& pt) {
        if (SkPath::kConcave_Convexity == fConvexity) {
            return;
        }

        if (0 == fPtCount) {
            fCurrPt = pt;
            ++fPtCount;
        } else {
            SkVector vec = pt - fCurrPt;
            if (vec.fX || vec.fY) {
                fCurrPt = pt;
                if (++fPtCount == 2) {
                    fFirstVec = fVec1 = vec;
                } else {
                    SkASSERT(fPtCount > 2);
                    this->addVec(vec);
                }

                int sx = sign(vec.fX);
                int sy = sign(vec.fY);
                fDx += (sx != fSx);
                fDy += (sy != fSy);
                fSx = sx;
                fSy = sy;

                if (fDx > 3 || fDy > 3) {
                    fConvexity = SkPath::kConcave_Convexity;
                }
            }
        }
    }

    void close() {
        if (fPtCount > 2) {
            this->addVec(fFirstVec);
        }
    }

private:
    void addVec(const SkVector& vec) {
        SkASSERT(vec.fX || vec.fY);
        fVec0 = fVec1;
        fVec1 = vec;
        int sign = CrossProductSign(fVec0, fVec1);
        if (0 == fSign) {
            fSign = sign;
            if (1 == sign) {
                fDirection = SkPath::kCW_Direction;
            } else if (-1 == sign) {
                fDirection = SkPath::kCCW_Direction;
            }
        } else if (sign) {
            if (fSign != sign) {
                fConvexity = SkPath::kConcave_Convexity;
                fDirection = SkPath::kUnknown_Direction;
            }
        }
    }

    SkPoint             fCurrPt;
    SkVector            fVec0, fVec1, fFirstVec;
    int                 fPtCount;   // non-degenerate points
    int                 fSign;
    SkPath::Convexity   fConvexity;
    SkPath::Direction   fDirection;
    int                 fDx, fDy, fSx, fSy;
};

SkPath::Convexity SkPath::internalGetConvexity() const {
    SkASSERT(kUnknown_Convexity == fConvexity);
    SkPoint         pts[4];
    SkPath::Verb    verb;
    SkPath::Iter    iter(*this, true);

    int             contourCount = 0;
    int             count;
    Convexicator    state;

    while ((verb = iter.next(pts)) != SkPath::kDone_Verb) {
        switch (verb) {
            case kMove_Verb:
                if (++contourCount > 1) {
                    fConvexity = kConcave_Convexity;
                    return kConcave_Convexity;
                }
                pts[1] = pts[0];
                count = 1;
                break;
            case kLine_Verb: count = 1; break;
            case kQuad_Verb: count = 2; break;
            case kCubic_Verb: count = 3; break;
            case kClose_Verb:
                state.close();
                count = 0;
                break;
            default:
                SkDEBUGFAIL("bad verb");
                fConvexity = kConcave_Convexity;
                return kConcave_Convexity;
        }

        for (int i = 1; i <= count; i++) {
            state.addPt(pts[i]);
        }
        // early exit
        if (kConcave_Convexity == state.getConvexity()) {
            fConvexity = kConcave_Convexity;
            return kConcave_Convexity;
        }
    }
    fConvexity = state.getConvexity();
    if (kConvex_Convexity == fConvexity && kUnknown_Direction == fDirection) {
        fDirection = state.getDirection();
    }
    return static_cast<Convexity>(fConvexity);
}

///////////////////////////////////////////////////////////////////////////////

class ContourIter {
public:
    ContourIter(const SkPathRef& pathRef);

    bool done() const { return fDone; }
    // if !done() then these may be called
    int count() const { return fCurrPtCount; }
    const SkPoint* pts() const { return fCurrPt; }
    void next();

private:
    int fCurrPtCount;
    const SkPoint* fCurrPt;
    const uint8_t* fCurrVerb;
    const uint8_t* fStopVerbs;
    bool fDone;
    SkDEBUGCODE(int fContourCounter;)
};

ContourIter::ContourIter(const SkPathRef& pathRef) {
    fStopVerbs = pathRef.verbsMemBegin();
    fDone = false;
    fCurrPt = pathRef.points();
    fCurrVerb = pathRef.verbs();
    fCurrPtCount = 0;
    SkDEBUGCODE(fContourCounter = 0;)
    this->next();
}

void ContourIter::next() {
    if (fCurrVerb <= fStopVerbs) {
        fDone = true;
    }
    if (fDone) {
        return;
    }

    // skip pts of prev contour
    fCurrPt += fCurrPtCount;

    SkASSERT(SkPath::kMove_Verb == fCurrVerb[~0]);
    int ptCount = 1;    // moveTo
    const uint8_t* verbs = fCurrVerb;

    for (--verbs; verbs > fStopVerbs; --verbs) {
        switch (verbs[~0]) {
            case SkPath::kMove_Verb:
                goto CONTOUR_END;
            case SkPath::kLine_Verb:
                ptCount += 1;
                break;
            case SkPath::kQuad_Verb:
                ptCount += 2;
                break;
            case SkPath::kCubic_Verb:
                ptCount += 3;
                break;
            default:    // kClose_Verb, just keep going
                break;
        }
    }
CONTOUR_END:
    fCurrPtCount = ptCount;
    fCurrVerb = verbs;
    SkDEBUGCODE(++fContourCounter;)
}

// returns cross product of (p1 - p0) and (p2 - p0)
static SkScalar cross_prod(const SkPoint& p0, const SkPoint& p1, const SkPoint& p2) {
    SkScalar cross = SkPoint::CrossProduct(p1 - p0, p2 - p0);
    // We may get 0 when the above subtracts underflow. We expect this to be
    // very rare and lazily promote to double.
    if (0 == cross) {
        double p0x = SkScalarToDouble(p0.fX);
        double p0y = SkScalarToDouble(p0.fY);

        double p1x = SkScalarToDouble(p1.fX);
        double p1y = SkScalarToDouble(p1.fY);

        double p2x = SkScalarToDouble(p2.fX);
        double p2y = SkScalarToDouble(p2.fY);

        cross = SkDoubleToScalar((p1x - p0x) * (p2y - p0y) -
                                 (p1y - p0y) * (p2x - p0x));

    }
    return cross;
}

// Returns the first pt with the maximum Y coordinate
static int find_max_y(const SkPoint pts[], int count) {
    SkASSERT(count > 0);
    SkScalar max = pts[0].fY;
    int firstIndex = 0;
    for (int i = 1; i < count; ++i) {
        SkScalar y = pts[i].fY;
        if (y > max) {
            max = y;
            firstIndex = i;
        }
    }
    return firstIndex;
}

static int find_diff_pt(const SkPoint pts[], int index, int n, int inc) {
    int i = index;
    for (;;) {
        i = (i + inc) % n;
        if (i == index) {   // we wrapped around, so abort
            break;
        }
        if (pts[index] != pts[i]) { // found a different point, success!
            break;
        }
    }
    return i;
}

/**
 *  Starting at index, and moving forward (incrementing), find the xmin and
 *  xmax of the contiguous points that have the same Y.
 */
static int find_min_max_x_at_y(const SkPoint pts[], int index, int n,
                               int* maxIndexPtr) {
    const SkScalar y = pts[index].fY;
    SkScalar min = pts[index].fX;
    SkScalar max = min;
    int minIndex = index;
    int maxIndex = index;
    for (int i = index + 1; i < n; ++i) {
        if (pts[i].fY != y) {
            break;
        }
        SkScalar x = pts[i].fX;
        if (x < min) {
            min = x;
            minIndex = i;
        } else if (x > max) {
            max = x;
            maxIndex = i;
        }
    }
    *maxIndexPtr = maxIndex;
    return minIndex;
}

static void crossToDir(SkScalar cross, SkPath::Direction* dir) {
    if (dir) {
        *dir = cross > 0 ? SkPath::kCW_Direction : SkPath::kCCW_Direction;
    }
}

#if 0
#include "SkString.h"
#include "../utils/SkParsePath.h"
static void dumpPath(const SkPath& path) {
    SkString str;
    SkParsePath::ToSVGString(path, &str);
    SkDebugf("%s\n", str.c_str());
}
#endif

namespace {
// for use with convex_dir_test
double mul(double a, double b) { return a * b; }
SkScalar mul(SkScalar a, SkScalar b) { return SkScalarMul(a, b); }
double toDouble(SkScalar a) { return SkScalarToDouble(a); }
SkScalar toScalar(SkScalar a) { return a; }

// determines the winding direction of a convex polygon with the precision
// of T. CAST_SCALAR casts an SkScalar to T.
template <typename T, T (CAST_SCALAR)(SkScalar)>
bool convex_dir_test(int n, const SkPoint pts[], SkPath::Direction* dir) {
    // we find the first three points that form a non-degenerate
    // triangle. If there are no such points then the path is
    // degenerate. The first is always point 0. Now we find the second
    // point.
    int i = 0;
    enum { kX = 0, kY = 1 };
    T v0[2];
    while (1) {
        v0[kX] = CAST_SCALAR(pts[i].fX) - CAST_SCALAR(pts[0].fX);
        v0[kY] = CAST_SCALAR(pts[i].fY) - CAST_SCALAR(pts[0].fY);
        if (v0[kX] || v0[kY]) {
            break;
        }
        if (++i == n - 1) {
            return false;
        }
    }
    // now find a third point that is not colinear with the first two
    // points and check the orientation of the triangle (which will be
    // the same as the orientation of the path).
    for (++i; i < n; ++i) {
        T v1[2];
        v1[kX] = CAST_SCALAR(pts[i].fX) - CAST_SCALAR(pts[0].fX);
        v1[kY] = CAST_SCALAR(pts[i].fY) - CAST_SCALAR(pts[0].fY);
        T cross = mul(v0[kX], v1[kY]) - mul(v0[kY], v1[kX]);
        if (0 != cross) {
            *dir = cross > 0 ? SkPath::kCW_Direction : SkPath::kCCW_Direction;
            return true;
        }
    }
    return false;
}
}

/*
 *  We loop through all contours, and keep the computed cross-product of the
 *  contour that contained the global y-max. If we just look at the first
 *  contour, we may find one that is wound the opposite way (correctly) since
 *  it is the interior of a hole (e.g. 'o'). Thus we must find the contour
 *  that is outer most (or at least has the global y-max) before we can consider
 *  its cross product.
 */
bool SkPath::cheapComputeDirection(Direction* dir) const {
//    dumpPath(*this);
    // don't want to pay the cost for computing this if it
    // is unknown, so we don't call isConvex()

    if (kUnknown_Direction != fDirection) {
        *dir = static_cast<Direction>(fDirection);
        return true;
    }
    const Convexity conv = this->getConvexityOrUnknown();

    ContourIter iter(*fPathRef.get());

    // initialize with our logical y-min
    SkScalar ymax = this->getBounds().fTop;
    SkScalar ymaxCross = 0;

    for (; !iter.done(); iter.next()) {
        int n = iter.count();
        if (n < 3) {
            continue;
        }

        const SkPoint* pts = iter.pts();
        SkScalar cross = 0;
        if (kConvex_Convexity == conv) {
            // We try first at scalar precision, and then again at double
            // precision. This is because the vectors computed between distant
            // points may lose too much precision.
            if (convex_dir_test<SkScalar, toScalar>(n, pts, dir)) {
                fDirection = *dir;
                return true;
            }
            if (convex_dir_test<double, toDouble>(n, pts, dir)) {
                fDirection = *dir;
                return true;
            } else {
                return false;
            }
        } else {
            int index = find_max_y(pts, n);
            if (pts[index].fY < ymax) {
                continue;
            }

            // If there is more than 1 distinct point at the y-max, we take the
            // x-min and x-max of them and just subtract to compute the dir.
            if (pts[(index + 1) % n].fY == pts[index].fY) {
                int maxIndex;
                int minIndex = find_min_max_x_at_y(pts, index, n, &maxIndex);
                if (minIndex == maxIndex) {
                    goto TRY_CROSSPROD;
                }
                SkASSERT(pts[minIndex].fY == pts[index].fY);
                SkASSERT(pts[maxIndex].fY == pts[index].fY);
                SkASSERT(pts[minIndex].fX <= pts[maxIndex].fX);
                // we just subtract the indices, and let that auto-convert to
                // SkScalar, since we just want - or + to signal the direction.
                cross = minIndex - maxIndex;
            } else {
                TRY_CROSSPROD:
                // Find a next and prev index to use for the cross-product test,
                // but we try to find pts that form non-zero vectors from pts[index]
                //
                // Its possible that we can't find two non-degenerate vectors, so
                // we have to guard our search (e.g. all the pts could be in the
                // same place).

                // we pass n - 1 instead of -1 so we don't foul up % operator by
                // passing it a negative LH argument.
                int prev = find_diff_pt(pts, index, n, n - 1);
                if (prev == index) {
                    // completely degenerate, skip to next contour
                    continue;
                }
                int next = find_diff_pt(pts, index, n, 1);
                SkASSERT(next != index);
                cross = cross_prod(pts[prev], pts[index], pts[next]);
                // if we get a zero and the points are horizontal, then we look at the spread in
                // x-direction. We really should continue to walk away from the degeneracy until
                // there is a divergence.
                if (0 == cross && pts[prev].fY == pts[index].fY && pts[next].fY == pts[index].fY) {
                    // construct the subtract so we get the correct Direction below
                    cross = pts[index].fX - pts[next].fX;
                }
            }

            if (cross) {
                // record our best guess so far
                ymax = pts[index].fY;
                ymaxCross = cross;
            }
        }
    }
    if (ymaxCross) {
        crossToDir(ymaxCross, dir);
        fDirection = *dir;
        return true;
    } else {
        return false;
    }
}

///////////////////////////////////////////////////////////////////////////////

static SkScalar eval_cubic_coeff(SkScalar A, SkScalar B, SkScalar C,
                                 SkScalar D, SkScalar t) {
    return SkScalarMulAdd(SkScalarMulAdd(SkScalarMulAdd(A, t, B), t, C), t, D);
}

static SkScalar eval_cubic_pts(SkScalar c0, SkScalar c1, SkScalar c2, SkScalar c3,
                               SkScalar t) {
    SkScalar A = c3 + 3*(c1 - c2) - c0;
    SkScalar B = 3*(c2 - c1 - c1 + c0);
    SkScalar C = 3*(c1 - c0);
    SkScalar D = c0;
    return eval_cubic_coeff(A, B, C, D, t);
}

/*  Given 4 cubic points (either Xs or Ys), and a target X or Y, compute the
 t value such that cubic(t) = target
 */
static bool chopMonoCubicAt(SkScalar c0, SkScalar c1, SkScalar c2, SkScalar c3,
                            SkScalar target, SkScalar* t) {
    //   SkASSERT(c0 <= c1 && c1 <= c2 && c2 <= c3);
    SkASSERT(c0 < target && target < c3);

    SkScalar D = c0 - target;
    SkScalar A = c3 + 3*(c1 - c2) - c0;
    SkScalar B = 3*(c2 - c1 - c1 + c0);
    SkScalar C = 3*(c1 - c0);

    const SkScalar TOLERANCE = SK_Scalar1 / 4096;
    SkScalar minT = 0;
    SkScalar maxT = SK_Scalar1;
    SkScalar mid;
    int i;
    for (i = 0; i < 16; i++) {
        mid = SkScalarAve(minT, maxT);
        SkScalar delta = eval_cubic_coeff(A, B, C, D, mid);
        if (delta < 0) {
            minT = mid;
            delta = -delta;
        } else {
            maxT = mid;
        }
        if (delta < TOLERANCE) {
            break;
        }
    }
    *t = mid;
    return true;
}

template <size_t N> static void find_minmax(const SkPoint pts[],
                                            SkScalar* minPtr, SkScalar* maxPtr) {
    SkScalar min, max;
    min = max = pts[0].fX;
    for (size_t i = 1; i < N; ++i) {
        min = SkMinScalar(min, pts[i].fX);
        max = SkMaxScalar(max, pts[i].fX);
    }
    *minPtr = min;
    *maxPtr = max;
}

static int winding_mono_cubic(const SkPoint pts[], SkScalar x, SkScalar y) {
    SkPoint storage[4];

    int dir = 1;
    if (pts[0].fY > pts[3].fY) {
        storage[0] = pts[3];
        storage[1] = pts[2];
        storage[2] = pts[1];
        storage[3] = pts[0];
        pts = storage;
        dir = -1;
    }
    if (y < pts[0].fY || y >= pts[3].fY) {
        return 0;
    }

    // quickreject or quickaccept
    SkScalar min, max;
    find_minmax<4>(pts, &min, &max);
    if (x < min) {
        return 0;
    }
    if (x > max) {
        return dir;
    }

    // compute the actual x(t) value
    SkScalar t, xt;
    if (chopMonoCubicAt(pts[0].fY, pts[1].fY, pts[2].fY, pts[3].fY, y, &t)) {
        xt = eval_cubic_pts(pts[0].fX, pts[1].fX, pts[2].fX, pts[3].fX, t);
    } else {
        SkScalar mid = SkScalarAve(pts[0].fY, pts[3].fY);
        xt = y < mid ? pts[0].fX : pts[3].fX;
    }
    return xt < x ? dir : 0;
}

static int winding_cubic(const SkPoint pts[], SkScalar x, SkScalar y) {
    SkPoint dst[10];
    int n = SkChopCubicAtYExtrema(pts, dst);
    int w = 0;
    for (int i = 0; i <= n; ++i) {
        w += winding_mono_cubic(&dst[i * 3], x, y);
    }
    return w;
}

static int winding_mono_quad(const SkPoint pts[], SkScalar x, SkScalar y) {
    SkScalar y0 = pts[0].fY;
    SkScalar y2 = pts[2].fY;

    int dir = 1;
    if (y0 > y2) {
        SkTSwap(y0, y2);
        dir = -1;
    }
    if (y < y0 || y >= y2) {
        return 0;
    }

    // bounds check on X (not required. is it faster?)
#if 0
    if (pts[0].fX > x && pts[1].fX > x && pts[2].fX > x) {
        return 0;
    }
#endif

    SkScalar roots[2];
    int n = SkFindUnitQuadRoots(pts[0].fY - 2 * pts[1].fY + pts[2].fY,
                                2 * (pts[1].fY - pts[0].fY),
                                pts[0].fY - y,
                                roots);
    SkASSERT(n <= 1);
    SkScalar xt;
    if (0 == n) {
        SkScalar mid = SkScalarAve(y0, y2);
        // Need [0] and [2] if dir == 1
        // and  [2] and [0] if dir == -1
        xt = y < mid ? pts[1 - dir].fX : pts[dir - 1].fX;
    } else {
        SkScalar t = roots[0];
        SkScalar C = pts[0].fX;
        SkScalar A = pts[2].fX - 2 * pts[1].fX + C;
        SkScalar B = 2 * (pts[1].fX - C);
        xt = SkScalarMulAdd(SkScalarMulAdd(A, t, B), t, C);
    }
    return xt < x ? dir : 0;
}

static bool is_mono_quad(SkScalar y0, SkScalar y1, SkScalar y2) {
    //    return SkScalarSignAsInt(y0 - y1) + SkScalarSignAsInt(y1 - y2) != 0;
    if (y0 == y1) {
        return true;
    }
    if (y0 < y1) {
        return y1 <= y2;
    } else {
        return y1 >= y2;
    }
}

static int winding_quad(const SkPoint pts[], SkScalar x, SkScalar y) {
    SkPoint dst[5];
    int     n = 0;

    if (!is_mono_quad(pts[0].fY, pts[1].fY, pts[2].fY)) {
        n = SkChopQuadAtYExtrema(pts, dst);
        pts = dst;
    }
    int w = winding_mono_quad(pts, x, y);
    if (n > 0) {
        w += winding_mono_quad(&pts[2], x, y);
    }
    return w;
}

static int winding_line(const SkPoint pts[], SkScalar x, SkScalar y) {
    SkScalar x0 = pts[0].fX;
    SkScalar y0 = pts[0].fY;
    SkScalar x1 = pts[1].fX;
    SkScalar y1 = pts[1].fY;

    SkScalar dy = y1 - y0;

    int dir = 1;
    if (y0 > y1) {
        SkTSwap(y0, y1);
        dir = -1;
    }
    if (y < y0 || y >= y1) {
        return 0;
    }

    SkScalar cross = SkScalarMul(x1 - x0, y - pts[0].fY) -
    SkScalarMul(dy, x - pts[0].fX);

    if (SkScalarSignAsInt(cross) == dir) {
        dir = 0;
    }
    return dir;
}

bool SkPath::contains(SkScalar x, SkScalar y) const {
    bool isInverse = this->isInverseFillType();
    if (this->isEmpty()) {
        return isInverse;
    }

    const SkRect& bounds = this->getBounds();
    if (!bounds.contains(x, y)) {
        return isInverse;
    }

    SkPath::Iter iter(*this, true);
    bool done = false;
    int w = 0;
    do {
        SkPoint pts[4];
        switch (iter.next(pts, false)) {
            case SkPath::kMove_Verb:
            case SkPath::kClose_Verb:
                break;
            case SkPath::kLine_Verb:
                w += winding_line(pts, x, y);
                break;
            case SkPath::kQuad_Verb:
                w += winding_quad(pts, x, y);
                break;
            case SkPath::kCubic_Verb:
                w += winding_cubic(pts, x, y);
                break;
            case SkPath::kDone_Verb:
                done = true;
                break;
        }
    } while (!done);

    switch (this->getFillType()) {
        case SkPath::kEvenOdd_FillType:
        case SkPath::kInverseEvenOdd_FillType:
            w &= 1;
            break;
        default:
            break;
    }
    return SkToBool(w);
}<|MERGE_RESOLUTION|>--- conflicted
+++ resolved
@@ -250,7 +250,6 @@
     fLastMoveToIndex = src.fLastMoveToIndex;
     fIsOval         = src.fIsOval;
 #ifdef SK_BUILD_FOR_ANDROID
-    // the assignment operator above increments the ID so correct for that here
     fGenerationID = src.fGenerationID;
     fSourcePath = NULL;
 #endif
@@ -1639,7 +1638,6 @@
             }
         }
 
-        // swap() will increment the gen id if needed
         dst->swap(tmp);
         SkPathRef::Editor ed(&dst->fPathRef);
         matrix.mapPoints(ed.points(), ed.pathRef()->countPoints());
@@ -1682,17 +1680,11 @@
             dst->fConvexity = fConvexity;
         }
 
-<<<<<<< HEAD
-        if (!matrix.isIdentity()) {
-            GEN_ID_PTR_INC(dst);
-        }
-=======
 #ifdef SK_BUILD_FOR_ANDROID
         if (!matrix.isIdentity()) {
             GEN_ID_PTR_INC(dst);
         }
 #endif
->>>>>>> e2022cc3
 
         if (kUnknown_Direction == fDirection) {
             dst->fDirection = kUnknown_Direction;
