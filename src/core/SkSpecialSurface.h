--- conflicted
+++ resolved
@@ -61,16 +61,8 @@
      *  Allocate a new GPU-backed SkSpecialSurface. If the requested surface cannot
      *  be created, nullptr will be returned.
      */
-<<<<<<< HEAD
-    static sk_sp<SkSpecialSurface> MakeRenderTarget(GrRecordingContext*,
-                                                    const GrBackendFormat& format,
-                                                    int width, int height,
-                                                    GrPixelConfig config,
-                                                    sk_sp<SkColorSpace> colorSpace,
-=======
     static sk_sp<SkSpecialSurface> MakeRenderTarget(GrRecordingContext*, int width, int height,
                                                     GrColorType, sk_sp<SkColorSpace> colorSpace,
->>>>>>> 40be567a
                                                     const SkSurfaceProps* = nullptr);
 #endif
 
