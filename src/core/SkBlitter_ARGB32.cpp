--- conflicted
+++ resolved
@@ -1156,10 +1156,6 @@
     }
 }
 
-<<<<<<< HEAD
-#ifndef SK_SUPPORT_LEGACY_A8_MASKBLITTER
-=======
->>>>>>> 40be567a
 using U32  = skvx::Vec< 4, uint32_t>;
 using U8x4 = skvx::Vec<16, uint8_t>;
 using U8   = skvx::Vec< 4, uint8_t>;
@@ -1187,57 +1183,22 @@
         cov++;
     }
 }
-<<<<<<< HEAD
-#endif
 
 static void blend_row_A8(SkPMColor* dst, const void* mask, const SkPMColor* src, int n) {
     auto cov = (const uint8_t*)mask;
-
-#ifdef SK_SUPPORT_LEGACY_A8_MASKBLITTER
-    for (int i = 0; i < n; ++i) {
-        if (cov[i]) {
-            dst[i] = SkBlendARGB32(src[i], dst[i], cov[i]);
-        }
-    }
-#else
-=======
-
-static void blend_row_A8(SkPMColor* dst, const void* mask, const SkPMColor* src, int n) {
-    auto cov = (const uint8_t*)mask;
->>>>>>> 40be567a
     drive(dst, src, cov, n, [](U8x4 d, U8x4 s, U8x4 c) {
         U8x4 s_aa  = skvx::approx_scale(s, c),
              alpha = skvx::shuffle<3,3,3,3, 7,7,7,7, 11,11,11,11, 15,15,15,15>(s_aa);
         return s_aa + skvx::approx_scale(d, 255 - alpha);
     });
-<<<<<<< HEAD
-#endif
-=======
->>>>>>> 40be567a
 }
 
 static void blend_row_A8_opaque(SkPMColor* dst, const void* mask, const SkPMColor* src, int n) {
     auto cov = (const uint8_t*)mask;
-<<<<<<< HEAD
-
-#ifdef SK_SUPPORT_LEGACY_A8_MASKBLITTER
-    for (int i = 0; i < n; ++i) {
-        if (int c = cov[i]) {
-            c += (c >> 7);
-            dst[i] = SkAlphaMulQ(src[i], c) + SkAlphaMulQ(dst[i], 256 - c);
-        }
-    }
-#else
-=======
->>>>>>> 40be567a
     drive(dst, src, cov, n, [](U8x4 d, U8x4 s, U8x4 c) {
         return skvx::div255( skvx::cast<uint16_t>(s) * skvx::cast<uint16_t>(  c  )
                            + skvx::cast<uint16_t>(d) * skvx::cast<uint16_t>(255-c));
     });
-<<<<<<< HEAD
-#endif
-=======
->>>>>>> 40be567a
 }
 
 static void blend_row_lcd16(SkPMColor* dst, const void* vmask, const SkPMColor* src, int n) {
