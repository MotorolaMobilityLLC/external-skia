/*
 * Copyright 2006 The Android Open Source Project
 *
 * Use of this source code is governed by a BSD-style license that can be
 * found in the LICENSE file.
 */

#ifndef SkUtils_DEFINED
#define SkUtils_DEFINED

#include "include/core/SkFontTypes.h"
#include "src/core/SkOpts.h"
#include "src/utils/SkUTF.h"

/** Similar to memset(), but it assigns a 16, 32, or 64-bit value into the buffer.
    @param buffer   The memory to have value copied into it
    @param value    The value to be copied into buffer
    @param count    The number of times value should be copied into the buffer.
*/
static inline void sk_memset16(uint16_t buffer[], uint16_t value, int count) {
    SkOpts::memset16(buffer, value, count);
}
static inline void sk_memset32(uint32_t buffer[], uint32_t value, int count) {
    SkOpts::memset32(buffer, value, count);
}
static inline void sk_memset64(uint64_t buffer[], uint64_t value, int count) {
    SkOpts::memset64(buffer, value, count);
}
<<<<<<< HEAD

///////////////////////////////////////////////////////////////////////////////

// Unlike the functions in SkUTF.h, these two functions do not take an array
// length parameter.  When possible, use SkUTF::NextUTF{8,16} instead.
SkUnichar SkUTF8_NextUnichar(const char**);
SkUnichar SkUTF16_NextUnichar(const uint16_t**);

///////////////////////////////////////////////////////////////////////////////

static inline bool SkUTF16_IsLeadingSurrogate(uint16_t c) { return ((c) & 0xFC00) == 0xD800; }

static inline bool SkUTF16_IsTrailingSurrogate (uint16_t c) { return ((c) & 0xFC00) == 0xDC00; }

///////////////////////////////////////////////////////////////////////////////

=======

///////////////////////////////////////////////////////////////////////////////

// Unlike the functions in SkUTF.h, these two functions do not take an array
// length parameter.  When possible, use SkUTF::NextUTF{8,16} instead.
SkUnichar SkUTF8_NextUnichar(const char**);
SkUnichar SkUTF16_NextUnichar(const uint16_t**);

///////////////////////////////////////////////////////////////////////////////

static inline bool SkUTF16_IsLeadingSurrogate(uint16_t c) { return ((c) & 0xFC00) == 0xD800; }

static inline bool SkUTF16_IsTrailingSurrogate (uint16_t c) { return ((c) & 0xFC00) == 0xDC00; }

///////////////////////////////////////////////////////////////////////////////

>>>>>>> 40be567a
static inline int SkUTFN_CountUnichars(SkTextEncoding enc, const void* utfN, size_t bytes) {
    switch (enc) {
        case SkTextEncoding::kUTF8:  return SkUTF::CountUTF8((const char*)utfN, bytes);
        case SkTextEncoding::kUTF16: return SkUTF::CountUTF16((const uint16_t*)utfN, bytes);
        case SkTextEncoding::kUTF32: return SkUTF::CountUTF32((const int32_t*)utfN, bytes);
        default: SkDEBUGFAIL("unknown text encoding"); return -1;
    }
}

static inline SkUnichar SkUTFN_Next(SkTextEncoding enc, const void** ptr, const void* stop) {
    switch (enc) {
        case SkTextEncoding::kUTF8:
            return SkUTF::NextUTF8((const char**)ptr, (const char*)stop);
        case SkTextEncoding::kUTF16:
            return SkUTF::NextUTF16((const uint16_t**)ptr, (const uint16_t*)stop);
        case SkTextEncoding::kUTF32:
            return SkUTF::NextUTF32((const int32_t**)ptr, (const int32_t*)stop);
        default: SkDEBUGFAIL("unknown text encoding"); return -1;
    }
}

///////////////////////////////////////////////////////////////////////////////

namespace SkHexadecimalDigits {
    extern const char gUpper[16];  // 0-9A-F
    extern const char gLower[16];  // 0-9a-f
}

///////////////////////////////////////////////////////////////////////////////

// If T is an 8-byte GCC or Clang vector extension type, it would naturally
// pass or return in the MMX mm0 register on 32-bit x86 builds.  This has the
// fun side effect of clobbering any state in the x87 st0 register.  (There is
// no ABI governing who should preserve mm?/st? registers, so no one does!)
//
// We force-inline sk_unaligned_load() and sk_unaligned_store() to avoid that,
// making them safe to use for all types on all platforms, thus solving the
// problem once and for all!

template <typename T, typename P>
static SK_ALWAYS_INLINE T sk_unaligned_load(const P* ptr) {
    // TODO: static_assert desirable things about T here so as not to be totally abused.
    T val;
    memcpy(&val, ptr, sizeof(val));
    return val;
}

template <typename T, typename P>
static SK_ALWAYS_INLINE void sk_unaligned_store(P* ptr, T val) {
    // TODO: ditto
    memcpy(ptr, &val, sizeof(val));
}

#endif<|MERGE_RESOLUTION|>--- conflicted
+++ resolved
@@ -26,7 +26,6 @@
 static inline void sk_memset64(uint64_t buffer[], uint64_t value, int count) {
     SkOpts::memset64(buffer, value, count);
 }
-<<<<<<< HEAD
 
 ///////////////////////////////////////////////////////////////////////////////
 
@@ -43,24 +42,6 @@
 
 ///////////////////////////////////////////////////////////////////////////////
 
-=======
-
-///////////////////////////////////////////////////////////////////////////////
-
-// Unlike the functions in SkUTF.h, these two functions do not take an array
-// length parameter.  When possible, use SkUTF::NextUTF{8,16} instead.
-SkUnichar SkUTF8_NextUnichar(const char**);
-SkUnichar SkUTF16_NextUnichar(const uint16_t**);
-
-///////////////////////////////////////////////////////////////////////////////
-
-static inline bool SkUTF16_IsLeadingSurrogate(uint16_t c) { return ((c) & 0xFC00) == 0xD800; }
-
-static inline bool SkUTF16_IsTrailingSurrogate (uint16_t c) { return ((c) & 0xFC00) == 0xDC00; }
-
-///////////////////////////////////////////////////////////////////////////////
-
->>>>>>> 40be567a
 static inline int SkUTFN_CountUnichars(SkTextEncoding enc, const void* utfN, size_t bytes) {
     switch (enc) {
         case SkTextEncoding::kUTF8:  return SkUTF::CountUTF8((const char*)utfN, bytes);
