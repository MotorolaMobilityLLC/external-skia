/*
 * Copyright 2015 Google Inc.
 *
 * Use of this source code is governed by a BSD-style license that can be
 * found in the LICENSE file.
 */

#include "include/core/SkString.h"
<<<<<<< HEAD
#include "src/core/SkImageFilterPriv.h"
=======
>>>>>>> 40be567a
#include "src/core/SkLocalMatrixImageFilter.h"
#include "src/core/SkReadBuffer.h"
#include "src/core/SkSpecialImage.h"

sk_sp<SkImageFilter> SkLocalMatrixImageFilter::Make(const SkMatrix& localM,
                                                    sk_sp<SkImageFilter> input) {
    if (!input) {
        return nullptr;
    }
    if (localM.isIdentity()) {
        return input;
    }
<<<<<<< HEAD
    if (!input->canHandleComplexCTM() && !localM.isScaleTranslate()) {
=======
    if (!as_IFB(input)->canHandleComplexCTM() && !localM.isScaleTranslate()) {
>>>>>>> 40be567a
        // Nothing we can do at this point
        return nullptr;
    }
    return sk_sp<SkImageFilter>(new SkLocalMatrixImageFilter(localM, input));
}

SkLocalMatrixImageFilter::SkLocalMatrixImageFilter(const SkMatrix& localM,
                                                   sk_sp<SkImageFilter> input)
    : INHERITED(&input, 1, nullptr)
    , fLocalM(localM) {
}

sk_sp<SkFlattenable> SkLocalMatrixImageFilter::CreateProc(SkReadBuffer& buffer) {
    SK_IMAGEFILTER_UNFLATTEN_COMMON(common, 1);
    SkMatrix lm;
    buffer.readMatrix(&lm);
    return SkLocalMatrixImageFilter::Make(lm, common.getInput(0));
}

void SkLocalMatrixImageFilter::flatten(SkWriteBuffer& buffer) const {
    this->INHERITED::flatten(buffer);
    buffer.writeMatrix(fLocalM);
}

sk_sp<SkSpecialImage> SkLocalMatrixImageFilter::onFilterImage(const Context& ctx,
                                                              SkIPoint* offset) const {
<<<<<<< HEAD
    Context localCtx(SkMatrix::Concat(ctx.ctm(), fLocalM), ctx.clipBounds(), ctx.cache(),
                     ctx.outputProperties());
    return this->filterInput(0, source, localCtx, offset);
=======
    Context localCtx = ctx.withNewLayerMatrix(SkMatrix::Concat(ctx.layerMatrix(), fLocalM));
    return this->filterInput(0, localCtx, offset);
>>>>>>> 40be567a
}

SkIRect SkLocalMatrixImageFilter::onFilterBounds(const SkIRect& src, const SkMatrix& ctm,
                                                 MapDirection dir, const SkIRect* inputRect) const {
    return this->getInput(0)->filterBounds(src, SkMatrix::Concat(ctm, fLocalM), dir, inputRect);
}<|MERGE_RESOLUTION|>--- conflicted
+++ resolved
@@ -6,10 +6,6 @@
  */
 
 #include "include/core/SkString.h"
-<<<<<<< HEAD
-#include "src/core/SkImageFilterPriv.h"
-=======
->>>>>>> 40be567a
 #include "src/core/SkLocalMatrixImageFilter.h"
 #include "src/core/SkReadBuffer.h"
 #include "src/core/SkSpecialImage.h"
@@ -22,11 +18,7 @@
     if (localM.isIdentity()) {
         return input;
     }
-<<<<<<< HEAD
-    if (!input->canHandleComplexCTM() && !localM.isScaleTranslate()) {
-=======
     if (!as_IFB(input)->canHandleComplexCTM() && !localM.isScaleTranslate()) {
->>>>>>> 40be567a
         // Nothing we can do at this point
         return nullptr;
     }
@@ -53,14 +45,8 @@
 
 sk_sp<SkSpecialImage> SkLocalMatrixImageFilter::onFilterImage(const Context& ctx,
                                                               SkIPoint* offset) const {
-<<<<<<< HEAD
-    Context localCtx(SkMatrix::Concat(ctx.ctm(), fLocalM), ctx.clipBounds(), ctx.cache(),
-                     ctx.outputProperties());
-    return this->filterInput(0, source, localCtx, offset);
-=======
     Context localCtx = ctx.withNewLayerMatrix(SkMatrix::Concat(ctx.layerMatrix(), fLocalM));
     return this->filterInput(0, localCtx, offset);
->>>>>>> 40be567a
 }
 
 SkIRect SkLocalMatrixImageFilter::onFilterBounds(const SkIRect& src, const SkMatrix& ctm,
