--- conflicted
+++ resolved
@@ -138,14 +138,6 @@
         return nullptr;
     }
 
-<<<<<<< HEAD
-    std::unique_ptr<SkEncodedInfo::ICCProfile> profile = nullptr;
-    if ((frameInfo.mIccSize > 0) && (frameInfo.mIccData != nullptr)) {
-        // FIXME: Would it be possible to use MakeWithoutCopy?
-        auto icc = SkData::MakeWithCopy(frameInfo.mIccData.get(), frameInfo.mIccSize);
-        profile = SkEncodedInfo::ICCProfile::Make(std::move(icc));
-    }
-=======
 #ifndef SK_LEGACY_HEIF_API
     size_t frameCount = 1;
     if (selectionPolicy == SkCodec::SelectionPolicy::kPreferAnimation) {
@@ -171,24 +163,11 @@
         profile = SkEncodedInfo::ICCProfile::Make(std::move(icc));
     }
 #endif
->>>>>>> 40be567a
     if (profile && profile->profile()->data_color_space != skcms_Signature_RGB) {
         // This will result in sRGB.
         profile = nullptr;
     }
 
-<<<<<<< HEAD
-    SkEncodedInfo info = SkEncodedInfo::Make(frameInfo.mWidth, frameInfo.mHeight,
-            SkEncodedInfo::kYUV_Color, SkEncodedInfo::kOpaque_Alpha, 8, std::move(profile));
-    SkEncodedOrigin orientation = get_orientation(frameInfo);
-
-    *result = kSuccess;
-    return std::unique_ptr<SkCodec>(new SkHeifCodec(std::move(info), heifDecoder.release(),
-                                                    orientation));
-}
-
-SkHeifCodec::SkHeifCodec(SkEncodedInfo&& info, HeifDecoder* heifDecoder, SkEncodedOrigin origin)
-=======
     SkEncodedInfo info = SkEncodedInfo::Make(heifInfo.mWidth, heifInfo.mHeight,
             SkEncodedInfo::kYUV_Color, SkEncodedInfo::kOpaque_Alpha, 8, std::move(profile));
     SkEncodedOrigin orientation = get_orientation(heifInfo);
@@ -210,7 +189,6 @@
         , bool useAnimation
 #endif
         )
->>>>>>> 40be567a
     : INHERITED(std::move(info), skcms_PixelFormat_RGBA_8888, nullptr, origin)
     , fHeifDecoder(heifDecoder)
     , fSwizzleSrcRow(nullptr)
@@ -220,10 +198,6 @@
 #endif
 {}
 
-<<<<<<< HEAD
-
-=======
->>>>>>> 40be567a
 bool SkHeifCodec::conversionSupported(const SkImageInfo& dstInfo, bool srcIsOpaque,
                                       bool needsColorXform) {
     SkASSERT(srcIsOpaque);
@@ -399,9 +373,6 @@
         return kUnimplemented;
     }
 
-<<<<<<< HEAD
-    if (!fHeifDecoder->decode(&fFrameInfo)) {
-=======
 #ifdef SK_LEGACY_HEIF_API
     if (!fHeifDecoder->decode(&fFrameInfo)) {
         return kInvalidInput;
@@ -415,7 +386,6 @@
     }
 
     if (!success) {
->>>>>>> 40be567a
         return kInvalidInput;
     }
 #endif // SK_LEGACY_HEIF_API
