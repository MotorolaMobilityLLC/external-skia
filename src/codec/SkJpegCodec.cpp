/*
 * Copyright 2015 Google Inc.
 *
 * Use of this source code is governed by a BSD-style license that can be
 * found in the LICENSE file.
 */

#include "SkJpegCodec.h"

#include "SkCodec.h"
#include "SkCodecPriv.h"
#include "SkColorData.h"
#include "SkJpegDecoderMgr.h"
#include "SkJpegInfo.h"
#include "SkStream.h"
#include "SkTemplates.h"
#include "SkTo.h"
#include "SkTypes.h"

// stdio is needed for libjpeg-turbo
#include <stdio.h>
#include "SkJpegUtility.h"

// This warning triggers false postives way too often in here.
#if defined(__GNUC__) && !defined(__clang__)
    #pragma GCC diagnostic ignored "-Wclobbered"
#endif

extern "C" {
    #include "jerror.h"
    #include "jpeglib.h"
}

bool SkJpegCodec::IsJpeg(const void* buffer, size_t bytesRead) {
    constexpr uint8_t jpegSig[] = { 0xFF, 0xD8, 0xFF };
    return bytesRead >= 3 && !memcmp(buffer, jpegSig, sizeof(jpegSig));
}

static uint32_t get_endian_int(const uint8_t* data, bool littleEndian) {
    if (littleEndian) {
        return (data[3] << 24) | (data[2] << 16) | (data[1] << 8) | (data[0]);
    }

    return (data[0] << 24) | (data[1] << 16) | (data[2] << 8) | (data[3]);
}

const uint32_t kExifHeaderSize = 14;
const uint32_t kExifMarker = JPEG_APP0 + 1;

static bool is_orientation_marker(jpeg_marker_struct* marker, SkEncodedOrigin* orientation) {
    if (kExifMarker != marker->marker || marker->data_length < kExifHeaderSize) {
        return false;
    }

    constexpr uint8_t kExifSig[] { 'E', 'x', 'i', 'f', '\0' };
    if (memcmp(marker->data, kExifSig, sizeof(kExifSig))) {
        return false;
    }

    // Account for 'E', 'x', 'i', 'f', '\0', '<fill byte>'.
    constexpr size_t kOffset = 6;
    return is_orientation_marker(marker->data + kOffset, marker->data_length - kOffset,
            orientation);
}

bool is_orientation_marker(const uint8_t* data, size_t data_length, SkEncodedOrigin* orientation) {
    bool littleEndian;
    // We need eight bytes to read the endian marker and the offset, below.
    if (data_length < 8 || !is_valid_endian_marker(data, &littleEndian)) {
        return false;
    }

    // Get the offset from the start of the marker.
    // Though this only reads four bytes, use a larger int in case it overflows.
    uint64_t offset = get_endian_int(data + 4, littleEndian);

    // Require that the marker is at least large enough to contain the number of entries.
    if (data_length < offset + 2) {
        return false;
    }
    uint32_t numEntries = get_endian_short(data + offset, littleEndian);

    // Tag (2 bytes), Datatype (2 bytes), Number of elements (4 bytes), Data (4 bytes)
    const uint32_t kEntrySize = 12;
    const auto max = SkTo<uint32_t>((data_length - offset - 2) / kEntrySize);
    numEntries = SkTMin(numEntries, max);

    // Advance the data to the start of the entries.
    data += offset + 2;

    const uint16_t kOriginTag = 0x112;
    const uint16_t kOriginType = 3;
    for (uint32_t i = 0; i < numEntries; i++, data += kEntrySize) {
        uint16_t tag = get_endian_short(data, littleEndian);
        uint16_t type = get_endian_short(data + 2, littleEndian);
        uint32_t count = get_endian_int(data + 4, littleEndian);
        if (kOriginTag == tag && kOriginType == type && 1 == count) {
            uint16_t val = get_endian_short(data + 8, littleEndian);
            if (0 < val && val <= kLast_SkEncodedOrigin) {
                *orientation = (SkEncodedOrigin) val;
                return true;
            }
        }
    }

    return false;
}

static SkEncodedOrigin get_exif_orientation(jpeg_decompress_struct* dinfo) {
    SkEncodedOrigin orientation;
    for (jpeg_marker_struct* marker = dinfo->marker_list; marker; marker = marker->next) {
        if (is_orientation_marker(marker, &orientation)) {
            return orientation;
        }
    }

    return kDefault_SkEncodedOrigin;
}

static bool is_icc_marker(jpeg_marker_struct* marker) {
    if (kICCMarker != marker->marker || marker->data_length < kICCMarkerHeaderSize) {
        return false;
    }

    return !memcmp(marker->data, kICCSig, sizeof(kICCSig));
}

/*
 * ICC profiles may be stored using a sequence of multiple markers.  We obtain the ICC profile
 * in two steps:
 *     (1) Discover all ICC profile markers and verify that they are numbered properly.
 *     (2) Copy the data from each marker into a contiguous ICC profile.
 */
static std::unique_ptr<SkEncodedInfo::ICCProfile> read_color_profile(jpeg_decompress_struct* dinfo)
{
    // Note that 256 will be enough storage space since each markerIndex is stored in 8-bits.
    jpeg_marker_struct* markerSequence[256];
    memset(markerSequence, 0, sizeof(markerSequence));
    uint8_t numMarkers = 0;
    size_t totalBytes = 0;

    // Discover any ICC markers and verify that they are numbered properly.
    for (jpeg_marker_struct* marker = dinfo->marker_list; marker; marker = marker->next) {
        if (is_icc_marker(marker)) {
            // Verify that numMarkers is valid and consistent.
            if (0 == numMarkers) {
                numMarkers = marker->data[13];
                if (0 == numMarkers) {
                    SkCodecPrintf("ICC Profile Error: numMarkers must be greater than zero.\n");
                    return nullptr;
                }
            } else if (numMarkers != marker->data[13]) {
                SkCodecPrintf("ICC Profile Error: numMarkers must be consistent.\n");
                return nullptr;
            }

            // Verify that the markerIndex is valid and unique.  Note that zero is not
            // a valid index.
            uint8_t markerIndex = marker->data[12];
            if (markerIndex == 0 || markerIndex > numMarkers) {
                SkCodecPrintf("ICC Profile Error: markerIndex is invalid.\n");
                return nullptr;
            }
            if (markerSequence[markerIndex]) {
                SkCodecPrintf("ICC Profile Error: Duplicate value of markerIndex.\n");
                return nullptr;
            }
            markerSequence[markerIndex] = marker;
            SkASSERT(marker->data_length >= kICCMarkerHeaderSize);
            totalBytes += marker->data_length - kICCMarkerHeaderSize;
        }
    }

    if (0 == totalBytes) {
        // No non-empty ICC profile markers were found.
        return nullptr;
    }

    // Combine the ICC marker data into a contiguous profile.
    sk_sp<SkData> iccData = SkData::MakeUninitialized(totalBytes);
    void* dst = iccData->writable_data();
    for (uint32_t i = 1; i <= numMarkers; i++) {
        jpeg_marker_struct* marker = markerSequence[i];
        if (!marker) {
            SkCodecPrintf("ICC Profile Error: Missing marker %d of %d.\n", i, numMarkers);
            return nullptr;
        }

        void* src = SkTAddOffset<void>(marker->data, kICCMarkerHeaderSize);
        size_t bytes = marker->data_length - kICCMarkerHeaderSize;
        memcpy(dst, src, bytes);
        dst = SkTAddOffset<void>(dst, bytes);
    }

    return SkEncodedInfo::ICCProfile::Make(std::move(iccData));
}

SkCodec::Result SkJpegCodec::ReadHeader(SkStream* stream, SkCodec** codecOut,
        JpegDecoderMgr** decoderMgrOut,
        std::unique_ptr<SkEncodedInfo::ICCProfile> defaultColorProfile) {

    // Create a JpegDecoderMgr to own all of the decompress information
    std::unique_ptr<JpegDecoderMgr> decoderMgr(new JpegDecoderMgr(stream));

    // libjpeg errors will be caught and reported here
    skjpeg_error_mgr::AutoPushJmpBuf jmp(decoderMgr->errorMgr());
    if (setjmp(jmp)) {
        return decoderMgr->returnFailure("ReadHeader", kInvalidInput);
    }

    // Initialize the decompress info and the source manager
    decoderMgr->init();
    auto* dinfo = decoderMgr->dinfo();

    // Instruct jpeg library to save the markers that we care about.  Since
    // the orientation and color profile will not change, we can skip this
    // step on rewinds.
    if (codecOut) {
        jpeg_save_markers(dinfo, kExifMarker, 0xFFFF);
        jpeg_save_markers(dinfo, kICCMarker, 0xFFFF);
    }

    // Read the jpeg header
    switch (jpeg_read_header(dinfo, true)) {
        case JPEG_HEADER_OK:
            break;
        case JPEG_SUSPENDED:
            return decoderMgr->returnFailure("ReadHeader", kIncompleteInput);
        default:
            return decoderMgr->returnFailure("ReadHeader", kInvalidInput);
    }

    if (codecOut) {
        // Get the encoded color type
        SkEncodedInfo::Color color;
        if (!decoderMgr->getEncodedColor(&color)) {
            return kInvalidInput;
        }

        SkEncodedOrigin orientation = get_exif_orientation(dinfo);
        auto profile = read_color_profile(dinfo);
        if (profile) {
            auto type = profile->profile()->data_color_space;
            switch (decoderMgr->dinfo()->jpeg_color_space) {
                case JCS_CMYK:
                case JCS_YCCK:
                    if (type != skcms_Signature_CMYK) {
                        profile = nullptr;
                    }
                    break;
                case JCS_GRAYSCALE:
                    if (type != skcms_Signature_Gray &&
                        type != skcms_Signature_RGB)
                    {
                        profile = nullptr;
                    }
                    break;
                default:
                    if (type != skcms_Signature_RGB) {
                        profile = nullptr;
                    }
                    break;
            }
        }
        if (!profile) {
            profile = std::move(defaultColorProfile);
        }

        SkEncodedInfo info = SkEncodedInfo::Make(dinfo->image_width, dinfo->image_height,
                                                 color, SkEncodedInfo::kOpaque_Alpha, 8,
                                                 std::move(profile));

        SkJpegCodec* codec = new SkJpegCodec(std::move(info), std::unique_ptr<SkStream>(stream),
                                             decoderMgr.release(), orientation);
        *codecOut = codec;
    } else {
        SkASSERT(nullptr != decoderMgrOut);
        *decoderMgrOut = decoderMgr.release();
    }
    return kSuccess;
}

std::unique_ptr<SkCodec> SkJpegCodec::MakeFromStream(std::unique_ptr<SkStream> stream,
                                                     Result* result) {
    return SkJpegCodec::MakeFromStream(std::move(stream), result,
                                       // FIXME: This may not be used. Can we skip creating it?
                                       SkEncodedInfo::ICCProfile::MakeSRGB());
}

std::unique_ptr<SkCodec> SkJpegCodec::MakeFromStream(std::unique_ptr<SkStream> stream,
        Result* result, std::unique_ptr<SkEncodedInfo::ICCProfile> defaultColorProfile) {
    SkCodec* codec = nullptr;
    *result = ReadHeader(stream.get(), &codec, nullptr, std::move(defaultColorProfile));
    if (kSuccess == *result) {
        // Codec has taken ownership of the stream, we do not need to delete it
        SkASSERT(codec);
        stream.release();
        return std::unique_ptr<SkCodec>(codec);
    }
    return nullptr;
}

SkJpegCodec::SkJpegCodec(SkEncodedInfo&& info, std::unique_ptr<SkStream> stream,
                         JpegDecoderMgr* decoderMgr, SkEncodedOrigin origin)
    : INHERITED(std::move(info), skcms_PixelFormat_RGBA_8888, std::move(stream), origin)
    , fDecoderMgr(decoderMgr)
    , fReadyState(decoderMgr->dinfo()->global_state)
    , fSwizzleSrcRow(nullptr)
    , fColorXformSrcRow(nullptr)
    , fSwizzlerSubset(SkIRect::MakeEmpty())
{}

/*
 * Return the row bytes of a particular image type and width
 */
static size_t get_row_bytes(const j_decompress_ptr dinfo) {
    const size_t colorBytes = (dinfo->out_color_space == JCS_RGB565) ? 2 :
            dinfo->out_color_components;
    return dinfo->output_width * colorBytes;

}

/*
 *  Calculate output dimensions based on the provided factors.
 *
 *  Not to be used on the actual jpeg_decompress_struct used for decoding, since it will
 *  incorrectly modify num_components.
 */
void calc_output_dimensions(jpeg_decompress_struct* dinfo, unsigned int num, unsigned int denom) {
    dinfo->num_components = 0;
    dinfo->scale_num = num;
    dinfo->scale_denom = denom;
    jpeg_calc_output_dimensions(dinfo);
}

/*
 * Return a valid set of output dimensions for this decoder, given an input scale
 */
SkISize SkJpegCodec::onGetScaledDimensions(float desiredScale) const {
    // libjpeg-turbo supports scaling by 1/8, 1/4, 3/8, 1/2, 5/8, 3/4, 7/8, and 1/1, so we will
    // support these as well
    unsigned int num;
    unsigned int denom = 8;
    if (desiredScale >= 0.9375) {
        num = 8;
    } else if (desiredScale >= 0.8125) {
        num = 7;
    } else if (desiredScale >= 0.6875f) {
        num = 6;
    } else if (desiredScale >= 0.5625f) {
        num = 5;
    } else if (desiredScale >= 0.4375f) {
        num = 4;
    } else if (desiredScale >= 0.3125f) {
        num = 3;
    } else if (desiredScale >= 0.1875f) {
        num = 2;
    } else {
        num = 1;
    }

    // Set up a fake decompress struct in order to use libjpeg to calculate output dimensions
    jpeg_decompress_struct dinfo;
    sk_bzero(&dinfo, sizeof(dinfo));
    dinfo.image_width = this->getInfo().width();
    dinfo.image_height = this->getInfo().height();
    dinfo.global_state = fReadyState;
    calc_output_dimensions(&dinfo, num, denom);

    // Return the calculated output dimensions for the given scale
    return SkISize::Make(dinfo.output_width, dinfo.output_height);
}

bool SkJpegCodec::onRewind() {
    JpegDecoderMgr* decoderMgr = nullptr;
    if (kSuccess != ReadHeader(this->stream(), nullptr, &decoderMgr, nullptr)) {
        return fDecoderMgr->returnFalse("onRewind");
    }
    SkASSERT(nullptr != decoderMgr);
    fDecoderMgr.reset(decoderMgr);

    fSwizzler.reset(nullptr);
    fSwizzleSrcRow = nullptr;
    fColorXformSrcRow = nullptr;
    fStorage.reset();

    return true;
}

bool SkJpegCodec::conversionSupported(const SkImageInfo& dstInfo, SkColorType srcCT,
                                      bool srcIsOpaque, bool needsColorXform) {
    SkASSERT(srcIsOpaque);

    if (kUnknown_SkAlphaType == dstInfo.alphaType()) {
        return false;
    }

    if (kOpaque_SkAlphaType != dstInfo.alphaType()) {
        SkCodecPrintf("Warning: an opaque image should be decoded as opaque "
                      "- it is being decoded as non-opaque, which will draw slower\n");
    }

    J_COLOR_SPACE encodedColorType = fDecoderMgr->dinfo()->jpeg_color_space;

    // Check for valid color types and set the output color space
    switch (dstInfo.colorType()) {
        case kRGBA_8888_SkColorType:
            fDecoderMgr->dinfo()->out_color_space = JCS_EXT_RGBA;
            break;
        case kBGRA_8888_SkColorType:
            if (needsColorXform) {
                // Always using RGBA as the input format for color xforms makes the
                // implementation a little simpler.
                fDecoderMgr->dinfo()->out_color_space = JCS_EXT_RGBA;
            } else {
                fDecoderMgr->dinfo()->out_color_space = JCS_EXT_BGRA;
            }
            break;
        case kRGB_565_SkColorType:
            if (needsColorXform) {
                fDecoderMgr->dinfo()->out_color_space = JCS_EXT_RGBA;
            } else {
                fDecoderMgr->dinfo()->dither_mode = JDITHER_NONE;
                fDecoderMgr->dinfo()->out_color_space = JCS_RGB565;
            }
            break;
        case kGray_8_SkColorType:
            if (JCS_GRAYSCALE != encodedColorType) {
                return false;
            }

            if (needsColorXform) {
                fDecoderMgr->dinfo()->out_color_space = JCS_EXT_RGBA;
            } else {
                fDecoderMgr->dinfo()->out_color_space = JCS_GRAYSCALE;
            }
            break;
        case kRGBA_F16_SkColorType:
            SkASSERT(needsColorXform);
            fDecoderMgr->dinfo()->out_color_space = JCS_EXT_RGBA;
            break;
        default:
            return false;
    }

    // Check if we will decode to CMYK.  libjpeg-turbo does not convert CMYK to RGBA, so
    // we must do it ourselves.
    if (JCS_CMYK == encodedColorType || JCS_YCCK == encodedColorType) {
        fDecoderMgr->dinfo()->out_color_space = JCS_CMYK;
    }

    return true;
}

/*
 * Checks if we can natively scale to the requested dimensions and natively scales the
 * dimensions if possible
 */
bool SkJpegCodec::onDimensionsSupported(const SkISize& size) {
    skjpeg_error_mgr::AutoPushJmpBuf jmp(fDecoderMgr->errorMgr());
    if (setjmp(jmp)) {
        return fDecoderMgr->returnFalse("onDimensionsSupported");
    }

    const unsigned int dstWidth = size.width();
    const unsigned int dstHeight = size.height();

    // Set up a fake decompress struct in order to use libjpeg to calculate output dimensions
    // FIXME: Why is this necessary?
    jpeg_decompress_struct dinfo;
    sk_bzero(&dinfo, sizeof(dinfo));
    dinfo.image_width = this->getInfo().width();
    dinfo.image_height = this->getInfo().height();
    dinfo.global_state = fReadyState;

    // libjpeg-turbo can scale to 1/8, 1/4, 3/8, 1/2, 5/8, 3/4, 7/8, and 1/1
    unsigned int num = 8;
    const unsigned int denom = 8;
    calc_output_dimensions(&dinfo, num, denom);
    while (dinfo.output_width != dstWidth || dinfo.output_height != dstHeight) {

        // Return a failure if we have tried all of the possible scales
        if (1 == num || dstWidth > dinfo.output_width || dstHeight > dinfo.output_height) {
            return false;
        }

        // Try the next scale
        num -= 1;
        calc_output_dimensions(&dinfo, num, denom);
    }

    fDecoderMgr->dinfo()->scale_num = num;
    fDecoderMgr->dinfo()->scale_denom = denom;
    return true;
}

int SkJpegCodec::readRows(const SkImageInfo& dstInfo, void* dst, size_t rowBytes, int count,
                          const Options& opts) {
    // Set the jump location for libjpeg-turbo errors
    skjpeg_error_mgr::AutoPushJmpBuf jmp(fDecoderMgr->errorMgr());
    if (setjmp(jmp)) {
        return 0;
    }

    // When fSwizzleSrcRow is non-null, it means that we need to swizzle.  In this case,
    // we will always decode into fSwizzlerSrcRow before swizzling into the next buffer.
    // We can never swizzle "in place" because the swizzler may perform sampling and/or
    // subsetting.
    // When fColorXformSrcRow is non-null, it means that we need to color xform and that
    // we cannot color xform "in place" (many times we can, but not when the src and dst
    // are different sizes).
    // In this case, we will color xform from fColorXformSrcRow into the dst.
    JSAMPLE* decodeDst = (JSAMPLE*) dst;
    uint32_t* swizzleDst = (uint32_t*) dst;
    size_t decodeDstRowBytes = rowBytes;
    size_t swizzleDstRowBytes = rowBytes;
    int dstWidth = opts.fSubset ? opts.fSubset->width() : dstInfo.width();
    if (fSwizzleSrcRow && fColorXformSrcRow) {
        decodeDst = (JSAMPLE*) fSwizzleSrcRow;
        swizzleDst = fColorXformSrcRow;
        decodeDstRowBytes = 0;
        swizzleDstRowBytes = 0;
        dstWidth = fSwizzler->swizzleWidth();
    } else if (fColorXformSrcRow) {
        decodeDst = (JSAMPLE*) fColorXformSrcRow;
        swizzleDst = fColorXformSrcRow;
        decodeDstRowBytes = 0;
        swizzleDstRowBytes = 0;
    } else if (fSwizzleSrcRow) {
        decodeDst = (JSAMPLE*) fSwizzleSrcRow;
        decodeDstRowBytes = 0;
        dstWidth = fSwizzler->swizzleWidth();
    }

    for (int y = 0; y < count; y++) {
        uint32_t lines = jpeg_read_scanlines(fDecoderMgr->dinfo(), &decodeDst, 1);
        if (0 == lines) {
            return y;
        }

        if (fSwizzler) {
            fSwizzler->swizzle(swizzleDst, decodeDst);
        }

        if (this->colorXform()) {
            this->applyColorXform(dst, swizzleDst, dstWidth);
            dst = SkTAddOffset<void>(dst, rowBytes);
        }

        decodeDst = SkTAddOffset<JSAMPLE>(decodeDst, decodeDstRowBytes);
        swizzleDst = SkTAddOffset<uint32_t>(swizzleDst, swizzleDstRowBytes);
    }

    return count;
}

/*
 * This is a bit tricky.  We only need the swizzler to do format conversion if the jpeg is
 * encoded as CMYK.
 * And even then we still may not need it.  If the jpeg has a CMYK color profile and a color
 * xform, the color xform will handle the CMYK->RGB conversion.
 */
static inline bool needs_swizzler_to_convert_from_cmyk(J_COLOR_SPACE jpegColorType,
                                                       const skcms_ICCProfile* srcProfile,
                                                       bool hasColorSpaceXform) {
    if (JCS_CMYK != jpegColorType) {
        return false;
    }

    bool hasCMYKColorSpace = srcProfile && srcProfile->data_color_space == skcms_Signature_CMYK;
    return !hasCMYKColorSpace || !hasColorSpaceXform;
}

void SkJpegCodec::setupJpegDecoding(jpeg_decompress_struct* dinfo)
{
    /* We only prefer speed over quality for small/medium pictures,
     * where the difference will be even less noticeable.
     */
    if(dinfo->image_width > kMedium_JpegDecodingSize ||
        dinfo->image_height > kMedium_JpegDecodingSize) {
        return;
    }

    dinfo->do_fancy_upsampling = FALSE;
    dinfo->dct_method = JDCT_IFAST;
}

/*
 * Performs the jpeg decode
 */
SkCodec::Result SkJpegCodec::onGetPixels(const SkImageInfo& dstInfo,
                                         void* dst, size_t dstRowBytes,
                                         const Options& options,
                                         int* rowsDecoded) {
    if (options.fSubset) {
        // Subsets are not supported.
        return kUnimplemented;
    }

    // Get a pointer to the decompress info since we will use it quite frequently
    jpeg_decompress_struct* dinfo = fDecoderMgr->dinfo();

    // Set the jump location for libjpeg errors
    skjpeg_error_mgr::AutoPushJmpBuf jmp(fDecoderMgr->errorMgr());
    if (setjmp(jmp)) {
        return fDecoderMgr->returnFailure("setjmp", kInvalidInput);
    }

<<<<<<< HEAD
    // Check if we can decode to the requested destination and set the output color space
    if (!this->setOutputColorSpace(dstInfo)) {
        return fDecoderMgr->returnFailure("setOutputColorSpace", kInvalidConversion);
    }

    setupJpegDecoding(dinfo);

=======
>>>>>>> c484ce0c
    if (!jpeg_start_decompress(dinfo)) {
        return fDecoderMgr->returnFailure("startDecompress", kInvalidInput);
    }

    // The recommended output buffer height should always be 1 in high quality modes.
    // If it's not, we want to know because it means our strategy is not optimal.
    SkASSERT(1 == dinfo->rec_outbuf_height);

    if (needs_swizzler_to_convert_from_cmyk(dinfo->out_color_space,
                                            this->getEncodedInfo().profile(), this->colorXform())) {
        this->initializeSwizzler(dstInfo, options, true);
    }

    this->allocateStorage(dstInfo);

    int rows = this->readRows(dstInfo, dst, dstRowBytes, dstInfo.height(), options);
    if (rows < dstInfo.height()) {
        *rowsDecoded = rows;
        return fDecoderMgr->returnFailure("Incomplete image data", kIncompleteInput);
    }

    return kSuccess;
}

void SkJpegCodec::allocateStorage(const SkImageInfo& dstInfo) {
    int dstWidth = dstInfo.width();

    size_t swizzleBytes = 0;
    if (fSwizzler) {
        swizzleBytes = get_row_bytes(fDecoderMgr->dinfo());
        dstWidth = fSwizzler->swizzleWidth();
        SkASSERT(!this->colorXform() || SkIsAlign4(swizzleBytes));
    }

    size_t xformBytes = 0;

    if (this->colorXform() && sizeof(uint32_t) != dstInfo.bytesPerPixel()) {
        xformBytes = dstWidth * sizeof(uint32_t);
    }

    size_t totalBytes = swizzleBytes + xformBytes;
    if (totalBytes > 0) {
        fStorage.reset(totalBytes);
        fSwizzleSrcRow = (swizzleBytes > 0) ? fStorage.get() : nullptr;
        fColorXformSrcRow = (xformBytes > 0) ?
                SkTAddOffset<uint32_t>(fStorage.get(), swizzleBytes) : nullptr;
    }
}

static SkEncodedInfo make_info(const SkEncodedInfo& orig, bool needsCMYKToRGB) {
    auto color = needsCMYKToRGB ? SkEncodedInfo::kInvertedCMYK_Color
                                : orig.color();
    // The swizzler does not need the width or height
    return SkEncodedInfo::Make(0, 0, color, orig.alpha(), orig.bitsPerComponent());
}

void SkJpegCodec::initializeSwizzler(const SkImageInfo& dstInfo, const Options& options,
        bool needsCMYKToRGB) {
    SkEncodedInfo swizzlerInfo = make_info(this->getEncodedInfo(), needsCMYKToRGB);

    Options swizzlerOptions = options;
    if (options.fSubset) {
        // Use fSwizzlerSubset if this is a subset decode.  This is necessary in the case
        // where libjpeg-turbo provides a subset and then we need to subset it further.
        // Also, verify that fSwizzlerSubset is initialized and valid.
        SkASSERT(!fSwizzlerSubset.isEmpty() && fSwizzlerSubset.x() <= options.fSubset->x() &&
                fSwizzlerSubset.width() == options.fSubset->width());
        swizzlerOptions.fSubset = &fSwizzlerSubset;
    }

    SkImageInfo swizzlerDstInfo = dstInfo;
    if (this->colorXform()) {
        // The color xform will be expecting RGBA 8888 input.
        swizzlerDstInfo = swizzlerDstInfo.makeColorType(kRGBA_8888_SkColorType);
    }

    fSwizzler.reset(SkSwizzler::CreateSwizzler(swizzlerInfo, nullptr, swizzlerDstInfo,
                                               swizzlerOptions, nullptr, !needsCMYKToRGB));
    SkASSERT(fSwizzler);
}

SkSampler* SkJpegCodec::getSampler(bool createIfNecessary) {
    if (!createIfNecessary || fSwizzler) {
        SkASSERT(!fSwizzler || (fSwizzleSrcRow && fStorage.get() == fSwizzleSrcRow));
        return fSwizzler.get();
    }

    bool needsCMYKToRGB = needs_swizzler_to_convert_from_cmyk(
            fDecoderMgr->dinfo()->out_color_space, this->getEncodedInfo().profile(),
            this->colorXform());
    this->initializeSwizzler(this->dstInfo(), this->options(), needsCMYKToRGB);
    this->allocateStorage(this->dstInfo());
    return fSwizzler.get();
}

SkCodec::Result SkJpegCodec::onStartScanlineDecode(const SkImageInfo& dstInfo,
        const Options& options) {
    // Set the jump location for libjpeg errors
    skjpeg_error_mgr::AutoPushJmpBuf jmp(fDecoderMgr->errorMgr());
    if (setjmp(jmp)) {
        SkCodecPrintf("setjmp: Error from libjpeg\n");
        return kInvalidInput;
    }

<<<<<<< HEAD
    // Check if we can decode to the requested destination and set the output color space
    if (!this->setOutputColorSpace(dstInfo)) {
        return fDecoderMgr->returnFailure("setOutputColorSpace", kInvalidConversion);
    }

    setupJpegDecoding(fDecoderMgr->dinfo());

=======
>>>>>>> c484ce0c
    if (!jpeg_start_decompress(fDecoderMgr->dinfo())) {
        SkCodecPrintf("start decompress failed\n");
        return kInvalidInput;
    }

    bool needsCMYKToRGB = needs_swizzler_to_convert_from_cmyk(
            fDecoderMgr->dinfo()->out_color_space, this->getEncodedInfo().profile(),
            this->colorXform());
    if (options.fSubset) {
        uint32_t startX = options.fSubset->x();
        uint32_t width = options.fSubset->width();

        // libjpeg-turbo may need to align startX to a multiple of the IDCT
        // block size.  If this is the case, it will decrease the value of
        // startX to the appropriate alignment and also increase the value
        // of width so that the right edge of the requested subset remains
        // the same.
        jpeg_crop_scanline(fDecoderMgr->dinfo(), &startX, &width);

        SkASSERT(startX <= (uint32_t) options.fSubset->x());
        SkASSERT(width >= (uint32_t) options.fSubset->width());
        SkASSERT(startX + width >= (uint32_t) options.fSubset->right());

        // Instruct the swizzler (if it is necessary) to further subset the
        // output provided by libjpeg-turbo.
        //
        // We set this here (rather than in the if statement below), so that
        // if (1) we don't need a swizzler for the subset, and (2) we need a
        // swizzler for CMYK, the swizzler will still use the proper subset
        // dimensions.
        //
        // Note that the swizzler will ignore the y and height parameters of
        // the subset.  Since the scanline decoder (and the swizzler) handle
        // one row at a time, only the subsetting in the x-dimension matters.
        fSwizzlerSubset.setXYWH(options.fSubset->x() - startX, 0,
                options.fSubset->width(), options.fSubset->height());

        // We will need a swizzler if libjpeg-turbo cannot provide the exact
        // subset that we request.
        if (startX != (uint32_t) options.fSubset->x() ||
                width != (uint32_t) options.fSubset->width()) {
            this->initializeSwizzler(dstInfo, options, needsCMYKToRGB);
        }
    }

    // Make sure we have a swizzler if we are converting from CMYK.
    if (!fSwizzler && needsCMYKToRGB) {
        this->initializeSwizzler(dstInfo, options, true);
    }

    this->allocateStorage(dstInfo);

    return kSuccess;
}

int SkJpegCodec::onGetScanlines(void* dst, int count, size_t dstRowBytes) {
    int rows = this->readRows(this->dstInfo(), dst, dstRowBytes, count, this->options());
    if (rows < count) {
        // This allows us to skip calling jpeg_finish_decompress().
        fDecoderMgr->dinfo()->output_scanline = this->dstInfo().height();
    }

    return rows;
}

bool SkJpegCodec::onSkipScanlines(int count) {
    // Set the jump location for libjpeg errors
    skjpeg_error_mgr::AutoPushJmpBuf jmp(fDecoderMgr->errorMgr());
    if (setjmp(jmp)) {
        return fDecoderMgr->returnFalse("onSkipScanlines");
    }

    return (uint32_t) count == jpeg_skip_scanlines(fDecoderMgr->dinfo(), count);
}

static bool is_yuv_supported(jpeg_decompress_struct* dinfo) {
    // Scaling is not supported in raw data mode.
    SkASSERT(dinfo->scale_num == dinfo->scale_denom);

    // I can't imagine that this would ever change, but we do depend on it.
    static_assert(8 == DCTSIZE, "DCTSIZE (defined in jpeg library) should always be 8.");

    if (JCS_YCbCr != dinfo->jpeg_color_space) {
        return false;
    }

    SkASSERT(3 == dinfo->num_components);
    SkASSERT(dinfo->comp_info);

    // It is possible to perform a YUV decode for any combination of
    // horizontal and vertical sampling that is supported by
    // libjpeg/libjpeg-turbo.  However, we will start by supporting only the
    // common cases (where U and V have samp_factors of one).
    //
    // The definition of samp_factor is kind of the opposite of what SkCodec
    // thinks of as a sampling factor.  samp_factor is essentially a
    // multiplier, and the larger the samp_factor is, the more samples that
    // there will be.  Ex:
    //     U_plane_width = image_width * (U_h_samp_factor / max_h_samp_factor)
    //
    // Supporting cases where the samp_factors for U or V were larger than
    // that of Y would be an extremely difficult change, given that clients
    // allocate memory as if the size of the Y plane is always the size of the
    // image.  However, this case is very, very rare.
    if  ((1 != dinfo->comp_info[1].h_samp_factor) ||
         (1 != dinfo->comp_info[1].v_samp_factor) ||
         (1 != dinfo->comp_info[2].h_samp_factor) ||
         (1 != dinfo->comp_info[2].v_samp_factor))
    {
        return false;
    }

    // Support all common cases of Y samp_factors.
    // TODO (msarett): As mentioned above, it would be possible to support
    //                 more combinations of samp_factors.  The issues are:
    //                 (1) Are there actually any images that are not covered
    //                     by these cases?
    //                 (2) How much complexity would be added to the
    //                     implementation in order to support these rare
    //                     cases?
    int hSampY = dinfo->comp_info[0].h_samp_factor;
    int vSampY = dinfo->comp_info[0].v_samp_factor;
    return (1 == hSampY && 1 == vSampY) ||
           (2 == hSampY && 1 == vSampY) ||
           (2 == hSampY && 2 == vSampY) ||
           (1 == hSampY && 2 == vSampY) ||
           (4 == hSampY && 1 == vSampY) ||
           (4 == hSampY && 2 == vSampY);
}

bool SkJpegCodec::onQueryYUV8(SkYUVSizeInfo* sizeInfo, SkYUVColorSpace* colorSpace) const {
    jpeg_decompress_struct* dinfo = fDecoderMgr->dinfo();
    if (!is_yuv_supported(dinfo)) {
        return false;
    }

    jpeg_component_info * comp_info = dinfo->comp_info;
    for (auto i : { SkYUVSizeInfo::kY, SkYUVSizeInfo::kU, SkYUVSizeInfo::kV }) {
        sizeInfo->fSizes[i].set(comp_info[i].downsampled_width, comp_info[i].downsampled_height);
        sizeInfo->fWidthBytes[i] = comp_info[i].width_in_blocks * DCTSIZE;
    }

    if (colorSpace) {
        *colorSpace = kJPEG_SkYUVColorSpace;
    }

    return true;
}

SkCodec::Result SkJpegCodec::onGetYUV8Planes(const SkYUVSizeInfo& sizeInfo, void* planes[3]) {
    SkYUVSizeInfo defaultInfo;

    // This will check is_yuv_supported(), so we don't need to here.
    bool supportsYUV = this->onQueryYUV8(&defaultInfo, nullptr);
    if (!supportsYUV ||
            sizeInfo.fSizes[SkYUVSizeInfo::kY] != defaultInfo.fSizes[SkYUVSizeInfo::kY] ||
            sizeInfo.fSizes[SkYUVSizeInfo::kU] != defaultInfo.fSizes[SkYUVSizeInfo::kU] ||
            sizeInfo.fSizes[SkYUVSizeInfo::kV] != defaultInfo.fSizes[SkYUVSizeInfo::kV] ||
            sizeInfo.fWidthBytes[SkYUVSizeInfo::kY] < defaultInfo.fWidthBytes[SkYUVSizeInfo::kY] ||
            sizeInfo.fWidthBytes[SkYUVSizeInfo::kU] < defaultInfo.fWidthBytes[SkYUVSizeInfo::kU] ||
            sizeInfo.fWidthBytes[SkYUVSizeInfo::kV] < defaultInfo.fWidthBytes[SkYUVSizeInfo::kV]) {
        return fDecoderMgr->returnFailure("onGetYUV8Planes", kInvalidInput);
    }

    // Set the jump location for libjpeg errors
    skjpeg_error_mgr::AutoPushJmpBuf jmp(fDecoderMgr->errorMgr());
    if (setjmp(jmp)) {
        return fDecoderMgr->returnFailure("setjmp", kInvalidInput);
    }

    // Get a pointer to the decompress info since we will use it quite frequently
    jpeg_decompress_struct* dinfo = fDecoderMgr->dinfo();

    dinfo->raw_data_out = TRUE;
    if (!jpeg_start_decompress(dinfo)) {
        return fDecoderMgr->returnFailure("startDecompress", kInvalidInput);
    }

    // A previous implementation claims that the return value of is_yuv_supported()
    // may change after calling jpeg_start_decompress().  It looks to me like this
    // was caused by a bug in the old code, but we'll be safe and check here.
    SkASSERT(is_yuv_supported(dinfo));

    // Currently, we require that the Y plane dimensions match the image dimensions
    // and that the U and V planes are the same dimensions.
    SkASSERT(sizeInfo.fSizes[SkYUVSizeInfo::kU] == sizeInfo.fSizes[SkYUVSizeInfo::kV]);
    SkASSERT((uint32_t) sizeInfo.fSizes[SkYUVSizeInfo::kY].width() == dinfo->output_width &&
            (uint32_t) sizeInfo.fSizes[SkYUVSizeInfo::kY].height() == dinfo->output_height);

    // Build a JSAMPIMAGE to handle output from libjpeg-turbo.  A JSAMPIMAGE has
    // a 2-D array of pixels for each of the components (Y, U, V) in the image.
    // Cheat Sheet:
    //     JSAMPIMAGE == JSAMPLEARRAY* == JSAMPROW** == JSAMPLE***
    JSAMPARRAY yuv[3];

    // Set aside enough space for pointers to rows of Y, U, and V.
    JSAMPROW rowptrs[2 * DCTSIZE + DCTSIZE + DCTSIZE];
    yuv[0] = &rowptrs[0];           // Y rows (DCTSIZE or 2 * DCTSIZE)
    yuv[1] = &rowptrs[2 * DCTSIZE]; // U rows (DCTSIZE)
    yuv[2] = &rowptrs[3 * DCTSIZE]; // V rows (DCTSIZE)

    // Initialize rowptrs.
    int numYRowsPerBlock = DCTSIZE * dinfo->comp_info[0].v_samp_factor;
    for (int i = 0; i < numYRowsPerBlock; i++) {
        rowptrs[i] = SkTAddOffset<JSAMPLE>(planes[SkYUVSizeInfo::kY],
                i * sizeInfo.fWidthBytes[SkYUVSizeInfo::kY]);
    }
    for (int i = 0; i < DCTSIZE; i++) {
        rowptrs[i + 2 * DCTSIZE] = SkTAddOffset<JSAMPLE>(planes[SkYUVSizeInfo::kU],
                i * sizeInfo.fWidthBytes[SkYUVSizeInfo::kU]);
        rowptrs[i + 3 * DCTSIZE] = SkTAddOffset<JSAMPLE>(planes[SkYUVSizeInfo::kV],
                i * sizeInfo.fWidthBytes[SkYUVSizeInfo::kV]);
    }

    // After each loop iteration, we will increment pointers to Y, U, and V.
    size_t blockIncrementY = numYRowsPerBlock * sizeInfo.fWidthBytes[SkYUVSizeInfo::kY];
    size_t blockIncrementU = DCTSIZE * sizeInfo.fWidthBytes[SkYUVSizeInfo::kU];
    size_t blockIncrementV = DCTSIZE * sizeInfo.fWidthBytes[SkYUVSizeInfo::kV];

    uint32_t numRowsPerBlock = numYRowsPerBlock;

    // We intentionally round down here, as this first loop will only handle
    // full block rows.  As a special case at the end, we will handle any
    // remaining rows that do not make up a full block.
    const int numIters = dinfo->output_height / numRowsPerBlock;
    for (int i = 0; i < numIters; i++) {
        JDIMENSION linesRead = jpeg_read_raw_data(dinfo, yuv, numRowsPerBlock);
        if (linesRead < numRowsPerBlock) {
            // FIXME: Handle incomplete YUV decodes without signalling an error.
            return kInvalidInput;
        }

        // Update rowptrs.
        for (int i = 0; i < numYRowsPerBlock; i++) {
            rowptrs[i] += blockIncrementY;
        }
        for (int i = 0; i < DCTSIZE; i++) {
            rowptrs[i + 2 * DCTSIZE] += blockIncrementU;
            rowptrs[i + 3 * DCTSIZE] += blockIncrementV;
        }
    }

    uint32_t remainingRows = dinfo->output_height - dinfo->output_scanline;
    SkASSERT(remainingRows == dinfo->output_height % numRowsPerBlock);
    SkASSERT(dinfo->output_scanline == numIters * numRowsPerBlock);
    if (remainingRows > 0) {
        // libjpeg-turbo needs memory to be padded by the block sizes.  We will fulfill
        // this requirement using a dummy row buffer.
        // FIXME: Should SkCodec have an extra memory buffer that can be shared among
        //        all of the implementations that use temporary/garbage memory?
        SkAutoTMalloc<JSAMPLE> dummyRow(sizeInfo.fWidthBytes[SkYUVSizeInfo::kY]);
        for (int i = remainingRows; i < numYRowsPerBlock; i++) {
            rowptrs[i] = dummyRow.get();
        }
        int remainingUVRows = dinfo->comp_info[1].downsampled_height - DCTSIZE * numIters;
        for (int i = remainingUVRows; i < DCTSIZE; i++) {
            rowptrs[i + 2 * DCTSIZE] = dummyRow.get();
            rowptrs[i + 3 * DCTSIZE] = dummyRow.get();
        }

        JDIMENSION linesRead = jpeg_read_raw_data(dinfo, yuv, numRowsPerBlock);
        if (linesRead < remainingRows) {
            // FIXME: Handle incomplete YUV decodes without signalling an error.
            return kInvalidInput;
        }
    }

    return kSuccess;
}

// This function is declared in SkJpegInfo.h, used by SkPDF.
bool SkGetJpegInfo(const void* data, size_t len,
                   SkISize* size,
                   SkEncodedInfo::Color* colorType,
                   SkEncodedOrigin* orientation) {
    if (!SkJpegCodec::IsJpeg(data, len)) {
        return false;
    }

    SkMemoryStream stream(data, len);
    JpegDecoderMgr decoderMgr(&stream);
    // libjpeg errors will be caught and reported here
    skjpeg_error_mgr::AutoPushJmpBuf jmp(decoderMgr.errorMgr());
    if (setjmp(jmp)) {
        return false;
    }
    decoderMgr.init();
    jpeg_decompress_struct* dinfo = decoderMgr.dinfo();
    jpeg_save_markers(dinfo, kExifMarker, 0xFFFF);
    jpeg_save_markers(dinfo, kICCMarker, 0xFFFF);
    if (JPEG_HEADER_OK != jpeg_read_header(dinfo, true)) {
        return false;
    }
    SkEncodedInfo::Color encodedColorType;
    if (!decoderMgr.getEncodedColor(&encodedColorType)) {
        return false;  // Unable to interpret the color channels as colors.
    }
    if (colorType) {
        *colorType = encodedColorType;
    }
    if (orientation) {
        *orientation = get_exif_orientation(dinfo);
    }
    if (size) {
        *size = {SkToS32(dinfo->image_width), SkToS32(dinfo->image_height)};
    }
    return true;
}<|MERGE_RESOLUTION|>--- conflicted
+++ resolved
@@ -606,16 +606,8 @@
         return fDecoderMgr->returnFailure("setjmp", kInvalidInput);
     }
 
-<<<<<<< HEAD
-    // Check if we can decode to the requested destination and set the output color space
-    if (!this->setOutputColorSpace(dstInfo)) {
-        return fDecoderMgr->returnFailure("setOutputColorSpace", kInvalidConversion);
-    }
-
     setupJpegDecoding(dinfo);
 
-=======
->>>>>>> c484ce0c
     if (!jpeg_start_decompress(dinfo)) {
         return fDecoderMgr->returnFailure("startDecompress", kInvalidInput);
     }
@@ -720,16 +712,8 @@
         return kInvalidInput;
     }
 
-<<<<<<< HEAD
-    // Check if we can decode to the requested destination and set the output color space
-    if (!this->setOutputColorSpace(dstInfo)) {
-        return fDecoderMgr->returnFailure("setOutputColorSpace", kInvalidConversion);
-    }
-
     setupJpegDecoding(fDecoderMgr->dinfo());
 
-=======
->>>>>>> c484ce0c
     if (!jpeg_start_decompress(fDecoderMgr->dinfo())) {
         SkCodecPrintf("start decompress failed\n");
         return kInvalidInput;
