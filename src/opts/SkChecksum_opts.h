/*
 * Copyright 2016 Google Inc.
 *
 * Use of this source code is governed by a BSD-style license that can be
 * found in the LICENSE file.
 */

#ifndef SkChecksum_opts_DEFINED
#define SkChecksum_opts_DEFINED

#include "include/core/SkTypes.h"
#include "include/private/SkChecksum.h"
<<<<<<< HEAD
=======
#include "src/core/SkUtils.h"   // sk_unaligned_load
>>>>>>> 40be567a

#if SK_CPU_SSE_LEVEL >= SK_CPU_SSE_LEVEL_SSE42
    #include <immintrin.h>
#elif defined(SK_ARM_HAS_CRC32)
    #include <arm_acle.h>
#endif

namespace SK_OPTS_NS {

<<<<<<< HEAD
template <typename T, typename P>
static inline T unaligned_load(const P* p) {
    T v;
    memcpy(&v, p, sizeof(v));
    return v;
}

=======
>>>>>>> 40be567a
#if SK_CPU_SSE_LEVEL >= SK_CPU_SSE_LEVEL_SSE42 && (defined(__x86_64__) || defined(_M_X64))
    // This is not a CRC32.  It's Just A Hash that uses those instructions because they're fast.
    /*not static*/ inline uint32_t hash_fn(const void* vdata, size_t bytes, uint32_t seed) {
        auto data = (const uint8_t*)vdata;

        // _mm_crc32_u64() operates on 64-bit registers, so we use uint64_t for a while.
        uint64_t hash = seed;
        if (bytes >= 24) {
            // We'll create 3 independent hashes, each using _mm_crc32_u64()
            // to hash 8 bytes per step.  Both 3 and independent are important:
            // we can execute 3 of these instructions in parallel on a single core.
            uint64_t a = hash,
                     b = hash,
                     c = hash;
            size_t steps = bytes/24;
            while (steps --> 0) {
                a = _mm_crc32_u64(a, sk_unaligned_load<uint64_t>(data+ 0));
                b = _mm_crc32_u64(b, sk_unaligned_load<uint64_t>(data+ 8));
                c = _mm_crc32_u64(c, sk_unaligned_load<uint64_t>(data+16));
                data += 24;
            }
            bytes %= 24;
            hash = _mm_crc32_u32(a, _mm_crc32_u32(b, c));
        }

        SkASSERT(bytes < 24);
        if (bytes >= 16) {
            hash = _mm_crc32_u64(hash, sk_unaligned_load<uint64_t>(data));
            bytes -= 8;
            data  += 8;
        }

        SkASSERT(bytes < 16);
        if (bytes & 8) {
            hash = _mm_crc32_u64(hash, sk_unaligned_load<uint64_t>(data));
            data  += 8;
        }

        // The remainder of these _mm_crc32_u*() operate on a 32-bit register.
        // We don't lose anything here: only the bottom 32-bits were populated.
        auto hash32 = (uint32_t)hash;

        if (bytes & 4) {
            hash32 = _mm_crc32_u32(hash32, sk_unaligned_load<uint32_t>(data));
            data += 4;
        }
        if (bytes & 2) {
            hash32 = _mm_crc32_u16(hash32, sk_unaligned_load<uint16_t>(data));
            data += 2;
        }
        if (bytes & 1) {
            hash32 = _mm_crc32_u8(hash32, sk_unaligned_load<uint8_t>(data));
        }
        return hash32;
    }

#elif SK_CPU_SSE_LEVEL >= SK_CPU_SSE_LEVEL_SSE42
    // 32-bit version of above, using _mm_crc32_u32() but not _mm_crc32_u64().
    /*not static*/ inline uint32_t hash_fn(const void* vdata, size_t bytes, uint32_t hash) {
        auto data = (const uint8_t*)vdata;

        if (bytes >= 12) {
            // We'll create 3 independent hashes, each using _mm_crc32_u32()
            // to hash 4 bytes per step.  Both 3 and independent are important:
            // we can execute 3 of these instructions in parallel on a single core.
            uint32_t a = hash,
                     b = hash,
                     c = hash;
            size_t steps = bytes/12;
            while (steps --> 0) {
                a = _mm_crc32_u32(a, sk_unaligned_load<uint32_t>(data+0));
                b = _mm_crc32_u32(b, sk_unaligned_load<uint32_t>(data+4));
                c = _mm_crc32_u32(c, sk_unaligned_load<uint32_t>(data+8));
                data += 12;
            }
            bytes %= 12;
            hash = _mm_crc32_u32(a, _mm_crc32_u32(b, c));
        }

        SkASSERT(bytes < 12);
        if (bytes >= 8) {
            hash = _mm_crc32_u32(hash, sk_unaligned_load<uint32_t>(data));
            bytes -= 4;
            data  += 4;
        }

        SkASSERT(bytes < 8);
        if (bytes & 4) {
            hash = _mm_crc32_u32(hash, sk_unaligned_load<uint32_t>(data));
            data += 4;
        }
        if (bytes & 2) {
            hash = _mm_crc32_u16(hash, sk_unaligned_load<uint16_t>(data));
            data += 2;
        }
        if (bytes & 1) {
            hash = _mm_crc32_u8(hash, sk_unaligned_load<uint8_t>(data));
        }
        return hash;
    }

#elif defined(SK_ARM_HAS_CRC32)
    /*not static*/ inline uint32_t hash_fn(const void* vdata, size_t bytes, uint32_t hash) {
        auto data = (const uint8_t*)vdata;
        if (bytes >= 24) {
            uint32_t a = hash,
                     b = hash,
                     c = hash;
            size_t steps = bytes/24;
            while (steps --> 0) {
                a = __crc32d(a, sk_unaligned_load<uint64_t>(data+ 0));
                b = __crc32d(b, sk_unaligned_load<uint64_t>(data+ 8));
                c = __crc32d(c, sk_unaligned_load<uint64_t>(data+16));
                data += 24;
            }
            bytes %= 24;
            hash = __crc32w(a, __crc32w(b, c));
        }

        SkASSERT(bytes < 24);
        if (bytes >= 16) {
            hash = __crc32d(hash, sk_unaligned_load<uint64_t>(data));
            bytes -= 8;
            data  += 8;
        }

        SkASSERT(bytes < 16);
        if (bytes & 8) {
            hash = __crc32d(hash, sk_unaligned_load<uint64_t>(data));
            data += 8;
        }
        if (bytes & 4) {
            hash = __crc32w(hash, sk_unaligned_load<uint32_t>(data));
            data += 4;
        }
        if (bytes & 2) {
            hash = __crc32h(hash, sk_unaligned_load<uint16_t>(data));
            data += 2;
        }
        if (bytes & 1) {
            hash = __crc32b(hash, sk_unaligned_load<uint8_t>(data));
        }
        return hash;
    }

#else
    // This is Murmur3.
    /*not static*/ inline uint32_t hash_fn(const void* vdata, size_t bytes, uint32_t hash) {
        auto data = (const uint8_t*)vdata;

        size_t original_bytes = bytes;

        // Handle 4 bytes at a time while possible.
        while (bytes >= 4) {
            uint32_t k = sk_unaligned_load<uint32_t>(data);
            k *= 0xcc9e2d51;
            k = (k << 15) | (k >> 17);
            k *= 0x1b873593;

            hash ^= k;
            hash = (hash << 13) | (hash >> 19);
            hash *= 5;
            hash += 0xe6546b64;

            bytes -= 4;
            data  += 4;
        }

        // Handle last 0-3 bytes.
        uint32_t k = 0;
        switch (bytes & 3) {
            case 3: k ^= data[2] << 16;
            case 2: k ^= data[1] <<  8;
            case 1: k ^= data[0] <<  0;
                    k *= 0xcc9e2d51;
                    k = (k << 15) | (k >> 17);
                    k *= 0x1b873593;
                    hash ^= k;
        }

        hash ^= original_bytes;
        return SkChecksum::Mix(hash);
    }
#endif

}  // namespace SK_OPTS_NS

#endif//SkChecksum_opts_DEFINED<|MERGE_RESOLUTION|>--- conflicted
+++ resolved
@@ -10,10 +10,7 @@
 
 #include "include/core/SkTypes.h"
 #include "include/private/SkChecksum.h"
-<<<<<<< HEAD
-=======
 #include "src/core/SkUtils.h"   // sk_unaligned_load
->>>>>>> 40be567a
 
 #if SK_CPU_SSE_LEVEL >= SK_CPU_SSE_LEVEL_SSE42
     #include <immintrin.h>
@@ -23,16 +20,6 @@
 
 namespace SK_OPTS_NS {
 
-<<<<<<< HEAD
-template <typename T, typename P>
-static inline T unaligned_load(const P* p) {
-    T v;
-    memcpy(&v, p, sizeof(v));
-    return v;
-}
-
-=======
->>>>>>> 40be567a
 #if SK_CPU_SSE_LEVEL >= SK_CPU_SSE_LEVEL_SSE42 && (defined(__x86_64__) || defined(_M_X64))
     // This is not a CRC32.  It's Just A Hash that uses those instructions because they're fast.
     /*not static*/ inline uint32_t hash_fn(const void* vdata, size_t bytes, uint32_t seed) {
