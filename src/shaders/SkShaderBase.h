/*
 * Copyright 2017 Google Inc.
 *
 * Use of this source code is governed by a BSD-style license that can be
 * found in the LICENSE file.
 */

#ifndef SkShaderBase_DEFINED
#define SkShaderBase_DEFINED

#include "include/core/SkFilterQuality.h"
#include "include/core/SkMatrix.h"
#include "include/core/SkShader.h"
#include "include/private/SkNoncopyable.h"
#include "src/core/SkEffectPriv.h"
#include "src/core/SkMask.h"
#include "src/core/SkTLazy.h"

#if SK_SUPPORT_GPU
#include "src/gpu/GrFPArgs.h"
#endif

class GrContext;
class GrFragmentProcessor;
class SkArenaAlloc;
class SkColorSpace;
class SkImage;
struct SkImageInfo;
class SkPaint;
class SkRasterPipeline;

/**
 *  Shaders can optionally return a subclass of this when appending their stages.
 *  Doing so tells the caller that the stages can be reused with different CTMs (but nothing
 *  else can change), by calling the updater's udpate() method before each use.
 *
 *  This can be a perf-win bulk draws like drawAtlas and drawVertices, where most of the setup
 *  (i.e. uniforms) are constant, and only something small is changing (i.e. matrices). This
 *  reuse skips the cost of computing the stages (and/or avoids having to allocate a separate
 *  shader for each small draw.
 */
class SkStageUpdater {
public:
    virtual ~SkStageUpdater() {}

    virtual bool update(const SkMatrix& ctm, const SkMatrix* localM) = 0;
};

class SkShaderBase : public SkShader {
public:
    ~SkShaderBase() override;

    /**
     *  Returns true if the shader is guaranteed to produce only a single color.
     *  Subclasses can override this to allow loop-hoisting optimization.
     */
    virtual bool isConstant() const { return false; }

    const SkMatrix& getLocalMatrix() const { return fLocalMatrix; }

    enum Flags {
        //!< set if all of the colors will be opaque
        kOpaqueAlpha_Flag = 1 << 0,

        /** set if the spans only vary in X (const in Y).
            e.g. an Nx1 bitmap that is being tiled in Y, or a linear-gradient
            that varies from left-to-right. This flag specifies this for
            shadeSpan().
         */
        kConstInY32_Flag = 1 << 1,

        /** hint for the blitter that 4f is the preferred shading mode.
         */
        kPrefers4f_Flag  = 1 << 2,
    };

    /**
     *  ContextRec acts as a parameter bundle for creating Contexts.
     */
    struct ContextRec {
        ContextRec(const SkPaint& paint, const SkMatrix& matrix, const SkMatrix* localM,
                   SkColorType dstColorType, SkColorSpace* dstColorSpace)
            : fPaint(&paint)
            , fMatrix(&matrix)
            , fLocalMatrix(localM)
            , fDstColorType(dstColorType)
            , fDstColorSpace(dstColorSpace) {}

        const SkPaint*  fPaint;            // the current paint associated with the draw
        const SkMatrix* fMatrix;           // the current matrix in the canvas
        const SkMatrix* fLocalMatrix;      // optional local matrix
        SkColorType     fDstColorType;     // the color type of the dest surface
        SkColorSpace*   fDstColorSpace;    // the color space of the dest surface (if any)

        bool isLegacyCompatible(SkColorSpace* shadersColorSpace) const;
    };

    class Context : public ::SkNoncopyable {
    public:
        Context(const SkShaderBase& shader, const ContextRec&);

        virtual ~Context();

        /**
         *  Called sometimes before drawing with this shader. Return the type of
         *  alpha your shader will return. The default implementation returns 0.
         *  Your subclass should override if it can (even sometimes) report a
         *  non-zero value, since that will enable various blitters to perform
         *  faster.
         */
        virtual uint32_t getFlags() const { return 0; }

        /**
         *  Called for each span of the object being drawn. Your subclass should
         *  set the appropriate colors (with premultiplied alpha) that correspond
         *  to the specified device coordinates.
         */
        virtual void shadeSpan(int x, int y, SkPMColor[], int count) = 0;

    protected:
        // Reference to shader, so we don't have to dupe information.
        const SkShaderBase& fShader;

        uint8_t         getPaintAlpha() const { return fPaintAlpha; }
        const SkMatrix& getTotalInverse() const { return fTotalInverse; }
        const SkMatrix& getCTM() const { return fCTM; }

    private:
        SkMatrix    fCTM;
        SkMatrix    fTotalInverse;
        uint8_t     fPaintAlpha;

        typedef SkNoncopyable INHERITED;
    };

    /**
     * Make a context using the memory provided by the arena.
     *
     * @return pointer to context or nullptr if can't be created
     */
    Context* makeContext(const ContextRec&, SkArenaAlloc*) const;

#if SK_SUPPORT_GPU
    /**
     *  Returns a GrFragmentProcessor that implements the shader for the GPU backend. NULL is
     *  returned if there is no GPU implementation.
     *
     *  The GPU device does not call SkShader::createContext(), instead we pass the view matrix,
     *  local matrix, and filter quality directly.
     *
     *  The GrContext may be used by the to create textures that are required by the returned
     *  processor.
     *
     *  The returned GrFragmentProcessor should expect an unpremultiplied input color and
     *  produce a premultiplied output.
     */
    virtual std::unique_ptr<GrFragmentProcessor> asFragmentProcessor(const GrFPArgs&) const;
#endif

    /**
     *  If the shader can represent its "average" luminance in a single color, return true and
     *  if color is not NULL, return that color. If it cannot, return false and ignore the color
     *  parameter.
     *
     *  Note: if this returns true, the returned color will always be opaque, as only the RGB
     *  components are used to compute luminance.
     */
    bool asLuminanceColor(SkColor*) const;

    // If this returns false, then we draw nothing (do not fall back to shader context)
    bool appendStages(const SkStageRec&) const;

    bool SK_WARN_UNUSED_RESULT computeTotalInverse(const SkMatrix& ctm,
                                                   const SkMatrix* outerLocalMatrix,
                                                   SkMatrix* totalInverse) const;

    // Returns the total local matrix for this shader:
    //
    //   M = postLocalMatrix x shaderLocalMatrix x preLocalMatrix
    //
    SkTCopyOnFirstWrite<SkMatrix> totalLocalMatrix(const SkMatrix* preLocalMatrix,
                                                   const SkMatrix* postLocalMatrix = nullptr) const;

    virtual SkImage* onIsAImage(SkMatrix*, SkTileMode[2]) const {
        return nullptr;
    }
    virtual SkPicture* isAPicture(SkMatrix*, SkTileMode[2], SkRect* tile) const { return nullptr; }

    static Type GetFlattenableType() { return kSkShaderBase_Type; }
    Type getFlattenableType() const override { return GetFlattenableType(); }

    static sk_sp<SkShaderBase> Deserialize(const void* data, size_t size,
                                             const SkDeserialProcs* procs = nullptr) {
        return sk_sp<SkShaderBase>(static_cast<SkShaderBase*>(
                SkFlattenable::Deserialize(GetFlattenableType(), data, size, procs).release()));
    }
    static void RegisterFlattenables();

    /** DEPRECATED. skbug.com/8941
     *  If this shader can be represented by another shader + a localMatrix, return that shader and
     *  the localMatrix. If not, return nullptr and ignore the localMatrix parameter.
     */
    virtual sk_sp<SkShader> makeAsALocalMatrixShader(SkMatrix* localMatrix) const;
<<<<<<< HEAD
=======

    SkStageUpdater* appendUpdatableStages(const SkStageRec& rec) const {
        return this->onAppendUpdatableStages(rec);
    }
>>>>>>> 40be567a

protected:
    SkShaderBase(const SkMatrix* localMatrix = nullptr);

    void flatten(SkWriteBuffer&) const override;

#ifdef SK_ENABLE_LEGACY_SHADERCONTEXT
    /**
     * Specialize creating a SkShader context using the supplied allocator.
     * @return pointer to context owned by the arena allocator.
     */
    virtual Context* onMakeContext(const ContextRec&, SkArenaAlloc*) const {
        return nullptr;
    }
<<<<<<< HEAD

    /**
     * Overriden by shaders which prefer burst mode.
     */
    virtual Context* onMakeBurstPipelineContext(const ContextRec&, SkArenaAlloc*) const {
        return nullptr;
    }
=======
>>>>>>> 40be567a
#endif

    virtual bool onAsLuminanceColor(SkColor*) const {
        return false;
    }

    // Default impl creates shadercontext and calls that (not very efficient)
    virtual bool onAppendStages(const SkStageRec&) const;
<<<<<<< HEAD
=======

    virtual SkStageUpdater* onAppendUpdatableStages(const SkStageRec&) const { return nullptr; }
>>>>>>> 40be567a

private:
    // This is essentially const, but not officially so it can be modified in constructors.
    SkMatrix fLocalMatrix;

    typedef SkShader INHERITED;
};

inline SkShaderBase* as_SB(SkShader* shader) {
    return static_cast<SkShaderBase*>(shader);
}

inline const SkShaderBase* as_SB(const SkShader* shader) {
    return static_cast<const SkShaderBase*>(shader);
}

inline const SkShaderBase* as_SB(const sk_sp<SkShader>& shader) {
    return static_cast<SkShaderBase*>(shader.get());
}

#endif // SkShaderBase_DEFINED<|MERGE_RESOLUTION|>--- conflicted
+++ resolved
@@ -201,13 +201,10 @@
      *  the localMatrix. If not, return nullptr and ignore the localMatrix parameter.
      */
     virtual sk_sp<SkShader> makeAsALocalMatrixShader(SkMatrix* localMatrix) const;
-<<<<<<< HEAD
-=======
 
     SkStageUpdater* appendUpdatableStages(const SkStageRec& rec) const {
         return this->onAppendUpdatableStages(rec);
     }
->>>>>>> 40be567a
 
 protected:
     SkShaderBase(const SkMatrix* localMatrix = nullptr);
@@ -222,16 +219,6 @@
     virtual Context* onMakeContext(const ContextRec&, SkArenaAlloc*) const {
         return nullptr;
     }
-<<<<<<< HEAD
-
-    /**
-     * Overriden by shaders which prefer burst mode.
-     */
-    virtual Context* onMakeBurstPipelineContext(const ContextRec&, SkArenaAlloc*) const {
-        return nullptr;
-    }
-=======
->>>>>>> 40be567a
 #endif
 
     virtual bool onAsLuminanceColor(SkColor*) const {
@@ -240,11 +227,8 @@
 
     // Default impl creates shadercontext and calls that (not very efficient)
     virtual bool onAppendStages(const SkStageRec&) const;
-<<<<<<< HEAD
-=======
 
     virtual SkStageUpdater* onAppendUpdatableStages(const SkStageRec&) const { return nullptr; }
->>>>>>> 40be567a
 
 private:
     // This is essentially const, but not officially so it can be modified in constructors.
