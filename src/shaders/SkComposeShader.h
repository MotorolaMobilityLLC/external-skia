--- conflicted
+++ resolved
@@ -13,14 +13,9 @@
 
 class SkShader_Blend final : public SkShaderBase {
 public:
-<<<<<<< HEAD
-    SkShader_Blend(SkBlendMode mode, sk_sp<SkShader> dst, sk_sp<SkShader> src)
-        : fDst(std::move(dst))
-=======
     SkShader_Blend(SkBlendMode mode, sk_sp<SkShader> dst, sk_sp<SkShader> src, const SkMatrix* lm)
         : INHERITED(lm)
         , fDst(std::move(dst))
->>>>>>> 40be567a
         , fSrc(std::move(src))
         , fMode(mode)
     {}
@@ -46,14 +41,9 @@
 
 class SkShader_Lerp final : public SkShaderBase {
 public:
-<<<<<<< HEAD
-    SkShader_Lerp(float weight, sk_sp<SkShader> dst, sk_sp<SkShader> src)
-        : fDst(std::move(dst))
-=======
     SkShader_Lerp(float weight, sk_sp<SkShader> dst, sk_sp<SkShader> src, const SkMatrix* lm)
         : INHERITED(lm)
         , fDst(std::move(dst))
->>>>>>> 40be567a
         , fSrc(std::move(src))
         , fWeight(weight)
     {
@@ -71,24 +61,6 @@
 
 private:
     SK_FLATTENABLE_HOOKS(SkShader_Lerp)
-<<<<<<< HEAD
-
-    sk_sp<SkShader> fDst;
-    sk_sp<SkShader> fSrc;
-    const float     fWeight;
-
-    typedef SkShaderBase INHERITED;
-};
-
-class SkShader_LerpRed final : public SkShaderBase {
-public:
-    SkShader_LerpRed(sk_sp<SkShader> red, sk_sp<SkShader> dst, sk_sp<SkShader> src)
-        : fDst(std::move(dst))
-        , fSrc(std::move(src))
-        , fRed(std::move(red))
-    {}
-
-=======
 
     sk_sp<SkShader> fDst;
     sk_sp<SkShader> fSrc;
@@ -107,7 +79,6 @@
         , fRed(std::move(red))
     {}
 
->>>>>>> 40be567a
 #if SK_SUPPORT_GPU
     std::unique_ptr<GrFragmentProcessor> asFragmentProcessor(const GrFPArgs&) const override;
 #endif
