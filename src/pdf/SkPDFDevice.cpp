--- conflicted
+++ resolved
@@ -1342,11 +1342,7 @@
     NOT_IMPLEMENTED("drawVerticies", true);
 }
 
-<<<<<<< HEAD
-void SkPDFDevice::drawDevice(const SkDraw& d, SkDevice* device,
-=======
 void SkPDFDevice::drawDevice(const SkDraw& d, SkBaseDevice* device,
->>>>>>> 0a657bbc
                              int x, int y, const SkPaint& paint) {
     if ((device->getDeviceCapabilities() & kVector_Capability) == 0) {
         // If we somehow get a raster device, do what our parent would do.
@@ -1369,12 +1365,8 @@
     if (content.needShape()) {
         SkPath shape;
         shape.addRect(SkRect::MakeXYWH(SkIntToScalar(x), SkIntToScalar(y),
-<<<<<<< HEAD
-                                       device->width(), device->height()));
-=======
                                        SkIntToScalar(device->width()),
                                        SkIntToScalar(device->height())));
->>>>>>> 0a657bbc
         content.setShape(shape);
     }
     if (!content.needSource()) {
@@ -2218,12 +2210,7 @@
         perspectiveBitmap.allocPixels();
         perspectiveBitmap.eraseColor(SK_ColorTRANSPARENT);
 
-<<<<<<< HEAD
-        // FIXME: Once we merge to latest Skia, this should be an SkBitmapDevice.
-        SkDevice device(perspectiveBitmap);
-=======
         SkBitmapDevice device(perspectiveBitmap);
->>>>>>> 0a657bbc
         SkCanvas canvas(&device);
 
         SkScalar deltaX = bounds.left();
@@ -2268,12 +2255,8 @@
     }
     if (content.needShape()) {
         SkPath shape;
-<<<<<<< HEAD
-        shape.addRect(SkRect::MakeWH(subset.width(), subset.height()));
-=======
         shape.addRect(SkRect::MakeWH(SkIntToScalar(subset.width()),
                                      SkIntToScalar( subset.height())));
->>>>>>> 0a657bbc
         shape.transform(matrix);
         content.setShape(shape);
     }
