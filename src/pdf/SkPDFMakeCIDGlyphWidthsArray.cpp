/*
 * Copyright 2016 Google Inc.
 *
 * Use of this source code is governed by a BSD-style license that can be
 * found in the LICENSE file.
 */

#include "src/pdf/SkPDFMakeCIDGlyphWidthsArray.h"

#include "include/core/SkPaint.h"
#include "include/private/SkTo.h"
#include "src/core/SkStrike.h"
<<<<<<< HEAD
=======
#include "src/core/SkStrikeSpec.h"
>>>>>>> 40be567a
#include "src/pdf/SkPDFGlyphUse.h"

#include <vector>

// TODO(halcanary): Write unit tests for SkPDFMakeCIDGlyphWidthsArray().

// TODO(halcanary): The logic in this file originated in several
// disparate places.  I feel sure that someone could simplify this
// down to a single easy-to-read function.

namespace {

struct AdvanceMetric {
    enum MetricType {
        kDefault,  // Default advance: fAdvance.count = 1
        kRange,    // Advances for a range: fAdvance.count = fEndID-fStartID
        kRun       // fStartID-fEndID have same advance: fAdvance.count = 1
    };
    MetricType fType;
    uint16_t fStartId;
    uint16_t fEndId;
    std::vector<int16_t> fAdvance;
    AdvanceMetric(uint16_t startId) : fStartId(startId) {}
    AdvanceMetric(AdvanceMetric&&) = default;
    AdvanceMetric& operator=(AdvanceMetric&& other) = default;
    AdvanceMetric(const AdvanceMetric&) = delete;
    AdvanceMetric& operator=(const AdvanceMetric&) = delete;
};
const int16_t kInvalidAdvance = SK_MinS16;
const int16_t kDontCareAdvance = SK_MinS16 + 1;
} // namespace

// scale from em-units to base-1000, returning as a SkScalar
static SkScalar from_font_units(SkScalar scaled, uint16_t emSize) {
    if (emSize == 1000) {
        return scaled;
    } else {
        return scaled * 1000 / emSize;
    }
}

static SkScalar scale_from_font_units(int16_t val, uint16_t emSize) {
    return from_font_units(SkIntToScalar(val), emSize);
}

static void strip_uninteresting_trailing_advances_from_range(
        AdvanceMetric* range) {
    SkASSERT(range);

    int expectedAdvanceCount = range->fEndId - range->fStartId + 1;
    if (SkToInt(range->fAdvance.size()) < expectedAdvanceCount) {
        return;
    }

    for (int i = expectedAdvanceCount - 1; i >= 0; --i) {
        if (range->fAdvance[i] != kDontCareAdvance &&
            range->fAdvance[i] != kInvalidAdvance &&
            range->fAdvance[i] != 0) {
            range->fEndId = range->fStartId + i;
            break;
        }
    }
}

static void zero_wildcards_in_range(AdvanceMetric* range) {
    SkASSERT(range);
    if (range->fType != AdvanceMetric::kRange) {
        return;
    }
    SkASSERT(SkToInt(range->fAdvance.size()) == range->fEndId - range->fStartId + 1);

    // Zero out wildcards.
    for (size_t i = 0; i < range->fAdvance.size(); ++i) {
        if (range->fAdvance[i] == kDontCareAdvance) {
            range->fAdvance[i] = 0;
        }
    }
}

static void finish_range(
        AdvanceMetric* range,
        int endId,
        AdvanceMetric::MetricType type) {
    range->fEndId = endId;
    range->fType = type;
    strip_uninteresting_trailing_advances_from_range(range);
    size_t newLength;
    if (type == AdvanceMetric::kRange) {
        newLength = range->fEndId - range->fStartId + 1;
    } else {
        if (range->fEndId == range->fStartId) {
            range->fType = AdvanceMetric::kRange;
        }
        newLength = 1;
    }
    SkASSERT(range->fAdvance.size() >= newLength);
    range->fAdvance.resize(newLength);
    zero_wildcards_in_range(range);
}

static void compose_advance_data(const AdvanceMetric& range,
                                 uint16_t emSize,
                                 SkScalar* defaultAdvance,
                                 SkPDFArray* result) {
    switch (range.fType) {
        case AdvanceMetric::kDefault: {
            SkASSERT(range.fAdvance.size() == 1);
<<<<<<< HEAD
            *defaultAdvance = range.fAdvance[0];
=======
            *defaultAdvance = scale_from_font_units(range.fAdvance[0], emSize);
>>>>>>> 40be567a
            break;
        }
        case AdvanceMetric::kRange: {
            auto advanceArray = SkPDFMakeArray();
            for (size_t j = 0; j < range.fAdvance.size(); j++)
<<<<<<< HEAD
                advanceArray->appendScalar(
                        scale_from_font_units(range.fAdvance[j], emSize));
=======
                advanceArray->appendScalar(scale_from_font_units(range.fAdvance[j], emSize));
>>>>>>> 40be567a
            result->appendInt(range.fStartId);
            result->appendObject(std::move(advanceArray));
            break;
        }
        case AdvanceMetric::kRun: {
            SkASSERT(range.fAdvance.size() == 1);
            result->appendInt(range.fStartId);
            result->appendInt(range.fEndId);
            result->appendScalar(scale_from_font_units(range.fAdvance[0], emSize));
            break;
        }
    }
}

/** Retrieve advance data for glyphs. Used by the PDF backend. */
// TODO(halcanary): this function is complex enough to need its logic
// tested with unit tests.
<<<<<<< HEAD
std::unique_ptr<SkPDFArray> SkPDFMakeCIDGlyphWidthsArray(SkStrike* cache,
                                                         const SkPDFGlyphUse* subset,
                                                         uint16_t emSize,
                                                         int16_t* defaultAdvance) {
=======
std::unique_ptr<SkPDFArray> SkPDFMakeCIDGlyphWidthsArray(const SkTypeface& typeface,
                                                         const SkPDFGlyphUse* subset,
                                                         SkScalar* defaultAdvance) {
>>>>>>> 40be567a
    // Assuming that on average, the ASCII representation of an advance plus
    // a space is 8 characters and the ASCII representation of a glyph id is 3
    // characters, then the following cut offs for using different range types
    // apply:
    // The cost of stopping and starting the range is 7 characters
    //  a. Removing 4 0's or don't care's is a win
    // The cost of stopping and starting the range plus a run is 22
    // characters
    //  b. Removing 3 repeating advances is a win
    //  c. Removing 2 repeating advances and 3 don't cares is a win
    // When not currently in a range the cost of a run over a range is 16
    // characters, so:
    //  d. Removing a leading 0/don't cares is a win because it is omitted
    //  e. Removing 2 repeating advances is a win

<<<<<<< HEAD
    auto result = SkPDFMakeArray();
    int num_glyphs = SkToInt(cache->getGlyphCount());
=======
    int emSize;
    SkStrikeSpec strikeSpec = SkStrikeSpec::MakePDFVector(typeface, &emSize);
    SkBulkGlyphMetricsAndPaths paths{strikeSpec};

    auto result = SkPDFMakeArray();
    int num_glyphs = SkToInt(typeface.countGlyphs());
>>>>>>> 40be567a

    bool prevRange = false;

    int16_t lastAdvance = kInvalidAdvance;
    int repeatedAdvances = 0;
    int wildCardsInRun = 0;
    int trailingWildCards = 0;

    // Limit the loop count to glyph id ranges provided.
    int lastIndex = num_glyphs;
    if (subset) {
        while (!subset->has(lastIndex - 1) && lastIndex > 0) {
            --lastIndex;
        }
    }
    AdvanceMetric curRange(0);

    SkAutoTArray<SkGlyphID> glyphIDs{lastIndex + 1};
    for (int gId = 0; gId <= lastIndex; gId++) {
        glyphIDs[gId] = gId;
    }

    auto glyphs = paths.glyphs(SkMakeSpan(glyphIDs.get(), lastIndex + 1));

    for (int gId = 0; gId <= lastIndex; gId++) {
        int16_t advance = kInvalidAdvance;
        if (gId < lastIndex) {
            if (!subset || 0 == gId || subset->has(gId)) {
                advance = (int16_t)glyphs[gId]->advanceX();
            } else {
                advance = kDontCareAdvance;
            }
        }
        if (advance == lastAdvance) {
            repeatedAdvances++;
            trailingWildCards = 0;
        } else if (advance == kDontCareAdvance) {
            wildCardsInRun++;
            trailingWildCards++;
        } else if (SkToInt(curRange.fAdvance.size()) ==
                   repeatedAdvances + 1 + wildCardsInRun) {  // All in run.
            if (lastAdvance == 0) {
                curRange.fStartId = gId;  // reset
                curRange.fAdvance.resize(0);
                trailingWildCards = 0;
            } else if (repeatedAdvances + 1 >= 2 || trailingWildCards >= 4) {
                finish_range(&curRange, gId - 1, AdvanceMetric::kRun);
                compose_advance_data(curRange, emSize, defaultAdvance, result.get());
                prevRange = true;
                curRange = AdvanceMetric(gId);
                trailingWildCards = 0;
            }
            repeatedAdvances = 0;
            wildCardsInRun = trailingWildCards;
            trailingWildCards = 0;
        } else {
            if (lastAdvance == 0 &&
                    repeatedAdvances + 1 + wildCardsInRun >= 4) {
                finish_range(&curRange,
                            gId - repeatedAdvances - wildCardsInRun - 2,
                            AdvanceMetric::kRange);
                compose_advance_data(curRange, emSize, defaultAdvance, result.get());
                prevRange = true;
                curRange = AdvanceMetric(gId);
                trailingWildCards = 0;
            } else if (trailingWildCards >= 4 && repeatedAdvances + 1 < 2) {
                finish_range(&curRange, gId - trailingWildCards - 1,
                            AdvanceMetric::kRange);
                compose_advance_data(curRange, emSize, defaultAdvance, result.get());
                prevRange = true;
                curRange = AdvanceMetric(gId);
                trailingWildCards = 0;
            } else if (lastAdvance != 0 &&
                       (repeatedAdvances + 1 >= 3 ||
                        (repeatedAdvances + 1 >= 2 && wildCardsInRun >= 3))) {
                finish_range(&curRange,
                            gId - repeatedAdvances - wildCardsInRun - 2,
                            AdvanceMetric::kRange);
                compose_advance_data(curRange, emSize, defaultAdvance, result.get());
                curRange =
                        AdvanceMetric(gId - repeatedAdvances - wildCardsInRun - 1);
                curRange.fAdvance.push_back(lastAdvance);
                finish_range(&curRange, gId - 1, AdvanceMetric::kRun);
                compose_advance_data(curRange, emSize, defaultAdvance, result.get());
                prevRange = true;
                curRange = AdvanceMetric(gId);
                trailingWildCards = 0;
            }
            repeatedAdvances = 0;
            wildCardsInRun = trailingWildCards;
            trailingWildCards = 0;
        }
        curRange.fAdvance.push_back(advance);
        if (advance != kDontCareAdvance) {
            lastAdvance = advance;
        }
    }
    if (curRange.fStartId == lastIndex) {
        if (!prevRange) {
            return nullptr;  // https://crbug.com/567031
        }
    } else {
        finish_range(&curRange, lastIndex - 1, AdvanceMetric::kRange);
        compose_advance_data(curRange, emSize, defaultAdvance, result.get());
    }
    return result;
}<|MERGE_RESOLUTION|>--- conflicted
+++ resolved
@@ -10,10 +10,7 @@
 #include "include/core/SkPaint.h"
 #include "include/private/SkTo.h"
 #include "src/core/SkStrike.h"
-<<<<<<< HEAD
-=======
 #include "src/core/SkStrikeSpec.h"
->>>>>>> 40be567a
 #include "src/pdf/SkPDFGlyphUse.h"
 
 #include <vector>
@@ -121,22 +118,13 @@
     switch (range.fType) {
         case AdvanceMetric::kDefault: {
             SkASSERT(range.fAdvance.size() == 1);
-<<<<<<< HEAD
-            *defaultAdvance = range.fAdvance[0];
-=======
             *defaultAdvance = scale_from_font_units(range.fAdvance[0], emSize);
->>>>>>> 40be567a
             break;
         }
         case AdvanceMetric::kRange: {
             auto advanceArray = SkPDFMakeArray();
             for (size_t j = 0; j < range.fAdvance.size(); j++)
-<<<<<<< HEAD
-                advanceArray->appendScalar(
-                        scale_from_font_units(range.fAdvance[j], emSize));
-=======
                 advanceArray->appendScalar(scale_from_font_units(range.fAdvance[j], emSize));
->>>>>>> 40be567a
             result->appendInt(range.fStartId);
             result->appendObject(std::move(advanceArray));
             break;
@@ -154,16 +142,9 @@
 /** Retrieve advance data for glyphs. Used by the PDF backend. */
 // TODO(halcanary): this function is complex enough to need its logic
 // tested with unit tests.
-<<<<<<< HEAD
-std::unique_ptr<SkPDFArray> SkPDFMakeCIDGlyphWidthsArray(SkStrike* cache,
-                                                         const SkPDFGlyphUse* subset,
-                                                         uint16_t emSize,
-                                                         int16_t* defaultAdvance) {
-=======
 std::unique_ptr<SkPDFArray> SkPDFMakeCIDGlyphWidthsArray(const SkTypeface& typeface,
                                                          const SkPDFGlyphUse* subset,
                                                          SkScalar* defaultAdvance) {
->>>>>>> 40be567a
     // Assuming that on average, the ASCII representation of an advance plus
     // a space is 8 characters and the ASCII representation of a glyph id is 3
     // characters, then the following cut offs for using different range types
@@ -179,17 +160,12 @@
     //  d. Removing a leading 0/don't cares is a win because it is omitted
     //  e. Removing 2 repeating advances is a win
 
-<<<<<<< HEAD
-    auto result = SkPDFMakeArray();
-    int num_glyphs = SkToInt(cache->getGlyphCount());
-=======
     int emSize;
     SkStrikeSpec strikeSpec = SkStrikeSpec::MakePDFVector(typeface, &emSize);
     SkBulkGlyphMetricsAndPaths paths{strikeSpec};
 
     auto result = SkPDFMakeArray();
     int num_glyphs = SkToInt(typeface.countGlyphs());
->>>>>>> 40be567a
 
     bool prevRange = false;
 
