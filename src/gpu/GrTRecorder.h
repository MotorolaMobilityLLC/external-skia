/*
 * Copyright 2014 Google Inc.
 *
 * Use of this source code is governed by a BSD-style license that can be
 * found in the LICENSE file.
 */

#ifndef GrTRecorder_DEFINED
#define GrTRecorder_DEFINED

#include "include/gpu/GrTypes.h"
#include "include/private/SkTLogic.h"
#include "src/core/SkArenaAlloc.h"

/**
 * Records a list of items with a common base type, optional associated data, and
 * permanent memory addresses. It supports forward iteration.
 *
 * This class allocates space for the stored items and associated data in a SkArenaAlloc.
 * There is an overhead of 1 pointer for each stored item.
 *
 * Upon reset or delete, the items are destructed in the same order they were received,
 * not reverse (stack) order.
 *
 * @param TBase   Common base type of items in the list. It is assumed that the items are
 *                trivially destructable or that TBase has a virtual destructor as ~TBase()
 *                is called to destroy the items.
 */
template <typename TBase> class GrTRecorder {
private:
    template <bool IsConst> class IterImpl;

public:
    using iterator = IterImpl<false>;
    using const_iterator = IterImpl<true>;

    /**
     * Create a recorder.
     *
     * @param initialSizeInBytes  The amount of memory reserved by the recorder initially,
                                  and after calls to reset().
     */
    explicit GrTRecorder(size_t initialSizeInBytes) : fArena(initialSizeInBytes) {}
    GrTRecorder(const GrTRecorder&) = delete;
    GrTRecorder& operator=(const GrTRecorder&) = delete;

    ~GrTRecorder() { this->reset(); }

    bool empty() { return !SkToBool(fTail); }

    /** The last item. Must not be empty. */
    TBase& back() {
        SkASSERT(!this->empty());
        return *fTail->get();
    }

    /** Forward mutable iteration */
    iterator begin() { return iterator(fHead); }
    iterator end() { return iterator(nullptr); }

    /** Forward const iteration */
    const_iterator begin() const { return const_iterator(fHead); }
    const_iterator end() const { return const_iterator(nullptr); }

    /** Destruct all items in the list and reset to empty. Frees memory allocated from arena. */
    void reset();

    /**
     * Emplace a new TItem (which derives from TBase) in the recorder. This requires equivalence
     * between reinterpret_cast<TBase*> and static_cast<TBase*> when operating on TItem*.
     * Multiple inheritance may make this not true. It is runtime asserted.
     */
<<<<<<< HEAD
    template <typename TItem, typename... Args> TItem& emplace(Args... args) {
=======
    template <typename TItem, typename... Args> TItem& emplace(Args&&... args) {
>>>>>>> 40be567a
        return this->emplaceWithData<TItem, Args...>(0, std::forward<Args>(args)...);
    }

    /**
     * Emplace a new TItem (which derives from TBase) in the recorder with extra data space. The
     * extra data immediately follows the stored item with no extra alignment. E.g.,
     *      void* extraData = &recorder->emplaceWithData<Subclass>(dataSize, ...) + 1;
     *
     * This requires equivalence between reinterpret_cast<TBase*> and static_cast<TBase*> when
     * operating on TItem*. Multiple inheritance may make this not true. It is runtime asserted.
     */
    template <typename TItem, typename... Args>
    SK_WHEN((std::is_base_of<TBase, TItem>::value), TItem&)
    emplaceWithData(size_t extraDataSize, Args... args);

private:
    struct Header {
        Header* fNext = nullptr;
        // We always store the T immediately after the header (and ensure proper alignment). See
        // emplaceWithData() implementation.
        TBase* get() const { return reinterpret_cast<TBase*>(const_cast<Header*>(this) + 1); }
    };

    SkArenaAlloc fArena;
    Header* fHead = nullptr;
    Header* fTail = nullptr;
};

////////////////////////////////////////////////////////////////////////////////

template <typename TBase>
template <typename TItem, typename... Args>
inline SK_WHEN((std::is_base_of<TBase, TItem>::value), TItem&)
GrTRecorder<TBase>::emplaceWithData(size_t extraDataSize, Args... args) {
    static constexpr size_t kTAlign = alignof(TItem);
    static constexpr size_t kHeaderAlign = alignof(Header);
    static constexpr size_t kAllocAlign = kTAlign > kHeaderAlign ? kTAlign : kHeaderAlign;
    static constexpr size_t kTItemOffset = GrSizeAlignUp(sizeof(Header), kAllocAlign);
    // We're assuming if we back up from kItemOffset by sizeof(Header) we will still be aligned.
    GR_STATIC_ASSERT(sizeof(Header) % alignof(Header) == 0);
    const size_t totalSize = kTItemOffset + sizeof(TItem) + extraDataSize;
    auto alloc = reinterpret_cast<char*>(fArena.makeBytesAlignedTo(totalSize, kAllocAlign));
    Header* header = new (alloc + kTItemOffset - sizeof(Header)) Header();
    if (fTail) {
        fTail->fNext = header;
    }
    fTail = header;
    if (!fHead) {
        fHead = header;
    }
    auto* item = new (alloc + kTItemOffset) TItem(std::forward<Args>(args)...);
    // We require that we can reinterpret_cast between TBase* and TItem*. Could not figure out how
    // to statically assert this. See proposal for std::is_initial_base_of here:
    // http://www.open-std.org/jtc1/sc22/wg21/docs/papers/2016/p0466r0.pdf
    SkASSERT(reinterpret_cast<uintptr_t>(item) ==
             reinterpret_cast<uintptr_t>(static_cast<TBase*>(item)));
    return *item;
}

template <typename TBase> inline void GrTRecorder<TBase>::reset() {
    for (auto& i : *this) {
        i.~TBase();
    }
    GR_STATIC_ASSERT(std::is_trivially_destructible<Header>::value);
    fHead = fTail = nullptr;
    fArena.reset();
}

/**
 * Iterates through a recorder front-to-back, const or not.
 */
template <typename TBase> template <bool IsConst> class GrTRecorder<TBase>::IterImpl {
private:
    using T = typename std::conditional<IsConst, const TBase, TBase>::type;

public:
    IterImpl() = default;

    IterImpl operator++() {
        fCurr = fCurr->fNext;
        return *this;
    }

    IterImpl operator++(int) {
        auto old = fCurr;
        fCurr = fCurr->fNext;
        return {old};
    }

    T& operator*() const { return *fCurr->get(); }
    T* operator->() const { return fCurr->get(); }

    bool operator==(const IterImpl& that) const { return fCurr == that.fCurr; }
    bool operator!=(const IterImpl& that) const { return !(*this == that); }

private:
    IterImpl(Header* curr) : fCurr(curr) {}
    Header* fCurr = nullptr;

    friend class GrTRecorder<TBase>; // To construct from Header.
};

#endif<|MERGE_RESOLUTION|>--- conflicted
+++ resolved
@@ -70,11 +70,7 @@
      * between reinterpret_cast<TBase*> and static_cast<TBase*> when operating on TItem*.
      * Multiple inheritance may make this not true. It is runtime asserted.
      */
-<<<<<<< HEAD
-    template <typename TItem, typename... Args> TItem& emplace(Args... args) {
-=======
     template <typename TItem, typename... Args> TItem& emplace(Args&&... args) {
->>>>>>> 40be567a
         return this->emplaceWithData<TItem, Args...>(0, std::forward<Args>(args)...);
     }
 
