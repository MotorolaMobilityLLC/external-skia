--- conflicted
+++ resolved
@@ -28,10 +28,6 @@
 static const int kVertsPerQuad = 5;
 static const int kIdxsPerQuad = 9;
 
-<<<<<<< HEAD
-static const int kVertsPerLineSeg = 6;
-static const int kIdxsPerLineSeg = 12;
-=======
 // lines are rendered as:
 //      *______________*
 //      |\ -_______   /|
@@ -42,7 +38,6 @@
 // For: 6 vertices and 18 indices (for 6 triangles)
 static const int kVertsPerLineSeg = 6;
 static const int kIdxsPerLineSeg = 18;
->>>>>>> 0a657bbc
 
 static const int kNumQuadsInIdxBuffer = 256;
 static const size_t kQuadIdxSBufize = kIdxsPerQuad *
@@ -103,34 +98,6 @@
         data = SkNEW_ARRAY(uint16_t, kNumLineSegsInIdxBuffer * kIdxsPerLineSeg);
     }
     for (int i = 0; i < kNumLineSegsInIdxBuffer; ++i) {
-<<<<<<< HEAD
-        // Each line segment is rendered as two quads, with alpha = 1 along the
-        // spine of the segment, and alpha = 0 along the outer edges, represented
-        // horizontally (i.e., the line equation is t*(p1-p0) + p0)
-        //
-        // p4                  p5
-        // p0                  p1
-        // p2                  p3
-        //
-        // Each is drawn as four triangles specified by these 12 indices:
-        int baseIdx = i * kIdxsPerLineSeg;
-        uint16_t baseVert = (uint16_t)(i * kVertsPerLineSeg);
-        data[0 + baseIdx] = baseVert + 0; // p0
-        data[1 + baseIdx] = baseVert + 1; // p1
-        data[2 + baseIdx] = baseVert + 2; // p2
-        
-        data[3 + baseIdx] = baseVert + 2; // p2
-        data[4 + baseIdx] = baseVert + 1; // p1
-        data[5 + baseIdx] = baseVert + 3; // p3
-        
-        data[6 + baseIdx] = baseVert + 0; // p0
-        data[7 + baseIdx] = baseVert + 5; // p5
-        data[8 + baseIdx] = baseVert + 1; // p1
-        
-        data[9 + baseIdx] = baseVert + 0; // p0
-        data[10+ baseIdx] = baseVert + 4; // p4
-        data[11+ baseIdx] = baseVert + 5; // p5
-=======
         // Each line segment is rendered as two quads and two triangles.
         // p0 and p1 have alpha = 1 while all other points have alpha = 0.
         // The four external points are offset 1 pixel perpendicular to the
@@ -166,7 +133,6 @@
         data[15 + baseIdx] = baseVert + 1;
         data[16 + baseIdx] = baseVert + 5;
         data[17 + baseIdx] = baseVert + 3;
->>>>>>> 0a657bbc
     }
     if (tempData) {
         bool ret = lIdxBuffer->updateData(data, kLineSegIdxSBufize);
@@ -532,11 +498,7 @@
     GrPoint fPos;
     GrColor fCoverage;
 };
-<<<<<<< HEAD
-        
-=======
-
->>>>>>> 0a657bbc
+
 struct BezierVertex {
     GrPoint fPos;
     union {
@@ -649,40 +611,6 @@
 
     if (toSrc) {
         toSrc->mapPointsWithStride(&verts[0].fPos, sizeof(BezierVertex), kVertsPerQuad);
-<<<<<<< HEAD
-    }
-}
-
-// Input:
-// Three control points: p[0], p[1], p[2] and weight: w
-// Output:
-// Let:
-// l = (2*w * (y1 - y0), 2*w * (x0 - x1), 2*w * (x1*y0 - x0*y1))
-// m = (2*w * (y2 - y1), 2*w * (x1 - x2), 2*w * (x2*y1 - x1*y2))
-// k = (y2 - y0, x0 - x2, (x2 - x0)*y0 - (y2 - y0)*x0 )
-void calc_conic_klm(const SkPoint p[3], const SkScalar weight,
-                       SkScalar k[3], SkScalar l[3], SkScalar m[3]) {
-    const SkScalar w2 = 2 * weight;
-    l[0] = w2 * (p[1].fY - p[0].fY);
-    l[1] = w2 * (p[0].fX - p[1].fX);
-    l[2] = w2 * (p[1].fX * p[0].fY - p[0].fX * p[1].fY);
-
-    m[0] = w2 * (p[2].fY - p[1].fY);
-    m[1] = w2 * (p[1].fX - p[2].fX);
-    m[2] = w2 * (p[2].fX * p[1].fY - p[1].fX * p[2].fY);
-
-    k[0] = p[2].fY - p[0].fY;
-    k[1] = p[0].fX - p[2].fX;
-    k[2] = (p[2].fX - p[0].fX) * p[0].fY - (p[2].fY - p[0].fY) * p[0].fX;
-
-    // scale the max absolute value of coeffs to 10
-    SkScalar scale = 0.0f;
-    for (int i = 0; i < 3; ++i) {
-       scale = SkMaxScalar(scale, SkScalarAbs(k[i]));
-       scale = SkMaxScalar(scale, SkScalarAbs(l[i]));
-       scale = SkMaxScalar(scale, SkScalarAbs(m[i]));
-=======
->>>>>>> 0a657bbc
     }
 }
 
@@ -692,18 +620,10 @@
 // Output Implicit:
 // f(x, y, w) = f(P) = K^2 - LM
 // K = dot(k, P), L = dot(l, P), M = dot(m, P)
-<<<<<<< HEAD
-// k, l, m are calculated in function calc_conic_klm
-void set_conic_coeffs(const SkPoint p[3], BezierVertex verts[kVertsPerQuad], const float weight) {
-    SkScalar k[3];
-    SkScalar l[3];
-    SkScalar m[3];
-=======
 // k, l, m are calculated in function GrPathUtils::getConicKLM
 void set_conic_coeffs(const SkPoint p[3], BezierVertex verts[kVertsPerQuad],
                       const SkScalar weight) {
     SkScalar klm[9];
->>>>>>> 0a657bbc
 
     GrPathUtils::getConicKLM(p, weight, klm);
 
@@ -773,21 +693,6 @@
         (*vert)[5].fPos = b + vec - ortho;
         (*vert)[5].fCoverage = 0;
 
-<<<<<<< HEAD
-        for (int i = 0; i < kVertsPerLineSeg; ++i) {
-            (*vert)[i].fPos = (i & 0x1) ? b : a;
-            if (i & 0x2) {
-                (*vert)[i].fPos += orthVec;
-                (*vert)[i].fCoverage = 0;
-            } else if (i & 0x4) {
-                (*vert)[i].fPos -= orthVec;
-                (*vert)[i].fCoverage = 0;
-            } else {
-                (*vert)[i].fCoverage = coverage;
-            }
-        }
-=======
->>>>>>> 0a657bbc
         if (NULL != toSrc) {
             toSrc->mapPointsWithStride(&(*vert)->fPos,
                                        sizeof(LineVertex),
@@ -823,31 +728,6 @@
 
 };
 
-<<<<<<< HEAD
-namespace {
-
-// position + edge
-extern const GrVertexAttrib gHairlineBezierAttribs[] = {
-    {kVec2f_GrVertexAttribType, 0,                  kPosition_GrVertexAttribBinding},
-    {kVec4f_GrVertexAttribType, sizeof(GrPoint),    kEffect_GrVertexAttribBinding}
-};
-
-// position + coverage
-extern const GrVertexAttrib gHairlineLineAttribs[] = {
-    {kVec2f_GrVertexAttribType,  0,               kPosition_GrVertexAttribBinding},
-    {kVec4ub_GrVertexAttribType, sizeof(GrPoint), kCoverage_GrVertexAttribBinding},
-};
-
-};
-
-bool GrAAHairLinePathRenderer::createLineGeom(
-            const SkPath& path,
-            GrDrawTarget* target,
-            const PtArray& lines,
-            int lineCnt,
-            GrDrawTarget::AutoReleaseGeometry* arg,
-            SkRect* devBounds) {
-=======
 bool GrAAHairLinePathRenderer::createLineGeom(const SkPath& path,
                                               GrDrawTarget* target,
                                               const PtArray& lines,
@@ -886,81 +766,6 @@
     // Add a little extra to account for vector normalization precision.
     static const SkScalar kOutset = kSqrtOfOneAndAQuarter + SK_Scalar1 / 20;
     devBounds->outset(kOutset, kOutset);
-
-    return true;
-}
-
-bool GrAAHairLinePathRenderer::createBezierGeom(
-                                          const SkPath& path,
-                                          GrDrawTarget* target,
-                                          const PtArray& quads,
-                                          int quadCnt,
-                                          const PtArray& conics,
-                                          int conicCnt,
-                                          const IntArray& qSubdivs,
-                                          const FloatArray& cWeights,
-                                          GrDrawTarget::AutoReleaseGeometry* arg,
-                                          SkRect* devBounds) {
->>>>>>> 0a657bbc
-    GrDrawState* drawState = target->drawState();
-
-    const SkMatrix& viewM = drawState->getViewMatrix();
-<<<<<<< HEAD
-
-    *devBounds = path.getBounds();
-    viewM.mapRect(devBounds);
-    devBounds->outset(SK_Scalar1, SK_Scalar1);
-
-    int vertCnt = kVertsPerLineSeg * lineCnt;
-
-    target->drawState()->setVertexAttribs<gHairlineLineAttribs>(SK_ARRAY_COUNT(gHairlineLineAttribs));
-    GrAssert(sizeof(LineVertex) == target->getDrawState().getVertexSize());
-=======
-
-    int vertCnt = kVertsPerQuad * quadCnt + kVertsPerQuad * conicCnt;
-
-    target->drawState()->setVertexAttribs<gHairlineBezierAttribs>(SK_ARRAY_COUNT(gHairlineBezierAttribs));
-    SkASSERT(sizeof(BezierVertex) == target->getDrawState().getVertexSize());
->>>>>>> 0a657bbc
-
-    if (!arg->set(target, vertCnt, 0)) {
-        return false;
-    }
-
-<<<<<<< HEAD
-    LineVertex* verts = reinterpret_cast<LineVertex*>(arg->vertices());
-=======
-    BezierVertex* verts = reinterpret_cast<BezierVertex*>(arg->vertices());
->>>>>>> 0a657bbc
-
-    const SkMatrix* toSrc = NULL;
-    SkMatrix ivm;
-
-    if (viewM.hasPerspective()) {
-        if (viewM.invert(&ivm)) {
-            toSrc = &ivm;
-        }
-    }
-
-<<<<<<< HEAD
-    for (int i = 0; i < lineCnt; ++i) {
-        add_line(&lines[2*i], rtHeight, toSrc, drawState->getCoverage(), &verts);
-=======
-    // Seed the dev bounds with some pts known to be inside. Each quad and conic grows the bounding
-    // box to include its vertices.
-    SkPoint seedPts[2];
-    if (quadCnt) {
-        seedPts[0] = quads[0];
-        seedPts[1] = quads[2];
-    } else if (conicCnt) {
-        seedPts[0] = conics[0];
-        seedPts[1] = conics[2];
->>>>>>> 0a657bbc
-    }
-    if (NULL != toDevice) {
-        toDevice->mapPoints(seedPts, 2);
-    }
-    devBounds->set(seedPts[0], seedPts[1]);
 
     return true;
 }
@@ -977,44 +782,52 @@
                                           GrDrawTarget::AutoReleaseGeometry* arg,
                                           SkRect* devBounds) {
     GrDrawState* drawState = target->drawState();
-    
+
     const SkMatrix& viewM = drawState->getViewMatrix();
-    
-    // All the vertices that we compute are within 1 of path control points with the exception of
-    // one of the bounding vertices for each quad. The add_quads() function will update the bounds
-    // for each quad added.
-    *devBounds = path.getBounds();
-    viewM.mapRect(devBounds);
-    devBounds->outset(SK_Scalar1, SK_Scalar1);
-    
+
     int vertCnt = kVertsPerQuad * quadCnt + kVertsPerQuad * conicCnt;
-    
+
     target->drawState()->setVertexAttribs<gHairlineBezierAttribs>(SK_ARRAY_COUNT(gHairlineBezierAttribs));
-    GrAssert(sizeof(BezierVertex) == target->getDrawState().getVertexSize());
-    
+    SkASSERT(sizeof(BezierVertex) == target->getDrawState().getVertexSize());
+
     if (!arg->set(target, vertCnt, 0)) {
         return false;
     }
-    
+
     BezierVertex* verts = reinterpret_cast<BezierVertex*>(arg->vertices());
-    
+
     const SkMatrix* toDevice = NULL;
     const SkMatrix* toSrc = NULL;
     SkMatrix ivm;
-    
+
     if (viewM.hasPerspective()) {
         if (viewM.invert(&ivm)) {
             toDevice = &viewM;
             toSrc = &ivm;
         }
     }
-    
+
+    // Seed the dev bounds with some pts known to be inside. Each quad and conic grows the bounding
+    // box to include its vertices.
+    SkPoint seedPts[2];
+    if (quadCnt) {
+        seedPts[0] = quads[0];
+        seedPts[1] = quads[2];
+    } else if (conicCnt) {
+        seedPts[0] = conics[0];
+        seedPts[1] = conics[2];
+    }
+    if (NULL != toDevice) {
+        toDevice->mapPoints(seedPts, 2);
+    }
+    devBounds->set(seedPts[0], seedPts[1]);
+
     int unsubdivQuadCnt = quads.count() / 3;
     for (int i = 0; i < unsubdivQuadCnt; ++i) {
         SkASSERT(qSubdivs[i] >= 0);
         add_quads(&quads[3*i], qSubdivs[i], toDevice, toSrc, &verts, devBounds);
     }
-    
+
     // Start Conics
     for (int i = 0; i < conicCnt; ++i) {
         add_conics(&conics[3*i], cWeights[i], toDevice, toSrc, &verts, devBounds);
@@ -1050,11 +863,7 @@
         SkASSERT(drawState->getViewMatrix().isIdentity());
     }
     SkRect actualBounds;
-<<<<<<< HEAD
-    
-=======
-
->>>>>>> 0a657bbc
+
     VertexType* verts = reinterpret_cast<VertexType*>(vertices);
     bool first = true;
     for (int i = 0; i < vCount; ++i) {
@@ -1074,36 +883,20 @@
     if (!first) {
         return tolDevBounds.contains(actualBounds);
     }
-<<<<<<< HEAD
-    
+
     return true;
 }
 
-=======
-
-    return true;
-}
-
->>>>>>> 0a657bbc
 bool GrAAHairLinePathRenderer::onDrawPath(const SkPath& path,
                                           const SkStrokeRec&,
                                           GrDrawTarget* target,
                                           bool antiAlias) {
-<<<<<<< HEAD
-    
+
     GrDrawState* drawState = target->drawState();
-    
+
     SkIRect devClipBounds;
     target->getClip()->getConservativeBounds(drawState->getRenderTarget(), &devClipBounds);
-    
-=======
-
-    GrDrawState* drawState = target->drawState();
-
-    SkIRect devClipBounds;
-    target->getClip()->getConservativeBounds(drawState->getRenderTarget(), &devClipBounds);
-
->>>>>>> 0a657bbc
+
     int lineCnt;
     int quadCnt;
     int conicCnt;
@@ -1116,15 +909,9 @@
                                        &lines, &quads, &conics, &qSubdivs, &cWeights);
     lineCnt = lines.count() / 2;
     conicCnt = conics.count() / 3;
-<<<<<<< HEAD
-    
-    // do lines first
-    {
-=======
 
     // do lines first
     if (lineCnt) {
->>>>>>> 0a657bbc
         GrDrawTarget::AutoReleaseGeometry arg;
         SkRect devBounds;
 
@@ -1139,11 +926,7 @@
 
         GrDrawTarget::AutoStateRestore asr;
 
-<<<<<<< HEAD
-        // createGeom transforms the geometry to device space when the matrix does not have
-=======
         // createLineGeom transforms the geometry to device space when the matrix does not have
->>>>>>> 0a657bbc
         // perspective.
         if (target->getDrawState().getViewMatrix().hasPerspective()) {
             asr.set(target, GrDrawTarget::kPreserve_ASRInit);
@@ -1166,32 +949,18 @@
                                     kVertsPerLineSeg*lines,     // startV
                                     0,                          // startI
                                     kVertsPerLineSeg*n,         // vCount
-<<<<<<< HEAD
-                                    kIdxsPerLineSeg*n,
-                                    &devBounds);                // iCount
-=======
                                     kIdxsPerLineSeg*n,          // iCount
                                     &devBounds);
->>>>>>> 0a657bbc
                 lines += n;
             }
         }
     }
-<<<<<<< HEAD
-    
-    // then quadratics/conics
-    {
-        GrDrawTarget::AutoReleaseGeometry arg;
-        SkRect devBounds;
-        
-=======
 
     // then quadratics/conics
     if (quadCnt || conicCnt) {
         GrDrawTarget::AutoReleaseGeometry arg;
         SkRect devBounds;
 
->>>>>>> 0a657bbc
         if (!this->createBezierGeom(path,
                                     target,
                                     quads,
@@ -1204,15 +973,9 @@
                                     &devBounds)) {
             return false;
         }
-<<<<<<< HEAD
-        
+
         GrDrawTarget::AutoStateRestore asr;
-        
-=======
-
-        GrDrawTarget::AutoStateRestore asr;
-
->>>>>>> 0a657bbc
+
         // createGeom transforms the geometry to device space when the matrix does not have
         // perspective.
         if (target->getDrawState().getViewMatrix().hasPerspective()) {
@@ -1223,21 +986,6 @@
         GrDrawState* drawState = target->drawState();
 
         static const int kEdgeAttrIndex = 1;
-<<<<<<< HEAD
-        
-        GrEffectRef* hairQuadEffect = HairQuadEdgeEffect::Create();
-        GrEffectRef* hairConicEffect = HairConicEdgeEffect::Create();
-        
-        // Check devBounds
-        SkASSERT(check_bounds<BezierVertex>(drawState, devBounds, arg.vertices(),
-                                            kVertsPerQuad * quadCnt + kVertsPerQuad * conicCnt));
-        
-        {
-            GrDrawState::AutoRestoreEffects are(drawState);
-            target->setIndexSourceToBuffer(fQuadsIndexBuffer);
-            int quads = 0;
-            drawState->addCoverageEffect(hairQuadEffect, kEdgeAttrIndex)->unref();
-=======
 
         // Check devBounds
         SkASSERT(check_bounds<BezierVertex>(drawState, devBounds, arg.vertices(),
@@ -1251,7 +999,6 @@
             target->setIndexSourceToBuffer(fQuadsIndexBuffer);
             drawState->addCoverageEffect(hairQuadEffect, kEdgeAttrIndex)->unref();
             int quads = 0;
->>>>>>> 0a657bbc
             while (quads < quadCnt) {
                 int n = GrMin(quadCnt - quads, kNumQuadsInIdxBuffer);
                 target->drawIndexed(kTriangles_GrPrimitiveType,
@@ -1263,13 +1010,6 @@
                 quads += n;
             }
         }
-<<<<<<< HEAD
-        
-        {
-            GrDrawState::AutoRestoreEffects are(drawState);
-            int conics = 0;
-            drawState->addCoverageEffect(hairConicEffect, 1, 2)->unref();
-=======
 
         if (conicCnt > 0) {
             GrDrawState::AutoRestoreEffects are(drawState);
@@ -1278,7 +1018,6 @@
             SkASSERT(NULL != hairConicEffect);
             drawState->addCoverageEffect(hairConicEffect, 1, 2)->unref();
             int conics = 0;
->>>>>>> 0a657bbc
             while (conics < conicCnt) {
                 int n = GrMin(conicCnt - conics, kNumQuadsInIdxBuffer);
                 target->drawIndexed(kTriangles_GrPrimitiveType,
@@ -1291,11 +1030,7 @@
             }
         }
     }
-<<<<<<< HEAD
-    
-=======
-
->>>>>>> 0a657bbc
+
     target->resetIndexSource();
 
     return true;
