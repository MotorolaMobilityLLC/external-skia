/*
 * Copyright 2015 Google Inc.
 *
 * Use of this source code is governed by a BSD-style license that can be
 * found in the LICENSE file.
 */

#include "src/gpu/ops/GrTessellatingPathRenderer.h"
#include <stdio.h>
<<<<<<< HEAD
#include "include/private/GrAuditTrail.h"
#include "src/core/SkGeometry.h"
=======
#include "src/core/SkGeometry.h"
#include "src/gpu/GrAuditTrail.h"
>>>>>>> 40be567a
#include "src/gpu/GrCaps.h"
#include "src/gpu/GrClip.h"
#include "src/gpu/GrDefaultGeoProcFactory.h"
#include "src/gpu/GrDrawOpTest.h"
#include "src/gpu/GrMesh.h"
#include "src/gpu/GrOpFlushState.h"
<<<<<<< HEAD
#include "src/gpu/GrPathUtils.h"
#include "src/gpu/GrResourceCache.h"
#include "src/gpu/GrResourceProvider.h"
#include "src/gpu/GrShape.h"
#include "src/gpu/GrStyle.h"
#include "src/gpu/GrTessellator.h"
=======
#include "src/gpu/GrResourceCache.h"
#include "src/gpu/GrResourceProvider.h"
#include "src/gpu/GrStyle.h"
#include "src/gpu/GrTessellator.h"
#include "src/gpu/geometry/GrPathUtils.h"
#include "src/gpu/geometry/GrShape.h"
>>>>>>> 40be567a
#include "src/gpu/ops/GrMeshDrawOp.h"
#include "src/gpu/ops/GrSimpleMeshDrawOpHelper.h"

#ifndef GR_AA_TESSELLATOR_MAX_VERB_COUNT
#define GR_AA_TESSELLATOR_MAX_VERB_COUNT 10
#endif

/*
 * This path renderer tessellates the path into triangles using GrTessellator, uploads the
 * triangles to a vertex buffer, and renders them with a single draw call. It can do screenspace
 * antialiasing with a one-pixel coverage ramp.
 */
namespace {

struct TessInfo {
    SkScalar  fTolerance;
    int       fCount;
};

// When the SkPathRef genID changes, invalidate a corresponding GrResource described by key.
class PathInvalidator : public SkPathRef::GenIDChangeListener {
public:
    PathInvalidator(const GrUniqueKey& key, uint32_t contextUniqueID)
            : fMsg(key, contextUniqueID) {}

private:
    GrUniqueKeyInvalidatedMessage fMsg;

    void onChange() override {
        SkMessageBus<GrUniqueKeyInvalidatedMessage>::Post(fMsg);
    }
};

bool cache_match(GrGpuBuffer* vertexBuffer, SkScalar tol, int* actualCount) {
    if (!vertexBuffer) {
        return false;
    }
    const SkData* data = vertexBuffer->getUniqueKey().getCustomData();
    SkASSERT(data);
    const TessInfo* info = static_cast<const TessInfo*>(data->data());
    if (info->fTolerance == 0 || info->fTolerance < 3.0f * tol) {
        *actualCount = info->fCount;
        return true;
    }
    return false;
}

class StaticVertexAllocator : public GrTessellator::VertexAllocator {
public:
    StaticVertexAllocator(size_t stride, GrResourceProvider* resourceProvider, bool canMapVB)
      : VertexAllocator(stride)
      , fResourceProvider(resourceProvider)
      , fCanMapVB(canMapVB)
      , fVertices(nullptr) {
    }
    void* lock(int vertexCount) override {
        size_t size = vertexCount * stride();
        fVertexBuffer = fResourceProvider->createBuffer(size, GrGpuBufferType::kVertex,
                                                        kStatic_GrAccessPattern);
        if (!fVertexBuffer.get()) {
            return nullptr;
        }
        if (fCanMapVB) {
            fVertices = fVertexBuffer->map();
        } else {
            fVertices = sk_malloc_throw(vertexCount * stride());
        }
        return fVertices;
    }
    void unlock(int actualCount) override {
        if (fCanMapVB) {
            fVertexBuffer->unmap();
        } else {
            fVertexBuffer->updateData(fVertices, actualCount * stride());
            sk_free(fVertices);
        }
        fVertices = nullptr;
    }
    sk_sp<GrGpuBuffer> detachVertexBuffer() { return std::move(fVertexBuffer); }

private:
    sk_sp<GrGpuBuffer> fVertexBuffer;
    GrResourceProvider* fResourceProvider;
    bool fCanMapVB;
    void* fVertices;
};

class DynamicVertexAllocator : public GrTessellator::VertexAllocator {
public:
    DynamicVertexAllocator(size_t stride, GrMeshDrawOp::Target* target)
            : VertexAllocator(stride)
            , fTarget(target)
            , fVertexBuffer(nullptr)
            , fVertices(nullptr) {}
    void* lock(int vertexCount) override {
        fVertexCount = vertexCount;
        fVertices = fTarget->makeVertexSpace(stride(), vertexCount, &fVertexBuffer, &fFirstVertex);
        return fVertices;
    }
    void unlock(int actualCount) override {
        fTarget->putBackVertices(fVertexCount - actualCount, stride());
        fVertices = nullptr;
    }
    sk_sp<const GrBuffer> detachVertexBuffer() const { return std::move(fVertexBuffer); }
    int firstVertex() const { return fFirstVertex; }

private:
    GrMeshDrawOp::Target* fTarget;
    sk_sp<const GrBuffer> fVertexBuffer;
    int fVertexCount;
    int fFirstVertex;
    void* fVertices;
};

}  // namespace

GrTessellatingPathRenderer::GrTessellatingPathRenderer()
  : fMaxVerbCount(GR_AA_TESSELLATOR_MAX_VERB_COUNT) {
}

GrPathRenderer::CanDrawPath
GrTessellatingPathRenderer::onCanDrawPath(const CanDrawPathArgs& args) const {
    // This path renderer can draw fill styles, and can do screenspace antialiasing via a
    // one-pixel coverage ramp. It can do convex and concave paths, but we'll leave the convex
    // ones to simpler algorithms. We pass on paths that have styles, though they may come back
    // around after applying the styling information to the geometry to create a filled path.
    if (!args.fShape->style().isSimpleFill() || args.fShape->knownToBeConvex()) {
        return CanDrawPath::kNo;
    }
<<<<<<< HEAD
    if (AATypeFlags::kNone == args.fAATypeFlags || (AATypeFlags::kMSAA & args.fAATypeFlags)) {
        // Prefer MSAA, if any antialiasing. In the non-analytic-AA case, We skip paths that don't
        // have a key since the real advantage of this path renderer comes from caching the
        // tessellated geometry.
        if (!args.fShape->hasUnstyledKey()) {
            return CanDrawPath::kNo;
        }
    } else if (AATypeFlags::kCoverage & args.fAATypeFlags) {
        // Use analytic AA if we don't have MSAA. In this case, we do not cache, so we accept paths
        // without keys.
        SkPath path;
        args.fShape->asPath(&path);
        if (path.countVerbs() > GR_AA_TESSELLATOR_MAX_VERB_COUNT) {
            return CanDrawPath::kNo;
        }
=======
    switch (args.fAAType) {
        case GrAAType::kNone:
        case GrAAType::kMSAA:
            // Prefer MSAA, if any antialiasing. In the non-analytic-AA case, We skip paths that
            // don't have a key since the real advantage of this path renderer comes from caching
            // the tessellated geometry.
            if (!args.fShape->hasUnstyledKey()) {
                return CanDrawPath::kNo;
            }
            break;
        case GrAAType::kCoverage:
            // Use analytic AA if we don't have MSAA. In this case, we do not cache, so we accept
            // paths without keys.
            SkPath path;
            args.fShape->asPath(&path);
            if (path.countVerbs() > fMaxVerbCount) {
                return CanDrawPath::kNo;
            }
            break;
>>>>>>> 40be567a
    }
    return CanDrawPath::kYes;
}

namespace {

class TessellatingPathOp final : public GrMeshDrawOp {
private:
    using Helper = GrSimpleMeshDrawOpHelperWithStencil;

public:
    DEFINE_OP_CLASS_ID

    static std::unique_ptr<GrDrawOp> Make(GrRecordingContext* context,
                                          GrPaint&& paint,
                                          const GrShape& shape,
                                          const SkMatrix& viewMatrix,
                                          SkIRect devClipBounds,
                                          GrAAType aaType,
                                          const GrUserStencilSettings* stencilSettings) {
        return Helper::FactoryHelper<TessellatingPathOp>(context, std::move(paint), shape,
                                                         viewMatrix, devClipBounds,
                                                         aaType, stencilSettings);
    }

    const char* name() const override { return "TessellatingPathOp"; }

    void visitProxies(const VisitProxyFunc& func) const override {
        fHelper.visitProxies(func);
    }

#ifdef SK_DEBUG
    SkString dumpInfo() const override {
        SkString string;
        string.appendf("Color 0x%08x, aa: %d\n", fColor.toBytes_RGBA(), fAntiAlias);
        string += fHelper.dumpInfo();
        string += INHERITED::dumpInfo();
        return string;
    }
#endif

    TessellatingPathOp(Helper::MakeArgs helperArgs,
                       const SkPMColor4f& color,
                       const GrShape& shape,
                       const SkMatrix& viewMatrix,
                       const SkIRect& devClipBounds,
                       GrAAType aaType,
                       const GrUserStencilSettings* stencilSettings)
            : INHERITED(ClassID())
            , fHelper(helperArgs, aaType, stencilSettings)
            , fColor(color)
            , fShape(shape)
            , fViewMatrix(viewMatrix)
            , fDevClipBounds(devClipBounds)
            , fAntiAlias(GrAAType::kCoverage == aaType) {
        SkRect devBounds;
        viewMatrix.mapRect(&devBounds, shape.bounds());
        if (shape.inverseFilled()) {
            // Because the clip bounds are used to add a contour for inverse fills, they must also
            // include the path bounds.
            devBounds.join(SkRect::Make(fDevClipBounds));
        }
        this->setBounds(devBounds, HasAABloat::kNo, IsZeroArea::kNo);
    }

    FixedFunctionFlags fixedFunctionFlags() const override { return fHelper.fixedFunctionFlags(); }

<<<<<<< HEAD
    GrProcessorSet::Analysis finalize(const GrCaps& caps, const GrAppliedClip* clip,
                                      GrFSAAType fsaaType, GrClampType clampType) override {
=======
    GrProcessorSet::Analysis finalize(
            const GrCaps& caps, const GrAppliedClip* clip, bool hasMixedSampledCoverage,
            GrClampType clampType) override {
>>>>>>> 40be567a
        GrProcessorAnalysisCoverage coverage = fAntiAlias
                                                       ? GrProcessorAnalysisCoverage::kSingleChannel
                                                       : GrProcessorAnalysisCoverage::kNone;
        // This Op uses uniform (not vertex) color, so doesn't need to track wide color.
        return fHelper.finalizeProcessors(
<<<<<<< HEAD
                caps, clip, fsaaType, clampType, coverage, &fColor, nullptr);
=======
                caps, clip, hasMixedSampledCoverage, clampType, coverage, &fColor, nullptr);
>>>>>>> 40be567a
    }

private:
    SkPath getPath() const {
        SkASSERT(!fShape.style().applies());
        SkPath path;
        fShape.asPath(&path);
        return path;
    }

    void draw(Target* target, sk_sp<const GrGeometryProcessor> gp, size_t vertexStride) {
        SkASSERT(!fAntiAlias);
        GrResourceProvider* rp = target->resourceProvider();
        bool inverseFill = fShape.inverseFilled();
        // construct a cache key from the path's genID and the view matrix
        static const GrUniqueKey::Domain kDomain = GrUniqueKey::GenerateDomain();
        GrUniqueKey key;
        static constexpr int kClipBoundsCnt = sizeof(fDevClipBounds) / sizeof(uint32_t);
        int shapeKeyDataCnt = fShape.unstyledKeySize();
        SkASSERT(shapeKeyDataCnt >= 0);
        GrUniqueKey::Builder builder(&key, kDomain, shapeKeyDataCnt + kClipBoundsCnt, "Path");
        fShape.writeUnstyledKey(&builder[0]);
        // For inverse fills, the tessellation is dependent on clip bounds.
        if (inverseFill) {
            memcpy(&builder[shapeKeyDataCnt], &fDevClipBounds, sizeof(fDevClipBounds));
        } else {
            memset(&builder[shapeKeyDataCnt], 0, sizeof(fDevClipBounds));
        }
        builder.finish();
        sk_sp<GrGpuBuffer> cachedVertexBuffer(rp->findByUniqueKey<GrGpuBuffer>(key));
        int actualCount;
        SkScalar tol = GrPathUtils::kDefaultTolerance;
        tol = GrPathUtils::scaleToleranceToSrc(tol, fViewMatrix, fShape.bounds());
        if (cache_match(cachedVertexBuffer.get(), tol, &actualCount)) {
            this->drawVertices(target, std::move(gp), std::move(cachedVertexBuffer), 0,
                               actualCount);
            return;
        }

        SkRect clipBounds = SkRect::Make(fDevClipBounds);

        SkMatrix vmi;
        if (!fViewMatrix.invert(&vmi)) {
            return;
        }
        vmi.mapRect(&clipBounds);
        bool isLinear;
        bool canMapVB = GrCaps::kNone_MapFlags != target->caps().mapBufferFlags();
        StaticVertexAllocator allocator(vertexStride, rp, canMapVB);
        int count = GrTessellator::PathToTriangles(getPath(), tol, clipBounds, &allocator, false,
                                                   &isLinear);
        if (count == 0) {
            return;
        }
        sk_sp<GrGpuBuffer> vb = allocator.detachVertexBuffer();
        TessInfo info;
        info.fTolerance = isLinear ? 0 : tol;
        info.fCount = count;
        fShape.addGenIDChangeListener(sk_make_sp<PathInvalidator>(key, target->contextUniqueID()));
        key.setCustomData(SkData::MakeWithCopy(&info, sizeof(info)));
        rp->assignUniqueKeyToResource(key, vb.get());

        this->drawVertices(target, std::move(gp), std::move(vb), 0, count);
    }

    void drawAA(Target* target, sk_sp<const GrGeometryProcessor> gp, size_t vertexStride) {
        SkASSERT(fAntiAlias);
        SkPath path = getPath();
        if (path.isEmpty()) {
            return;
        }
        SkRect clipBounds = SkRect::Make(fDevClipBounds);
        path.transform(fViewMatrix);
        SkScalar tol = GrPathUtils::kDefaultTolerance;
        bool isLinear;
        DynamicVertexAllocator allocator(vertexStride, target);
        int count = GrTessellator::PathToTriangles(path, tol, clipBounds, &allocator, true,
                                                   &isLinear);
        if (count == 0) {
            return;
        }
        this->drawVertices(target, std::move(gp), allocator.detachVertexBuffer(),
                           allocator.firstVertex(), count);
    }

    void onPrepareDraws(Target* target) override {
        sk_sp<GrGeometryProcessor> gp;
        {
            using namespace GrDefaultGeoProcFactory;

            Color color(fColor);
            LocalCoords::Type localCoordsType = fHelper.usesLocalCoords()
                                                        ? LocalCoords::kUsePosition_Type
                                                        : LocalCoords::kUnused_Type;
            Coverage::Type coverageType;
            if (fAntiAlias) {
                if (fHelper.compatibleWithCoverageAsAlpha()) {
                    coverageType = Coverage::kAttributeTweakAlpha_Type;
                } else {
                    coverageType = Coverage::kAttribute_Type;
                }
            } else {
                coverageType = Coverage::kSolid_Type;
            }
            if (fAntiAlias) {
                gp = GrDefaultGeoProcFactory::MakeForDeviceSpace(target->caps().shaderCaps(),
                                                                 color, coverageType,
                                                                 localCoordsType, fViewMatrix);
            } else {
                gp = GrDefaultGeoProcFactory::Make(target->caps().shaderCaps(),
                                                   color, coverageType, localCoordsType,
                                                   fViewMatrix);
            }
        }
        if (!gp.get()) {
            return;
        }
        size_t vertexStride = gp->vertexStride();
        if (fAntiAlias) {
            this->drawAA(target, std::move(gp), vertexStride);
        } else {
            this->draw(target, std::move(gp), vertexStride);
        }
    }

    void drawVertices(Target* target, sk_sp<const GrGeometryProcessor> gp, sk_sp<const GrBuffer> vb,
                      int firstVertex, int count) {
        GrMesh* mesh = target->allocMesh(TESSELLATOR_WIREFRAME ? GrPrimitiveType::kLines
                                                               : GrPrimitiveType::kTriangles);
        mesh->setNonIndexedNonInstanced(count);
        mesh->setVertexData(std::move(vb), firstVertex);
        target->recordDraw(std::move(gp), mesh);
    }

    void onExecute(GrOpFlushState* flushState, const SkRect& chainBounds) override {
        fHelper.executeDrawsAndUploads(this, flushState, chainBounds);
    }

    Helper fHelper;
    SkPMColor4f             fColor;
    GrShape                 fShape;
    SkMatrix                fViewMatrix;
    SkIRect                 fDevClipBounds;
    bool                    fAntiAlias;

    typedef GrMeshDrawOp INHERITED;
};

}  // anonymous namespace

bool GrTessellatingPathRenderer::onDrawPath(const DrawPathArgs& args) {
    GR_AUDIT_TRAIL_AUTO_FRAME(args.fRenderTargetContext->auditTrail(),
                              "GrTessellatingPathRenderer::onDrawPath");
    SkIRect clipBoundsI;
    args.fClip->getConservativeBounds(args.fRenderTargetContext->width(),
                                      args.fRenderTargetContext->height(),
                                      &clipBoundsI);
<<<<<<< HEAD
    GrAAType aaType = GrAAType::kNone;
    if (AATypeFlags::kMSAA & args.fAATypeFlags) {
        aaType = GrAAType::kMSAA;
    } else if (AATypeFlags::kCoverage & args.fAATypeFlags) {
        aaType = GrAAType::kCoverage;
    }
    std::unique_ptr<GrDrawOp> op = TessellatingPathOp::Make(
            args.fContext, std::move(args.fPaint), *args.fShape, *args.fViewMatrix, clipBoundsI,
            aaType, args.fUserStencilSettings);
=======
    std::unique_ptr<GrDrawOp> op = TessellatingPathOp::Make(
            args.fContext, std::move(args.fPaint), *args.fShape, *args.fViewMatrix, clipBoundsI,
            args.fAAType, args.fUserStencilSettings);
>>>>>>> 40be567a
    args.fRenderTargetContext->addDrawOp(*args.fClip, std::move(op));
    return true;
}

///////////////////////////////////////////////////////////////////////////////////////////////////

#if GR_TEST_UTILS

GR_DRAW_OP_TEST_DEFINE(TesselatingPathOp) {
    SkMatrix viewMatrix = GrTest::TestMatrixInvertible(random);
    SkPath path = GrTest::TestPath(random);
    SkIRect devClipBounds = SkIRect::MakeLTRB(
        random->nextU(), random->nextU(), random->nextU(), random->nextU());
    devClipBounds.sort();
    static constexpr GrAAType kAATypes[] = {GrAAType::kNone, GrAAType::kMSAA, GrAAType::kCoverage};
    GrAAType aaType;
    do {
        aaType = kAATypes[random->nextULessThan(SK_ARRAY_COUNT(kAATypes))];
    } while(GrAAType::kMSAA == aaType && numSamples <= 1);
    GrStyle style;
    do {
        GrTest::TestStyle(random, &style);
    } while (!style.isSimpleFill());
    GrShape shape(path, style);
    return TessellatingPathOp::Make(context, std::move(paint), shape, viewMatrix, devClipBounds,
                                    aaType, GrGetRandomStencil(random, context));
}

#endif<|MERGE_RESOLUTION|>--- conflicted
+++ resolved
@@ -7,34 +7,20 @@
 
 #include "src/gpu/ops/GrTessellatingPathRenderer.h"
 #include <stdio.h>
-<<<<<<< HEAD
-#include "include/private/GrAuditTrail.h"
-#include "src/core/SkGeometry.h"
-=======
 #include "src/core/SkGeometry.h"
 #include "src/gpu/GrAuditTrail.h"
->>>>>>> 40be567a
 #include "src/gpu/GrCaps.h"
 #include "src/gpu/GrClip.h"
 #include "src/gpu/GrDefaultGeoProcFactory.h"
 #include "src/gpu/GrDrawOpTest.h"
 #include "src/gpu/GrMesh.h"
 #include "src/gpu/GrOpFlushState.h"
-<<<<<<< HEAD
-#include "src/gpu/GrPathUtils.h"
-#include "src/gpu/GrResourceCache.h"
-#include "src/gpu/GrResourceProvider.h"
-#include "src/gpu/GrShape.h"
-#include "src/gpu/GrStyle.h"
-#include "src/gpu/GrTessellator.h"
-=======
 #include "src/gpu/GrResourceCache.h"
 #include "src/gpu/GrResourceProvider.h"
 #include "src/gpu/GrStyle.h"
 #include "src/gpu/GrTessellator.h"
 #include "src/gpu/geometry/GrPathUtils.h"
 #include "src/gpu/geometry/GrShape.h"
->>>>>>> 40be567a
 #include "src/gpu/ops/GrMeshDrawOp.h"
 #include "src/gpu/ops/GrSimpleMeshDrawOpHelper.h"
 
@@ -164,23 +150,6 @@
     if (!args.fShape->style().isSimpleFill() || args.fShape->knownToBeConvex()) {
         return CanDrawPath::kNo;
     }
-<<<<<<< HEAD
-    if (AATypeFlags::kNone == args.fAATypeFlags || (AATypeFlags::kMSAA & args.fAATypeFlags)) {
-        // Prefer MSAA, if any antialiasing. In the non-analytic-AA case, We skip paths that don't
-        // have a key since the real advantage of this path renderer comes from caching the
-        // tessellated geometry.
-        if (!args.fShape->hasUnstyledKey()) {
-            return CanDrawPath::kNo;
-        }
-    } else if (AATypeFlags::kCoverage & args.fAATypeFlags) {
-        // Use analytic AA if we don't have MSAA. In this case, we do not cache, so we accept paths
-        // without keys.
-        SkPath path;
-        args.fShape->asPath(&path);
-        if (path.countVerbs() > GR_AA_TESSELLATOR_MAX_VERB_COUNT) {
-            return CanDrawPath::kNo;
-        }
-=======
     switch (args.fAAType) {
         case GrAAType::kNone:
         case GrAAType::kMSAA:
@@ -200,7 +169,6 @@
                 return CanDrawPath::kNo;
             }
             break;
->>>>>>> 40be567a
     }
     return CanDrawPath::kYes;
 }
@@ -268,24 +236,15 @@
 
     FixedFunctionFlags fixedFunctionFlags() const override { return fHelper.fixedFunctionFlags(); }
 
-<<<<<<< HEAD
-    GrProcessorSet::Analysis finalize(const GrCaps& caps, const GrAppliedClip* clip,
-                                      GrFSAAType fsaaType, GrClampType clampType) override {
-=======
     GrProcessorSet::Analysis finalize(
             const GrCaps& caps, const GrAppliedClip* clip, bool hasMixedSampledCoverage,
             GrClampType clampType) override {
->>>>>>> 40be567a
         GrProcessorAnalysisCoverage coverage = fAntiAlias
                                                        ? GrProcessorAnalysisCoverage::kSingleChannel
                                                        : GrProcessorAnalysisCoverage::kNone;
         // This Op uses uniform (not vertex) color, so doesn't need to track wide color.
         return fHelper.finalizeProcessors(
-<<<<<<< HEAD
-                caps, clip, fsaaType, clampType, coverage, &fColor, nullptr);
-=======
                 caps, clip, hasMixedSampledCoverage, clampType, coverage, &fColor, nullptr);
->>>>>>> 40be567a
     }
 
 private:
@@ -443,21 +402,9 @@
     args.fClip->getConservativeBounds(args.fRenderTargetContext->width(),
                                       args.fRenderTargetContext->height(),
                                       &clipBoundsI);
-<<<<<<< HEAD
-    GrAAType aaType = GrAAType::kNone;
-    if (AATypeFlags::kMSAA & args.fAATypeFlags) {
-        aaType = GrAAType::kMSAA;
-    } else if (AATypeFlags::kCoverage & args.fAATypeFlags) {
-        aaType = GrAAType::kCoverage;
-    }
-    std::unique_ptr<GrDrawOp> op = TessellatingPathOp::Make(
-            args.fContext, std::move(args.fPaint), *args.fShape, *args.fViewMatrix, clipBoundsI,
-            aaType, args.fUserStencilSettings);
-=======
     std::unique_ptr<GrDrawOp> op = TessellatingPathOp::Make(
             args.fContext, std::move(args.fPaint), *args.fShape, *args.fViewMatrix, clipBoundsI,
             args.fAAType, args.fUserStencilSettings);
->>>>>>> 40be567a
     args.fRenderTargetContext->addDrawOp(*args.fClip, std::move(op));
     return true;
 }
