--- conflicted
+++ resolved
@@ -12,18 +12,10 @@
 #include "src/gpu/GrPath.h"
 #include "src/gpu/GrRenderTargetContextPriv.h"
 #include "src/gpu/GrResourceProvider.h"
-<<<<<<< HEAD
-#include "src/gpu/GrShape.h"
-#include "src/gpu/GrStencilClip.h"
-#include "src/gpu/GrStyle.h"
-#include "src/gpu/ops/GrDrawPathOp.h"
-#include "src/gpu/ops/GrFillRectOp.h"
-=======
 #include "src/gpu/GrStencilClip.h"
 #include "src/gpu/GrStyle.h"
 #include "src/gpu/geometry/GrShape.h"
 #include "src/gpu/ops/GrDrawPathOp.h"
->>>>>>> 40be567a
 #include "src/gpu/ops/GrStencilAndCoverPathRenderer.h"
 #include "src/gpu/ops/GrStencilPathOp.h"
 
@@ -50,16 +42,8 @@
         args.fHasUserStencilSettings) {
         return CanDrawPath::kNo;
     }
-<<<<<<< HEAD
-    if (args.fHasUserStencilSettings) {
-        return CanDrawPath::kNo;
-    }
-    // doesn't do per-path AA, relies on the target having MSAA.
-    if (AATypeFlags::kCoverage == args.fAATypeFlags) {
-=======
     if (GrAAType::kCoverage == args.fAAType && !args.fProxy->canUseMixedSamples(*args.fCaps)) {
         // We rely on a mixed sampled stencil buffer to implement coverage AA.
->>>>>>> 40be567a
         return CanDrawPath::kNo;
     }
     return CanDrawPath::kYes;
@@ -95,11 +79,7 @@
                               "GrStencilAndCoverPathRenderer::onStencilPath");
     sk_sp<GrPath> p(get_gr_path(fResourceProvider, *args.fShape));
     args.fRenderTargetContext->priv().stencilPath(
-<<<<<<< HEAD
-            *args.fClip, args.fDoStencilMSAA, *args.fViewMatrix, p.get());
-=======
             *args.fClip, args.fDoStencilMSAA, *args.fViewMatrix, std::move(p));
->>>>>>> 40be567a
 }
 
 bool GrStencilAndCoverPathRenderer::onDrawPath(const DrawPathArgs& args) {
@@ -109,13 +89,7 @@
 
     const SkMatrix& viewMatrix = *args.fViewMatrix;
 
-<<<<<<< HEAD
-    bool doStencilMSAA = AATypeFlags::kNone != args.fAATypeFlags;
-    SkASSERT(!doStencilMSAA ||
-             (AATypeFlags::kMSAA | AATypeFlags::kMixedSampledStencilThenCover) & args.fAATypeFlags);
-=======
     bool doStencilMSAA = GrAAType::kNone != args.fAAType;
->>>>>>> 40be567a
 
     sk_sp<GrPath> path(get_gr_path(fResourceProvider, *args.fShape));
 
@@ -146,11 +120,7 @@
         // Just ignore the analytic FPs (if any) during the stencil pass. They will still clip the
         // final draw and it is meaningless to multiply by coverage when drawing to stencil.
         args.fRenderTargetContext->priv().stencilPath(
-<<<<<<< HEAD
-                stencilClip, GrAA(doStencilMSAA), viewMatrix, path.get());
-=======
                 stencilClip, GrAA(doStencilMSAA), viewMatrix, std::move(path));
->>>>>>> 40be567a
 
         {
             static constexpr GrUserStencilSettings kInvertedCoverPass(
@@ -182,24 +152,6 @@
 
             // We have to suppress enabling MSAA for mixed samples or we will get seams due to
             // coverage modulation along the edge where two triangles making up the rect meet.
-<<<<<<< HEAD
-            GrAAType coverAAType = GrAAType::kNone;
-            if (AATypeFlags::kMSAA & args.fAATypeFlags) {
-                SkASSERT(!(AATypeFlags::kMixedSampledStencilThenCover & args.fAATypeFlags));
-                coverAAType = GrAAType::kMSAA;
-            }
-            // This is a non-coverage aa rect operation
-            SkASSERT(coverAAType == GrAAType::kNone || coverAAType == GrAAType::kMSAA);
-            std::unique_ptr<GrDrawOp> op = GrFillRectOp::MakeWithLocalMatrix(
-                    args.fContext, std::move(args.fPaint), coverAAType, coverMatrix, localMatrix,
-                    coverBounds, &kInvertedCoverPass);
-
-            args.fRenderTargetContext->addDrawOp(*args.fClip, std::move(op));
-        }
-    } else {
-        std::unique_ptr<GrDrawOp> op = GrDrawPathOp::Make(
-                args.fContext, viewMatrix, std::move(args.fPaint), GrAA(doStencilMSAA), path.get());
-=======
             GrAA doStencilMSAA = GrAA::kNo;
             if (GrAAType::kMSAA == args.fAAType) {
                 doStencilMSAA = GrAA::kYes;
@@ -212,7 +164,6 @@
         std::unique_ptr<GrDrawOp> op = GrDrawPathOp::Make(
                 args.fContext, viewMatrix, std::move(args.fPaint), GrAA(doStencilMSAA),
                 std::move(path));
->>>>>>> 40be567a
         args.fRenderTargetContext->addDrawOp(*args.fClip, std::move(op));
     }
 
