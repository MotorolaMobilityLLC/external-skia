--- conflicted
+++ resolved
@@ -25,11 +25,7 @@
                                       bool useHWAA,
                                       bool hasStencilClip,
                                       const GrScissorState& scissor,
-<<<<<<< HEAD
-                                      const GrPath* path);
-=======
                                       sk_sp<const GrPath> path);
->>>>>>> 40be567a
 
     const char* name() const override { return "StencilPathOp"; }
 
