/*
 * Copyright 2017 Google Inc.
 *
 * Use of this source code is governed by a BSD-style license that can be
 * found in the LICENSE file.
 */

#ifndef GrSimpleMeshDrawOpHelper_DEFINED
#define GrSimpleMeshDrawOpHelper_DEFINED

#include "include/private/GrRecordingContext.h"
#include "src/gpu/GrMemoryPool.h"
#include "src/gpu/GrOpFlushState.h"
#include "src/gpu/GrPipeline.h"
#include "src/gpu/GrRecordingContextPriv.h"
#include "src/gpu/ops/GrMeshDrawOp.h"
#include <new>

struct SkRect;

/**
 * This class can be used to help implement simple mesh draw ops. It reduces the amount of
 * boilerplate code to type and also provides a mechanism for optionally allocating space for a
 * GrProcessorSet based on a GrPaint. It is intended to be used by ops that construct a single
 * GrPipeline for a uniform primitive color and a GrPaint.
 */
class GrSimpleMeshDrawOpHelper {
public:
    struct MakeArgs;

    /**
     * This can be used by a Op class to perform allocation and initialization such that a
     * GrProcessorSet (if required) is allocated as part of the the same allocation that as
     * the Op instance. It requires that Op implements a constructor of the form:
     *      Op(MakeArgs, GrColor, OpArgs...)
     * which is public or made accessible via 'friend'.
     */
    template <typename Op, typename... OpArgs>
    static std::unique_ptr<GrDrawOp> FactoryHelper(GrRecordingContext*, GrPaint&&, OpArgs...);

    // Here we allow callers to specify a subset of the GrPipeline::InputFlags upon creation.
    enum class InputFlags : uint8_t {
        kNone = 0,
        kSnapVerticesToPixelCenters = (uint8_t)GrPipeline::InputFlags::kSnapVerticesToPixelCenters,
    };
    GR_DECL_BITFIELD_CLASS_OPS_FRIENDS(InputFlags);

    GrSimpleMeshDrawOpHelper(const MakeArgs&, GrAAType, InputFlags = InputFlags::kNone);
    ~GrSimpleMeshDrawOpHelper();

    GrSimpleMeshDrawOpHelper() = delete;
    GrSimpleMeshDrawOpHelper(const GrSimpleMeshDrawOpHelper&) = delete;
    GrSimpleMeshDrawOpHelper& operator=(const GrSimpleMeshDrawOpHelper&) = delete;

    GrDrawOp::FixedFunctionFlags fixedFunctionFlags() const;

    // noneAACompatibleWithCoverage should be set to true if the op can properly render a non-AA
    // primitive merged into a coverage-based op.
    bool isCompatible(const GrSimpleMeshDrawOpHelper& that, const GrCaps&, const SkRect& thisBounds,
                      const SkRect& thatBounds, bool noneAACompatibleWithCoverage = false) const;

    /**
     * Finalizes the processor set and determines whether the destination must be provided
     * to the fragment shader as a texture for blending.
     *
     * @param geometryCoverage Describes the coverage output of the op's geometry processor
     * @param geometryColor An in/out param. As input this informs processor analysis about the
     *                      color the op expects to output from its geometry processor. As output
     *                      this may be set to a known color in which case the op must output this
     *                      color from its geometry processor instead.
     */
    GrProcessorSet::Analysis finalizeProcessors(
<<<<<<< HEAD
            const GrCaps& caps, const GrAppliedClip* clip, GrFSAAType fsaaType,
            GrClampType clampType, GrProcessorAnalysisCoverage geometryCoverage,
            GrProcessorAnalysisColor* geometryColor) {
        return this->finalizeProcessors(caps, clip, &GrUserStencilSettings::kUnused, fsaaType,
                                        clampType, geometryCoverage, geometryColor);
=======
            const GrCaps& caps, const GrAppliedClip* clip, bool hasMixedSampledCoverage,
            GrClampType clampType, GrProcessorAnalysisCoverage geometryCoverage,
            GrProcessorAnalysisColor* geometryColor) {
        return this->finalizeProcessors(
                caps, clip, &GrUserStencilSettings::kUnused, hasMixedSampledCoverage, clampType,
                geometryCoverage, geometryColor);
>>>>>>> 40be567a
    }

    /**
     * Version of above that can be used by ops that have a constant color geometry processor
     * output. The op passes this color as 'geometryColor' and after return if 'geometryColor' has
     * changed the op must override its geometry processor color output with the new color.
     */
    GrProcessorSet::Analysis finalizeProcessors(
<<<<<<< HEAD
            const GrCaps&, const GrAppliedClip*, GrFSAAType, GrClampType,
=======
            const GrCaps&, const GrAppliedClip*, bool hasMixedSampledCoverage, GrClampType,
>>>>>>> 40be567a
            GrProcessorAnalysisCoverage geometryCoverage, SkPMColor4f* geometryColor,
            bool* wideColor);

    bool isTrivial() const {
      return fProcessors == nullptr;
    }

    bool usesLocalCoords() const {
        SkASSERT(fDidAnalysis);
        return fUsesLocalCoords;
    }

    bool compatibleWithCoverageAsAlpha() const { return fCompatibleWithCoverageAsAlpha; }

    struct MakeArgs {
    private:
        MakeArgs() = default;

        GrProcessorSet* fProcessorSet;

        friend class GrSimpleMeshDrawOpHelper;
    };

    void visitProxies(const GrOp::VisitProxyFunc& func) const {
        if (fProcessors) {
            fProcessors->visitProxies(func);
        }
    }

#ifdef SK_DEBUG
    SkString dumpInfo() const;
#endif
    GrAAType aaType() const { return static_cast<GrAAType>(fAAType); }

    void setAAType(GrAAType aaType) {
      fAAType = static_cast<unsigned>(aaType);
    }

    void executeDrawsAndUploads(const GrOp*, GrOpFlushState*, const SkRect& chainBounds);

protected:
    GrPipeline::InputFlags pipelineFlags() const { return fPipelineFlags; }

    GrProcessorSet::Analysis finalizeProcessors(
<<<<<<< HEAD
            const GrCaps& caps, const GrAppliedClip*, const GrUserStencilSettings*, GrFSAAType,
            GrClampType, GrProcessorAnalysisCoverage geometryCoverage,
=======
            const GrCaps& caps, const GrAppliedClip*, const GrUserStencilSettings*,
            bool hasMixedSampledCoverage, GrClampType, GrProcessorAnalysisCoverage geometryCoverage,
>>>>>>> 40be567a
            GrProcessorAnalysisColor* geometryColor);

    GrProcessorSet* fProcessors;
    GrPipeline::InputFlags fPipelineFlags;
    unsigned fAAType : 2;
    unsigned fUsesLocalCoords : 1;
    unsigned fCompatibleWithCoverageAsAlpha : 1;
    SkDEBUGCODE(unsigned fMadePipeline : 1;)
    SkDEBUGCODE(unsigned fDidAnalysis : 1;)
};

/**
 * This class extends GrSimpleMeshDrawOpHelper to support an optional GrUserStencilSettings. This
 * uses private inheritance because it non-virtually overrides methods in the base class and should
 * never be used with a GrSimpleMeshDrawOpHelper pointer or reference.
 */
class GrSimpleMeshDrawOpHelperWithStencil : private GrSimpleMeshDrawOpHelper {
public:
    using MakeArgs = GrSimpleMeshDrawOpHelper::MakeArgs;
    using InputFlags = GrSimpleMeshDrawOpHelper::InputFlags;

    using GrSimpleMeshDrawOpHelper::visitProxies;

    // using declarations can't be templated, so this is a pass through function instead.
    template <typename Op, typename... OpArgs>
    static std::unique_ptr<GrDrawOp> FactoryHelper(GrRecordingContext* context, GrPaint&& paint,
                                                   OpArgs... opArgs) {
        return GrSimpleMeshDrawOpHelper::FactoryHelper<Op, OpArgs...>(
                context, std::move(paint), std::forward<OpArgs>(opArgs)...);
    }

    GrSimpleMeshDrawOpHelperWithStencil(const MakeArgs&, GrAAType, const GrUserStencilSettings*,
                                        InputFlags = InputFlags::kNone);

    GrDrawOp::FixedFunctionFlags fixedFunctionFlags() const;

    GrProcessorSet::Analysis finalizeProcessors(
<<<<<<< HEAD
            const GrCaps& caps, const GrAppliedClip* clip, GrFSAAType fsaaType,
            GrClampType clampType, GrProcessorAnalysisCoverage geometryCoverage,
            GrProcessorAnalysisColor* geometryColor) {
        return this->INHERITED::finalizeProcessors(
                caps, clip, fStencilSettings, fsaaType, clampType, geometryCoverage, geometryColor);
    }

    GrProcessorSet::Analysis finalizeProcessors(
            const GrCaps&, const GrAppliedClip*, GrFSAAType, GrClampType,
            GrProcessorAnalysisCoverage geometryCoverage, SkPMColor4f* geometryColor,
            bool* wideColor);
=======
            const GrCaps& caps, const GrAppliedClip* clip, bool hasMixedSampledCoverage,
            GrClampType clampType, GrProcessorAnalysisCoverage geometryCoverage,
            GrProcessorAnalysisColor* geometryColor) {
        return this->INHERITED::finalizeProcessors(
                caps, clip, fStencilSettings, hasMixedSampledCoverage, clampType, geometryCoverage,
                geometryColor);
    }

    GrProcessorSet::Analysis finalizeProcessors(
            const GrCaps&, const GrAppliedClip*, bool hasMixedSampledCoverage, GrClampType,
            GrProcessorAnalysisCoverage geometryCoverage, SkPMColor4f* geometryColor, bool*
            wideColor);
>>>>>>> 40be567a

    using GrSimpleMeshDrawOpHelper::aaType;
    using GrSimpleMeshDrawOpHelper::setAAType;
    using GrSimpleMeshDrawOpHelper::isTrivial;
    using GrSimpleMeshDrawOpHelper::usesLocalCoords;
    using GrSimpleMeshDrawOpHelper::compatibleWithCoverageAsAlpha;

    bool isCompatible(const GrSimpleMeshDrawOpHelperWithStencil& that, const GrCaps&,
                      const SkRect& thisBounds, const SkRect& thatBounds,
                      bool noneAACompatibleWithCoverage = false) const;

    void executeDrawsAndUploads(const GrOp*, GrOpFlushState*, const SkRect& chainBounds);

#ifdef SK_DEBUG
    SkString dumpInfo() const;
#endif

private:
    const GrUserStencilSettings* fStencilSettings;
    typedef GrSimpleMeshDrawOpHelper INHERITED;
};

template <typename Op, typename... OpArgs>
std::unique_ptr<GrDrawOp> GrSimpleMeshDrawOpHelper::FactoryHelper(GrRecordingContext* context,
                                                                  GrPaint&& paint,
                                                                  OpArgs... opArgs) {
    GrOpMemoryPool* pool = context->priv().opMemoryPool();

    MakeArgs makeArgs;

    if (paint.isTrivial()) {
        makeArgs.fProcessorSet = nullptr;
        return pool->allocate<Op>(makeArgs, paint.getColor4f(), std::forward<OpArgs>(opArgs)...);
    } else {
        char* mem = (char*) pool->allocate(sizeof(Op) + sizeof(GrProcessorSet));
        char* setMem = mem + sizeof(Op);
        auto color = paint.getColor4f();
        makeArgs.fProcessorSet = new (setMem) GrProcessorSet(std::move(paint));
        return std::unique_ptr<GrDrawOp>(new (mem) Op(makeArgs, color,
                                                      std::forward<OpArgs>(opArgs)...));
    }
}

GR_MAKE_BITFIELD_CLASS_OPS(GrSimpleMeshDrawOpHelper::InputFlags)

#endif<|MERGE_RESOLUTION|>--- conflicted
+++ resolved
@@ -70,20 +70,12 @@
      *                      color from its geometry processor instead.
      */
     GrProcessorSet::Analysis finalizeProcessors(
-<<<<<<< HEAD
-            const GrCaps& caps, const GrAppliedClip* clip, GrFSAAType fsaaType,
-            GrClampType clampType, GrProcessorAnalysisCoverage geometryCoverage,
-            GrProcessorAnalysisColor* geometryColor) {
-        return this->finalizeProcessors(caps, clip, &GrUserStencilSettings::kUnused, fsaaType,
-                                        clampType, geometryCoverage, geometryColor);
-=======
             const GrCaps& caps, const GrAppliedClip* clip, bool hasMixedSampledCoverage,
             GrClampType clampType, GrProcessorAnalysisCoverage geometryCoverage,
             GrProcessorAnalysisColor* geometryColor) {
         return this->finalizeProcessors(
                 caps, clip, &GrUserStencilSettings::kUnused, hasMixedSampledCoverage, clampType,
                 geometryCoverage, geometryColor);
->>>>>>> 40be567a
     }
 
     /**
@@ -92,11 +84,7 @@
      * changed the op must override its geometry processor color output with the new color.
      */
     GrProcessorSet::Analysis finalizeProcessors(
-<<<<<<< HEAD
-            const GrCaps&, const GrAppliedClip*, GrFSAAType, GrClampType,
-=======
             const GrCaps&, const GrAppliedClip*, bool hasMixedSampledCoverage, GrClampType,
->>>>>>> 40be567a
             GrProcessorAnalysisCoverage geometryCoverage, SkPMColor4f* geometryColor,
             bool* wideColor);
 
@@ -141,13 +129,8 @@
     GrPipeline::InputFlags pipelineFlags() const { return fPipelineFlags; }
 
     GrProcessorSet::Analysis finalizeProcessors(
-<<<<<<< HEAD
-            const GrCaps& caps, const GrAppliedClip*, const GrUserStencilSettings*, GrFSAAType,
-            GrClampType, GrProcessorAnalysisCoverage geometryCoverage,
-=======
             const GrCaps& caps, const GrAppliedClip*, const GrUserStencilSettings*,
             bool hasMixedSampledCoverage, GrClampType, GrProcessorAnalysisCoverage geometryCoverage,
->>>>>>> 40be567a
             GrProcessorAnalysisColor* geometryColor);
 
     GrProcessorSet* fProcessors;
@@ -185,19 +168,6 @@
     GrDrawOp::FixedFunctionFlags fixedFunctionFlags() const;
 
     GrProcessorSet::Analysis finalizeProcessors(
-<<<<<<< HEAD
-            const GrCaps& caps, const GrAppliedClip* clip, GrFSAAType fsaaType,
-            GrClampType clampType, GrProcessorAnalysisCoverage geometryCoverage,
-            GrProcessorAnalysisColor* geometryColor) {
-        return this->INHERITED::finalizeProcessors(
-                caps, clip, fStencilSettings, fsaaType, clampType, geometryCoverage, geometryColor);
-    }
-
-    GrProcessorSet::Analysis finalizeProcessors(
-            const GrCaps&, const GrAppliedClip*, GrFSAAType, GrClampType,
-            GrProcessorAnalysisCoverage geometryCoverage, SkPMColor4f* geometryColor,
-            bool* wideColor);
-=======
             const GrCaps& caps, const GrAppliedClip* clip, bool hasMixedSampledCoverage,
             GrClampType clampType, GrProcessorAnalysisCoverage geometryCoverage,
             GrProcessorAnalysisColor* geometryColor) {
@@ -210,7 +180,6 @@
             const GrCaps&, const GrAppliedClip*, bool hasMixedSampledCoverage, GrClampType,
             GrProcessorAnalysisCoverage geometryCoverage, SkPMColor4f* geometryColor, bool*
             wideColor);
->>>>>>> 40be567a
 
     using GrSimpleMeshDrawOpHelper::aaType;
     using GrSimpleMeshDrawOpHelper::setAAType;
