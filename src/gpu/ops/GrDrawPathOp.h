/*
 * Copyright 2015 Google Inc.
 *
 * Use of this source code is governed by a BSD-style license that can be
 * found in the LICENSE file.
 */

#ifndef GrDrawPathOp_DEFINED
#define GrDrawPathOp_DEFINED

#include "src/gpu/GrOpFlushState.h"
#include "src/gpu/GrPath.h"
#include "src/gpu/GrPathProcessor.h"
#include "src/gpu/GrPathRendering.h"
#include "src/gpu/GrProcessorSet.h"
#include "src/gpu/GrStencilSettings.h"
#include "src/gpu/ops/GrDrawOp.h"

class GrPaint;
class GrRecordingContext;

class GrDrawPathOpBase : public GrDrawOp {
protected:
    GrDrawPathOpBase(uint32_t classID, const SkMatrix& viewMatrix, GrPaint&&,
                     GrPathRendering::FillType, GrAA);

    FixedFunctionFlags fixedFunctionFlags() const override {
        return (fDoAA)
                ? FixedFunctionFlags::kUsesHWAA | FixedFunctionFlags::kUsesStencil
                : FixedFunctionFlags::kUsesStencil;
    }
<<<<<<< HEAD
    GrProcessorSet::Analysis finalize(const GrCaps& caps, const GrAppliedClip* clip,
                                      GrFSAAType fsaaType, GrClampType clampType) override {
        return this->doProcessorAnalysis(caps, clip, fsaaType, clampType);
=======
    GrProcessorSet::Analysis finalize(
            const GrCaps& caps, const GrAppliedClip* clip, bool hasMixedSampledCoverage,
            GrClampType clampType) override {
        return this->doProcessorAnalysis(caps, clip, hasMixedSampledCoverage, clampType);
>>>>>>> 40be567a
    }

    void visitProxies(const VisitProxyFunc& func) const override {
        fProcessorSet.visitProxies(func);
    }

protected:
    const SkMatrix& viewMatrix() const { return fViewMatrix; }
    const SkPMColor4f& color() const { return fInputColor; }
    GrPathRendering::FillType fillType() const { return fFillType; }
    const GrProcessorSet& processors() const { return fProcessorSet; }
    GrProcessorSet detachProcessors() { return std::move(fProcessorSet); }
    inline GrPipeline::InitArgs pipelineInitArgs(const GrOpFlushState&);
    const GrProcessorSet::Analysis& doProcessorAnalysis(
<<<<<<< HEAD
            const GrCaps&, const GrAppliedClip*, GrFSAAType, GrClampType);
=======
            const GrCaps&, const GrAppliedClip*, bool hasMixedSampledCoverage, GrClampType);
>>>>>>> 40be567a
    const GrProcessorSet::Analysis& processorAnalysis() const {
        SkASSERT(fAnalysis.isInitialized());
        return fAnalysis;
    }

private:
    void onPrepare(GrOpFlushState*) final {}

    SkMatrix fViewMatrix;
    SkPMColor4f fInputColor;
    GrProcessorSet::Analysis fAnalysis;
    GrPathRendering::FillType fFillType;
    bool fDoAA;
    GrProcessorSet fProcessorSet;

    typedef GrDrawOp INHERITED;
};

class GrDrawPathOp final : public GrDrawPathOpBase {
public:
    DEFINE_OP_CLASS_ID

    static std::unique_ptr<GrDrawOp> Make(
<<<<<<< HEAD
            GrRecordingContext*, const SkMatrix& viewMatrix, GrPaint&&, GrAA, GrPath*);
=======
            GrRecordingContext*, const SkMatrix& viewMatrix, GrPaint&&, GrAA, sk_sp<const GrPath>);
>>>>>>> 40be567a

    const char* name() const override { return "DrawPath"; }

#ifdef SK_DEBUG
    SkString dumpInfo() const override;
#endif

private:
    friend class GrOpMemoryPool; // for ctor

<<<<<<< HEAD
    GrDrawPathOp(const SkMatrix& viewMatrix, GrPaint&& paint, GrAA aa, const GrPath* path)
            : GrDrawPathOpBase(
                    ClassID(), viewMatrix, std::move(paint), path->getFillType(), aa)
            , fPath(path) {
        this->setTransformedBounds(path->getBounds(), viewMatrix, HasAABloat::kNo, IsZeroArea::kNo);
=======
    GrDrawPathOp(const SkMatrix& viewMatrix, GrPaint&& paint, GrAA aa, sk_sp<const GrPath> path)
            : GrDrawPathOpBase(
                    ClassID(), viewMatrix, std::move(paint), path->getFillType(), aa)
            , fPath(std::move(path)) {
        this->setTransformedBounds(fPath->getBounds(), viewMatrix, HasAABloat::kNo, IsZeroArea::kNo);
>>>>>>> 40be567a
    }

    void onExecute(GrOpFlushState*, const SkRect& chainBounds) override;

<<<<<<< HEAD
    GrPendingIOResource<const GrPath, kRead_GrIOType> fPath;
=======
    sk_sp<const GrPath> fPath;
>>>>>>> 40be567a

    typedef GrDrawPathOpBase INHERITED;
};

#endif<|MERGE_RESOLUTION|>--- conflicted
+++ resolved
@@ -29,16 +29,10 @@
                 ? FixedFunctionFlags::kUsesHWAA | FixedFunctionFlags::kUsesStencil
                 : FixedFunctionFlags::kUsesStencil;
     }
-<<<<<<< HEAD
-    GrProcessorSet::Analysis finalize(const GrCaps& caps, const GrAppliedClip* clip,
-                                      GrFSAAType fsaaType, GrClampType clampType) override {
-        return this->doProcessorAnalysis(caps, clip, fsaaType, clampType);
-=======
     GrProcessorSet::Analysis finalize(
             const GrCaps& caps, const GrAppliedClip* clip, bool hasMixedSampledCoverage,
             GrClampType clampType) override {
         return this->doProcessorAnalysis(caps, clip, hasMixedSampledCoverage, clampType);
->>>>>>> 40be567a
     }
 
     void visitProxies(const VisitProxyFunc& func) const override {
@@ -53,11 +47,7 @@
     GrProcessorSet detachProcessors() { return std::move(fProcessorSet); }
     inline GrPipeline::InitArgs pipelineInitArgs(const GrOpFlushState&);
     const GrProcessorSet::Analysis& doProcessorAnalysis(
-<<<<<<< HEAD
-            const GrCaps&, const GrAppliedClip*, GrFSAAType, GrClampType);
-=======
             const GrCaps&, const GrAppliedClip*, bool hasMixedSampledCoverage, GrClampType);
->>>>>>> 40be567a
     const GrProcessorSet::Analysis& processorAnalysis() const {
         SkASSERT(fAnalysis.isInitialized());
         return fAnalysis;
@@ -81,11 +71,7 @@
     DEFINE_OP_CLASS_ID
 
     static std::unique_ptr<GrDrawOp> Make(
-<<<<<<< HEAD
-            GrRecordingContext*, const SkMatrix& viewMatrix, GrPaint&&, GrAA, GrPath*);
-=======
             GrRecordingContext*, const SkMatrix& viewMatrix, GrPaint&&, GrAA, sk_sp<const GrPath>);
->>>>>>> 40be567a
 
     const char* name() const override { return "DrawPath"; }
 
@@ -96,28 +82,16 @@
 private:
     friend class GrOpMemoryPool; // for ctor
 
-<<<<<<< HEAD
-    GrDrawPathOp(const SkMatrix& viewMatrix, GrPaint&& paint, GrAA aa, const GrPath* path)
-            : GrDrawPathOpBase(
-                    ClassID(), viewMatrix, std::move(paint), path->getFillType(), aa)
-            , fPath(path) {
-        this->setTransformedBounds(path->getBounds(), viewMatrix, HasAABloat::kNo, IsZeroArea::kNo);
-=======
     GrDrawPathOp(const SkMatrix& viewMatrix, GrPaint&& paint, GrAA aa, sk_sp<const GrPath> path)
             : GrDrawPathOpBase(
                     ClassID(), viewMatrix, std::move(paint), path->getFillType(), aa)
             , fPath(std::move(path)) {
         this->setTransformedBounds(fPath->getBounds(), viewMatrix, HasAABloat::kNo, IsZeroArea::kNo);
->>>>>>> 40be567a
     }
 
     void onExecute(GrOpFlushState*, const SkRect& chainBounds) override;
 
-<<<<<<< HEAD
-    GrPendingIOResource<const GrPath, kRead_GrIOType> fPath;
-=======
     sk_sp<const GrPath> fPath;
->>>>>>> 40be567a
 
     typedef GrDrawPathOpBase INHERITED;
 };
