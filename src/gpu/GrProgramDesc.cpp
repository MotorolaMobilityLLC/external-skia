/*
 * Copyright 2016 Google Inc.
 *
 * Use of this source code is governed by a BSD-style license that can be
 * found in the LICENSE file.
 */

#include "src/gpu/GrProgramDesc.h"

#include "include/private/SkChecksum.h"
#include "include/private/SkTo.h"
#include "src/gpu/GrPipeline.h"
#include "src/gpu/GrPrimitiveProcessor.h"
#include "src/gpu/GrProcessor.h"
#include "src/gpu/GrRenderTargetPriv.h"
#include "src/gpu/GrShaderCaps.h"
#include "src/gpu/GrTexturePriv.h"
#include "src/gpu/glsl/GrGLSLFragmentProcessor.h"
#include "src/gpu/glsl/GrGLSLFragmentShaderBuilder.h"

enum {
    kSamplerOrImageTypeKeyBits = 4
};

static inline uint16_t texture_type_key(GrTextureType type) {
    int value = UINT16_MAX;
    switch (type) {
        case GrTextureType::k2D:
            value = 0;
            break;
        case GrTextureType::kExternal:
            value = 1;
            break;
        case GrTextureType::kRectangle:
            value = 2;
            break;
<<<<<<< HEAD
=======
        default:
            SK_ABORT("Unexpected texture type");
            value = 3;
            break;
>>>>>>> 40be567a
    }
    SkASSERT((value & ((1 << kSamplerOrImageTypeKeyBits) - 1)) == value);
    return SkToU16(value);
}

<<<<<<< HEAD
static uint32_t sampler_key(GrTextureType textureType, GrPixelConfig config,
                            const GrShaderCaps& caps) {
    int samplerTypeKey = texture_type_key(textureType);

    GR_STATIC_ASSERT(2 == sizeof(caps.configTextureSwizzle(config).asKey()));
    return SkToU32(samplerTypeKey |
                   caps.configTextureSwizzle(config).asKey() << kSamplerOrImageTypeKeyBits |
                   (GrSLSamplerPrecision(config) << (16 + kSamplerOrImageTypeKeyBits)));
=======
static uint32_t sampler_key(GrTextureType textureType, const GrSwizzle& swizzle,
                            const GrShaderCaps& caps) {
    int samplerTypeKey = texture_type_key(textureType);

    GR_STATIC_ASSERT(2 == sizeof(swizzle.asKey()));
    uint16_t swizzleKey = 0;
    if (caps.textureSwizzleAppliedInShader()) {
        swizzleKey = swizzle.asKey();
    }
    return SkToU32(samplerTypeKey | swizzleKey << kSamplerOrImageTypeKeyBits);
>>>>>>> 40be567a
}

static void add_sampler_keys(GrProcessorKeyBuilder* b, const GrFragmentProcessor& fp,
                             GrGpu* gpu, const GrShaderCaps& caps) {
    int numTextureSamplers = fp.numTextureSamplers();
    if (!numTextureSamplers) {
        return;
    }
<<<<<<< HEAD
    uint32_t* k32 = b->add32n(numTextureSamplers);
    for (int i = 0; i < numTextureSamplers; ++i) {
        const GrFragmentProcessor::TextureSampler& sampler = fp.textureSampler(i);
        const GrTexture* tex = sampler.peekTexture();
        k32[i] = sampler_key(tex->texturePriv().textureType(), tex->config(), caps);
        uint32_t extraSamplerKey = gpu->getExtraSamplerKeyForProgram(
                sampler.samplerState(), sampler.proxy()->backendFormat());
        if (extraSamplerKey) {
            SkASSERT(sampler.proxy()->textureType() == GrTextureType::kExternal);
            // We first mark the normal sampler key with last bit to flag that it has an extra
            // sampler key. We then add all the extraSamplerKeys to the end of the normal ones.
            SkASSERT((k32[i] & (1 << 31)) == 0);
            k32[i] = k32[i] | (1 << 31);
            b->add32(extraSamplerKey);
=======
    for (int i = 0; i < numTextureSamplers; ++i) {
        const GrFragmentProcessor::TextureSampler& sampler = fp.textureSampler(i);
        const GrTexture* tex = sampler.peekTexture();
        uint32_t samplerKey = sampler_key(
                tex->texturePriv().textureType(), sampler.swizzle(), caps);
        uint32_t extraSamplerKey = gpu->getExtraSamplerKeyForProgram(
                sampler.samplerState(), sampler.proxy()->backendFormat());
        if (extraSamplerKey) {
            // We first mark the normal sampler key with last bit to flag that it has an extra
            // sampler key. We then add both keys.
            SkASSERT((samplerKey & (1 << 31)) == 0);
            b->add32(samplerKey | (1 << 31));
            b->add32(extraSamplerKey);
        } else {
            b->add32(samplerKey);
>>>>>>> 40be567a
        }
    }
}

static void add_sampler_keys(GrProcessorKeyBuilder* b, const GrPrimitiveProcessor& pp,
                             const GrShaderCaps& caps) {
    int numTextureSamplers = pp.numTextureSamplers();
    if (!numTextureSamplers) {
        return;
    }
<<<<<<< HEAD
    uint32_t* k32 = b->add32n(numTextureSamplers);
    for (int i = 0; i < numTextureSamplers; ++i) {
        const GrPrimitiveProcessor::TextureSampler& sampler = pp.textureSampler(i);
        k32[i] = sampler_key(sampler.textureType(), sampler.config(), caps);
        uint32_t extraSamplerKey = sampler.extraSamplerKey();
        if (extraSamplerKey) {
            SkASSERT(sampler.textureType() == GrTextureType::kExternal);
            // We first mark the normal sampler key with last bit to flag that it has an extra
            // sampler key. We then add all the extraSamplerKeys to the end of the normal ones.
            SkASSERT((k32[i] & (1 << 15)) == 0);
            k32[i] = k32[i] | (1 << 15);
            b->add32(extraSamplerKey);
=======
    for (int i = 0; i < numTextureSamplers; ++i) {
        const GrPrimitiveProcessor::TextureSampler& sampler = pp.textureSampler(i);
        uint32_t samplerKey = sampler_key(
                sampler.textureType(), sampler.swizzle(), caps);
        uint32_t extraSamplerKey = sampler.extraSamplerKey();
        if (extraSamplerKey) {
            // We first mark the normal sampler key with last bit to flag that it has an extra
            // sampler key. We then add both keys.
            SkASSERT((samplerKey & (1 << 31)) == 0);
            b->add32(samplerKey | (1 << 31));
            b->add32(extraSamplerKey);
        } else {
            b->add32(samplerKey);
>>>>>>> 40be567a
        }
    }
}

/**
 * A function which emits a meta key into the key builder.  This is required because shader code may
 * be dependent on properties of the effect that the effect itself doesn't use
 * in its key (e.g. the pixel format of textures used). So we create a meta-key for
 * every effect using this function. It is also responsible for inserting the effect's class ID
 * which must be different for every GrProcessor subclass. It can fail if an effect uses too many
 * transforms, etc, for the space allotted in the meta-key.  NOTE, both FPs and GPs share this
 * function because it is hairy, though FPs do not have attribs, and GPs do not have transforms
 */
static bool gen_meta_key(const GrFragmentProcessor& fp,
                         GrGpu* gpu,
                         const GrShaderCaps& shaderCaps,
                         uint32_t transformKey,
                         GrProcessorKeyBuilder* b) {
    size_t processorKeySize = b->size();
    uint32_t classID = fp.classID();

    // Currently we allow 16 bits for the class id and the overall processor key size.
    static const uint32_t kMetaKeyInvalidMask = ~((uint32_t)UINT16_MAX);
    if ((processorKeySize | classID) & kMetaKeyInvalidMask) {
        return false;
    }

    add_sampler_keys(b, fp, gpu, shaderCaps);

    uint32_t* key = b->add32n(2);
    key[0] = (classID << 16) | SkToU32(processorKeySize);
    key[1] = transformKey;
    return true;
}

static bool gen_meta_key(const GrPrimitiveProcessor& pp,
                         const GrShaderCaps& shaderCaps,
                         uint32_t transformKey,
                         GrProcessorKeyBuilder* b) {
    size_t processorKeySize = b->size();
    uint32_t classID = pp.classID();

    // Currently we allow 16 bits for the class id and the overall processor key size.
    static const uint32_t kMetaKeyInvalidMask = ~((uint32_t)UINT16_MAX);
    if ((processorKeySize | classID) & kMetaKeyInvalidMask) {
        return false;
    }

    add_sampler_keys(b, pp, shaderCaps);

    uint32_t* key = b->add32n(2);
    key[0] = (classID << 16) | SkToU32(processorKeySize);
    key[1] = transformKey;
    return true;
}

static bool gen_meta_key(const GrXferProcessor& xp,
                         const GrShaderCaps& shaderCaps,
                         GrProcessorKeyBuilder* b) {
    size_t processorKeySize = b->size();
    uint32_t classID = xp.classID();

    // Currently we allow 16 bits for the class id and the overall processor key size.
    static const uint32_t kMetaKeyInvalidMask = ~((uint32_t)UINT16_MAX);
    if ((processorKeySize | classID) & kMetaKeyInvalidMask) {
        return false;
    }

    b->add32((classID << 16) | SkToU32(processorKeySize));
    return true;
}

static bool gen_frag_proc_and_meta_keys(const GrPrimitiveProcessor& primProc,
                                        const GrFragmentProcessor& fp,
                                        GrGpu* gpu,
                                        const GrShaderCaps& shaderCaps,
                                        GrProcessorKeyBuilder* b) {
    for (int i = 0; i < fp.numChildProcessors(); ++i) {
        if (!gen_frag_proc_and_meta_keys(primProc, fp.childProcessor(i), gpu, shaderCaps, b)) {
            return false;
        }
    }

    fp.getGLSLProcessorKey(shaderCaps, b);

    return gen_meta_key(fp, gpu, shaderCaps, primProc.getTransformKey(fp.coordTransforms(),
                                                                      fp.numCoordTransforms()), b);
}

bool GrProgramDesc::Build(
        GrProgramDesc* desc, const GrRenderTarget* renderTarget,
        const GrPrimitiveProcessor& primProc, bool hasPointSize, const GrPipeline& pipeline,
        GrGpu* gpu) {
    // The descriptor is used as a cache key. Thus when a field of the
    // descriptor will not affect program generation (because of the attribute
    // bindings in use or other descriptor field settings) it should be set
    // to a canonical value to avoid duplicate programs with different keys.

    const GrShaderCaps& shaderCaps = *gpu->caps()->shaderCaps();

    GR_STATIC_ASSERT(0 == kProcessorKeysOffset % sizeof(uint32_t));
    // Make room for everything up to the effect keys.
    desc->key().reset();
    desc->key().push_back_n(kProcessorKeysOffset);

    GrProcessorKeyBuilder b(&desc->key());

    primProc.getGLSLProcessorKey(shaderCaps, &b);
    primProc.getAttributeKey(&b);
    if (!gen_meta_key(primProc, shaderCaps, 0, &b)) {
        desc->key().reset();
        return false;
    }
    GrProcessor::CustomFeatures processorFeatures = primProc.requestedFeatures();

    for (int i = 0; i < pipeline.numFragmentProcessors(); ++i) {
        const GrFragmentProcessor& fp = pipeline.getFragmentProcessor(i);
        if (!gen_frag_proc_and_meta_keys(primProc, fp, gpu, shaderCaps, &b)) {
            desc->key().reset();
            return false;
        }
        processorFeatures |= fp.requestedFeatures();
    }

    const GrXferProcessor& xp = pipeline.getXferProcessor();
    const GrSurfaceOrigin* originIfDstTexture = nullptr;
    GrSurfaceOrigin origin;
    if (pipeline.dstTextureProxy()) {
        origin = pipeline.dstTextureProxy()->origin();
        originIfDstTexture = &origin;
    }
    xp.getGLSLProcessorKey(shaderCaps, &b, originIfDstTexture);
    if (!gen_meta_key(xp, shaderCaps, &b)) {
        desc->key().reset();
        return false;
    }
    processorFeatures |= xp.requestedFeatures();

    if (processorFeatures & GrProcessor::CustomFeatures::kSampleLocations) {
        SkASSERT(pipeline.isHWAntialiasState());
        b.add32(renderTarget->renderTargetPriv().getSamplePatternKey());
    }

    // --------DO NOT MOVE HEADER ABOVE THIS LINE--------------------------------------------------
    // Because header is a pointer into the dynamic array, we can't push any new data into the key
    // below here.
    KeyHeader* header = desc->atOffset<KeyHeader, kHeaderOffset>();

    // make sure any padding in the header is zeroed.
    memset(header, 0, kHeaderSize);
<<<<<<< HEAD
    header->fOutputSwizzle = shaderCaps.configOutputSwizzle(renderTarget->config()).asKey();
=======
    header->fOutputSwizzle = pipeline.outputSwizzle().asKey();
>>>>>>> 40be567a
    header->fColorFragmentProcessorCnt = pipeline.numColorFragmentProcessors();
    header->fCoverageFragmentProcessorCnt = pipeline.numCoverageFragmentProcessors();
    // Fail if the client requested more processors than the key can fit.
    if (header->fColorFragmentProcessorCnt != pipeline.numColorFragmentProcessors() ||
        header->fCoverageFragmentProcessorCnt != pipeline.numCoverageFragmentProcessors()) {
        return false;
    }
    header->fProcessorFeatures = (uint8_t)processorFeatures;
    SkASSERT(header->processorFeatures() == processorFeatures);  // Ensure enough bits.
    header->fSnapVerticesToPixelCenters = pipeline.snapVerticesToPixelCenters();
    header->fHasPointSize = hasPointSize ? 1 : 0;
    header->fClampBlendInput =
            GrClampType::kManual == GrPixelConfigClampType(renderTarget->config()) ? 1 : 0;
    return true;
}<|MERGE_RESOLUTION|>--- conflicted
+++ resolved
@@ -34,28 +34,15 @@
         case GrTextureType::kRectangle:
             value = 2;
             break;
-<<<<<<< HEAD
-=======
         default:
             SK_ABORT("Unexpected texture type");
             value = 3;
             break;
->>>>>>> 40be567a
     }
     SkASSERT((value & ((1 << kSamplerOrImageTypeKeyBits) - 1)) == value);
     return SkToU16(value);
 }
 
-<<<<<<< HEAD
-static uint32_t sampler_key(GrTextureType textureType, GrPixelConfig config,
-                            const GrShaderCaps& caps) {
-    int samplerTypeKey = texture_type_key(textureType);
-
-    GR_STATIC_ASSERT(2 == sizeof(caps.configTextureSwizzle(config).asKey()));
-    return SkToU32(samplerTypeKey |
-                   caps.configTextureSwizzle(config).asKey() << kSamplerOrImageTypeKeyBits |
-                   (GrSLSamplerPrecision(config) << (16 + kSamplerOrImageTypeKeyBits)));
-=======
 static uint32_t sampler_key(GrTextureType textureType, const GrSwizzle& swizzle,
                             const GrShaderCaps& caps) {
     int samplerTypeKey = texture_type_key(textureType);
@@ -66,7 +53,6 @@
         swizzleKey = swizzle.asKey();
     }
     return SkToU32(samplerTypeKey | swizzleKey << kSamplerOrImageTypeKeyBits);
->>>>>>> 40be567a
 }
 
 static void add_sampler_keys(GrProcessorKeyBuilder* b, const GrFragmentProcessor& fp,
@@ -75,22 +61,6 @@
     if (!numTextureSamplers) {
         return;
     }
-<<<<<<< HEAD
-    uint32_t* k32 = b->add32n(numTextureSamplers);
-    for (int i = 0; i < numTextureSamplers; ++i) {
-        const GrFragmentProcessor::TextureSampler& sampler = fp.textureSampler(i);
-        const GrTexture* tex = sampler.peekTexture();
-        k32[i] = sampler_key(tex->texturePriv().textureType(), tex->config(), caps);
-        uint32_t extraSamplerKey = gpu->getExtraSamplerKeyForProgram(
-                sampler.samplerState(), sampler.proxy()->backendFormat());
-        if (extraSamplerKey) {
-            SkASSERT(sampler.proxy()->textureType() == GrTextureType::kExternal);
-            // We first mark the normal sampler key with last bit to flag that it has an extra
-            // sampler key. We then add all the extraSamplerKeys to the end of the normal ones.
-            SkASSERT((k32[i] & (1 << 31)) == 0);
-            k32[i] = k32[i] | (1 << 31);
-            b->add32(extraSamplerKey);
-=======
     for (int i = 0; i < numTextureSamplers; ++i) {
         const GrFragmentProcessor::TextureSampler& sampler = fp.textureSampler(i);
         const GrTexture* tex = sampler.peekTexture();
@@ -106,7 +76,6 @@
             b->add32(extraSamplerKey);
         } else {
             b->add32(samplerKey);
->>>>>>> 40be567a
         }
     }
 }
@@ -117,20 +86,6 @@
     if (!numTextureSamplers) {
         return;
     }
-<<<<<<< HEAD
-    uint32_t* k32 = b->add32n(numTextureSamplers);
-    for (int i = 0; i < numTextureSamplers; ++i) {
-        const GrPrimitiveProcessor::TextureSampler& sampler = pp.textureSampler(i);
-        k32[i] = sampler_key(sampler.textureType(), sampler.config(), caps);
-        uint32_t extraSamplerKey = sampler.extraSamplerKey();
-        if (extraSamplerKey) {
-            SkASSERT(sampler.textureType() == GrTextureType::kExternal);
-            // We first mark the normal sampler key with last bit to flag that it has an extra
-            // sampler key. We then add all the extraSamplerKeys to the end of the normal ones.
-            SkASSERT((k32[i] & (1 << 15)) == 0);
-            k32[i] = k32[i] | (1 << 15);
-            b->add32(extraSamplerKey);
-=======
     for (int i = 0; i < numTextureSamplers; ++i) {
         const GrPrimitiveProcessor::TextureSampler& sampler = pp.textureSampler(i);
         uint32_t samplerKey = sampler_key(
@@ -144,7 +99,6 @@
             b->add32(extraSamplerKey);
         } else {
             b->add32(samplerKey);
->>>>>>> 40be567a
         }
     }
 }
@@ -295,11 +249,7 @@
 
     // make sure any padding in the header is zeroed.
     memset(header, 0, kHeaderSize);
-<<<<<<< HEAD
-    header->fOutputSwizzle = shaderCaps.configOutputSwizzle(renderTarget->config()).asKey();
-=======
     header->fOutputSwizzle = pipeline.outputSwizzle().asKey();
->>>>>>> 40be567a
     header->fColorFragmentProcessorCnt = pipeline.numColorFragmentProcessors();
     header->fCoverageFragmentProcessorCnt = pipeline.numCoverageFragmentProcessors();
     // Fail if the client requested more processors than the key can fit.
