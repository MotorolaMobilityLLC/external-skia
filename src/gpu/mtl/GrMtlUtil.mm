/*
 * Copyright 2017 Google Inc.
 *
 * Use of this source code is governed by a BSD-style license that can be
 * found in the LICENSE file.
 */

#include "src/gpu/mtl/GrMtlUtil.h"

#include "include/gpu/GrSurface.h"
#include "include/private/GrTypesPriv.h"
#include "src/gpu/mtl/GrMtlGpu.h"
#include "src/gpu/mtl/GrMtlRenderTarget.h"
#include "src/gpu/mtl/GrMtlTexture.h"
#include "src/sksl/SkSLCompiler.h"

#import <Metal/Metal.h>

#if !__has_feature(objc_arc)
#error This file must be compiled with Arc. Use -fobjc-arc flag
#endif

#define PRINT_MSL 0 // print out the MSL code generated

bool GrPixelConfigToMTLFormat(GrPixelConfig config, MTLPixelFormat* format) {
    MTLPixelFormat dontCare;
    if (!format) {
        format = &dontCare;
    }

    switch (config) {
        case kUnknown_GrPixelConfig:
            return false;
        case kRGBA_8888_GrPixelConfig:
            *format = MTLPixelFormatRGBA8Unorm;
            return true;
        case kRGB_888_GrPixelConfig:
            *format = MTLPixelFormatRGBA8Unorm;
            return true;
        case kRGB_888X_GrPixelConfig:
            *format = MTLPixelFormatRGBA8Unorm;
            return true;
        case kRG_88_GrPixelConfig:
            *format = MTLPixelFormatRG8Unorm;
            return true;
        case kBGRA_8888_GrPixelConfig:
            *format = MTLPixelFormatBGRA8Unorm;
            return true;
        case kSRGBA_8888_GrPixelConfig:
            *format = MTLPixelFormatRGBA8Unorm_sRGB;
            return true;
        case kRGBA_1010102_GrPixelConfig:
            *format = MTLPixelFormatRGB10A2Unorm;
            return true;
        case kRGB_565_GrPixelConfig:
#ifdef SK_BUILD_FOR_IOS
            *format = MTLPixelFormatB5G6R5Unorm;
            return true;
#else
            return false;
#endif
        case kRGBA_4444_GrPixelConfig:
#ifdef SK_BUILD_FOR_IOS
            *format = MTLPixelFormatABGR4Unorm;
            return true;
#else
            return false;
#endif
        case kAlpha_8_GrPixelConfig: // fall through
        case kAlpha_8_as_Red_GrPixelConfig:
            *format = MTLPixelFormatR8Unorm;
            return true;
        case kAlpha_8_as_Alpha_GrPixelConfig:
            *format = MTLPixelFormatA8Unorm;
            return true;
        case kGray_8_GrPixelConfig: // fall through
        case kGray_8_as_Red_GrPixelConfig:
            *format = MTLPixelFormatR8Unorm;
            return true;
        case kGray_8_as_Lum_GrPixelConfig:
            return false;
        case kRGBA_float_GrPixelConfig:
            *format = MTLPixelFormatRGBA32Float;
            return true;
        case kRGBA_half_GrPixelConfig:
            *format = MTLPixelFormatRGBA16Float;
            return true;
        case kRGBA_half_Clamped_GrPixelConfig:
            *format = MTLPixelFormatRGBA16Float;
            return true;
        case kAlpha_half_GrPixelConfig: // fall through
        case kAlpha_half_as_Red_GrPixelConfig:
            *format = MTLPixelFormatR16Float;
            return true;
<<<<<<< HEAD
=======
        case kAlpha_half_as_Lum_GrPixelConfig:
            return false;
>>>>>>> 40be567a
        case kRGB_ETC1_GrPixelConfig:
#ifdef SK_BUILD_FOR_IOS
            *format = MTLPixelFormatETC2_RGB8;
            return true;
#else
            return false;
#endif
<<<<<<< HEAD
=======
        case kR_16_GrPixelConfig:
            *format = MTLPixelFormatR16Unorm;
            return true;
        case kRG_1616_GrPixelConfig:
            *format = MTLPixelFormatRG16Unorm;
            return true;

        // Experimental (for Y416 and mutant P016/P010)
        case kRGBA_16161616_GrPixelConfig:
            *format = MTLPixelFormatRGBA16Unorm;
            return true;
        case kRG_half_GrPixelConfig:
            *format = MTLPixelFormatRG16Float;
            return true;
>>>>>>> 40be567a
    }
    SK_ABORT("Unexpected config");
}

<<<<<<< HEAD
id<MTLTexture> GrGetMTLTexture(const void* mtlTexture) {
    return (__bridge id<MTLTexture>)mtlTexture;
}

const void* GrGetPtrFromId(id idObject) {
    return (__bridge const void*)idObject;
}

=======
>>>>>>> 40be567a
MTLTextureDescriptor* GrGetMTLTextureDescriptor(id<MTLTexture> mtlTexture) {
    MTLTextureDescriptor* texDesc = [[MTLTextureDescriptor alloc] init];
    texDesc.textureType = mtlTexture.textureType;
    texDesc.pixelFormat = mtlTexture.pixelFormat;
    texDesc.width = mtlTexture.width;
    texDesc.height = mtlTexture.height;
    texDesc.depth = mtlTexture.depth;
    texDesc.mipmapLevelCount = mtlTexture.mipmapLevelCount;
    texDesc.arrayLength = mtlTexture.arrayLength;
    texDesc.sampleCount = mtlTexture.sampleCount;
    texDesc.usage = mtlTexture.usage;
    return texDesc;
}

#if PRINT_MSL
void print_msl(const char* source) {
    SkTArray<SkString> lines;
    SkStrSplit(source, "\n", kStrict_SkStrSplitMode, &lines);
    for (int i = 0; i < lines.count(); i++) {
        SkString& line = lines[i];
        line.prependf("%4i\t", i + 1);
        SkDebugf("%s\n", line.c_str());
<<<<<<< HEAD
=======
    }
}
#endif

id<MTLLibrary> GrCompileMtlShaderLibrary(const GrMtlGpu* gpu,
                                         const char* shaderString,
                                         SkSL::Program::Kind kind,
                                         const SkSL::Program::Settings& settings,
                                         SkSL::Program::Inputs* outInputs) {
    std::unique_ptr<SkSL::Program> program =
            gpu->shaderCompiler()->convertProgram(kind,
                                                  SkSL::String(shaderString),
                                                  settings);

    if (!program) {
        SkDebugf("SkSL error:\n%s\n", gpu->shaderCompiler()->errorText().c_str());
        SkASSERT(false);
        return nil;
    }

    *outInputs = program->fInputs;
    SkSL::String code;
    if (!gpu->shaderCompiler()->toMetal(*program, &code)) {
        SkDebugf("%s\n", gpu->shaderCompiler()->errorText().c_str());
        SkASSERT(false);
        return nil;
    }
    NSString* mtlCode = [[NSString alloc] initWithCString: code.c_str()
                                                 encoding: NSASCIIStringEncoding];
#if PRINT_MSL
    print_msl([mtlCode cStringUsingEncoding: NSASCIIStringEncoding]);
#endif

    MTLCompileOptions* defaultOptions = [[MTLCompileOptions alloc] init];
#if defined(SK_BUILD_FOR_MAC) && defined(GR_USE_COMPLETION_HANDLER)
    bool timedout;
    id<MTLLibrary> compiledLibrary = GrMtlNewLibraryWithSource(gpu->device(), mtlCode,
                                                               defaultOptions, &timedout);
    if (timedout) {
        // try again
        compiledLibrary = GrMtlNewLibraryWithSource(gpu->device(), mtlCode,
                                                    defaultOptions, &timedout);
    }
#else
    NSError* error = nil;
    id<MTLLibrary> compiledLibrary = [gpu->device() newLibraryWithSource: mtlCode
                                                                 options: defaultOptions
                                                                   error: &error];
    if (error) {
        SkDebugf("Error compiling MSL shader: %s\n%s\n",
                 code.c_str(),
                 [[error localizedDescription] cStringUsingEncoding: NSASCIIStringEncoding]);
        return nil;
    }
#endif
    return compiledLibrary;
}

id<MTLLibrary> GrMtlNewLibraryWithSource(id<MTLDevice> device, NSString* mslCode,
                                         MTLCompileOptions* options, bool* timedout) {
    dispatch_semaphore_t compilerSemaphore = dispatch_semaphore_create(0);

    __block dispatch_semaphore_t semaphore = compilerSemaphore;
    __block id<MTLLibrary> compiledLibrary;
    [device newLibraryWithSource: mslCode
                         options: options
               completionHandler:
        ^(id<MTLLibrary> library, NSError* error) {
            if (error) {
                SkDebugf("Error compiling MSL shader: %s\n%s\n",
                    mslCode,
                    [[error localizedDescription] cStringUsingEncoding: NSASCIIStringEncoding]);
            }
            compiledLibrary = library;
            dispatch_semaphore_signal(semaphore);
        }
    ];

    // Wait 100 ms for the compiler
    if (dispatch_semaphore_wait(compilerSemaphore, dispatch_time(DISPATCH_TIME_NOW, 100000))) {
        SkDebugf("Timeout compiling MSL shader\n");
        *timedout = true;
        return nil;
    }

    *timedout = false;
    return compiledLibrary;
}

id<MTLRenderPipelineState> GrMtlNewRenderPipelineStateWithDescriptor(
        id<MTLDevice> device, MTLRenderPipelineDescriptor* pipelineDescriptor, bool* timedout) {
    dispatch_semaphore_t pipelineSemaphore = dispatch_semaphore_create(0);

    __block dispatch_semaphore_t semaphore = pipelineSemaphore;
    __block id<MTLRenderPipelineState> pipelineState;
    [device newRenderPipelineStateWithDescriptor: pipelineDescriptor
                               completionHandler:
        ^(id<MTLRenderPipelineState> state, NSError* error) {
            if (error) {
                SkDebugf("Error creating pipeline: %s\n",
                    [[error localizedDescription] cStringUsingEncoding: NSASCIIStringEncoding]);
            }
            pipelineState = state;
            dispatch_semaphore_signal(semaphore);
        }
     ];

    // Wait 500 ms for pipeline creation
    if (dispatch_semaphore_wait(pipelineSemaphore, dispatch_time(DISPATCH_TIME_NOW, 500000))) {
        SkDebugf("Timeout creating pipeline.\n");
        *timedout = true;
        return nil;
    }

    *timedout = false;
    return pipelineState;
}

id<MTLTexture> GrGetMTLTextureFromSurface(GrSurface* surface) {
    id<MTLTexture> mtlTexture = nil;

    GrMtlRenderTarget* renderTarget = static_cast<GrMtlRenderTarget*>(surface->asRenderTarget());
    GrMtlTexture* texture;
    if (renderTarget) {
        // We should not be using this for multisampled rendertargets
        if (renderTarget->numSamples() > 1) {
            SkASSERT(false);
            return nil;
        }
        mtlTexture = renderTarget->mtlColorTexture();
    } else {
        texture = static_cast<GrMtlTexture*>(surface->asTexture());
        if (texture) {
            mtlTexture = texture->mtlTexture();
        }
    }
    return mtlTexture;
}


//////////////////////////////////////////////////////////////////////////////
// CPP Utils

GrMTLPixelFormat GrGetMTLPixelFormatFromMtlTextureInfo(const GrMtlTextureInfo& info) {
    id<MTLTexture> mtlTexture = GrGetMTLTexture(info.fTexture.get());
    return static_cast<GrMTLPixelFormat>(mtlTexture.pixelFormat);
}

size_t GrMtlBytesPerFormat(MTLPixelFormat format) {
    switch (format) {
        case MTLPixelFormatA8Unorm:
        case MTLPixelFormatR8Unorm:
            return 1;

#ifdef SK_BUILD_FOR_IOS
        case MTLPixelFormatB5G6R5Unorm:
        case MTLPixelFormatABGR4Unorm:
#endif
        case MTLPixelFormatRG8Unorm:
        case MTLPixelFormatR16Float:
        case MTLPixelFormatR16Unorm:
            return 2;

        case MTLPixelFormatRGBA8Unorm:
        case MTLPixelFormatBGRA8Unorm:
        case MTLPixelFormatRGBA8Unorm_sRGB:
        case MTLPixelFormatRGB10A2Unorm:
        case MTLPixelFormatRG16Unorm:
        case MTLPixelFormatRG16Float:
            return 4;

        case MTLPixelFormatRGBA16Float:
        case MTLPixelFormatRGBA16Unorm:
            return 8;

        case MTLPixelFormatRGBA32Float:
            return 16;

#ifdef SK_BUILD_FOR_IOS
        case  MTLPixelFormatETC2_RGB8:
            return 0;
#endif
        default:
            SK_ABORT("Invalid Mtl format");
>>>>>>> 40be567a
    }

    SK_ABORT("Invalid Mtl format");
}
#endif

id<MTLLibrary> GrCompileMtlShaderLibrary(const GrMtlGpu* gpu,
                                         const char* shaderString,
                                         SkSL::Program::Kind kind,
                                         const SkSL::Program::Settings& settings,
                                         SkSL::Program::Inputs* outInputs) {
    std::unique_ptr<SkSL::Program> program =
            gpu->shaderCompiler()->convertProgram(kind,
                                                  SkSL::String(shaderString),
                                                  settings);

    if (!program) {
        SkDebugf("SkSL error:\n%s\n", gpu->shaderCompiler()->errorText().c_str());
        SkASSERT(false);
    }

<<<<<<< HEAD
    *outInputs = program->fInputs;
    SkSL::String code;
    if (!gpu->shaderCompiler()->toMetal(*program, &code)) {
        SkDebugf("%s\n", gpu->shaderCompiler()->errorText().c_str());
        SkASSERT(false);
        return nil;
    }
    NSString* mtlCode = [[NSString alloc] initWithCString: code.c_str()
                                                 encoding: NSASCIIStringEncoding];
#if PRINT_MSL
    print_msl([mtlCode cStringUsingEncoding: NSASCIIStringEncoding]);
#endif

    MTLCompileOptions* defaultOptions = [[MTLCompileOptions alloc] init];
    NSError* error = nil;
    id<MTLLibrary> compiledLibrary = [gpu->device() newLibraryWithSource: mtlCode
                                                                 options: defaultOptions
                                                                   error: &error];
    if (error) {
        SkDebugf("Error compiling MSL shader: %s\n",
                 [[error localizedDescription] cStringUsingEncoding: NSASCIIStringEncoding]);
        return nil;
    }
    return compiledLibrary;
}

id<MTLTexture> GrGetMTLTextureFromSurface(GrSurface* surface, bool doResolve) {
    id<MTLTexture> mtlTexture = nil;

    GrMtlRenderTarget* renderTarget = static_cast<GrMtlRenderTarget*>(surface->asRenderTarget());
    GrMtlTexture* texture;
    if (renderTarget) {
        if (doResolve) {
            // TODO: do resolve and set mtlTexture to resolved texture. As of now, we shouldn't
            // have any multisampled render targets.
            SkASSERT(false);
        } else {
            mtlTexture = renderTarget->mtlRenderTexture();
        }
    } else {
        texture = static_cast<GrMtlTexture*>(surface->asTexture());
        if (texture) {
            mtlTexture = texture->mtlTexture();
        }
    }
    return mtlTexture;
}


//////////////////////////////////////////////////////////////////////////////
// CPP Utils

GrMTLPixelFormat GrGetMTLPixelFormatFromMtlTextureInfo(const GrMtlTextureInfo& info) {
    id<MTLTexture> mtlTexture = GrGetMTLTexture(info.fTexture);
    return static_cast<GrMTLPixelFormat>(mtlTexture.pixelFormat);
}
=======
#if GR_TEST_UTILS
const char* GrMtlFormatToStr(GrMTLPixelFormat mtlFormat) {
    switch (mtlFormat) {
        case MTLPixelFormatInvalid:         return "Invalid";
        case MTLPixelFormatRGBA8Unorm:      return "RGBA8Unorm";
        case MTLPixelFormatR8Unorm:         return "R8Unorm";
        case MTLPixelFormatA8Unorm:         return "A8Unorm";
        case MTLPixelFormatBGRA8Unorm:      return "BGRA8Unorm";
#ifdef SK_BUILD_FOR_IOS
        case MTLPixelFormatB5G6R5Unorm:     return "B5G6R5Unorm";
#endif
        case MTLPixelFormatRGBA16Float:     return "RGBA16Float";
        case MTLPixelFormatR16Float:        return "R16Float";
        case MTLPixelFormatRG8Unorm:        return "RG8Unorm";
        case MTLPixelFormatRGB10A2Unorm:    return "RGB10A2Unorm";
#ifdef SK_BUILD_FOR_IOS
        case MTLPixelFormatABGR4Unorm:      return "ABGR4Unorm";
#endif
        case MTLPixelFormatRGBA32Float:     return "RGBA32Float";
        case MTLPixelFormatRGBA8Unorm_sRGB: return "RGBA8Unorm_sRGB";
        case MTLPixelFormatR16Unorm:        return "R16Unorm";
        case MTLPixelFormatRG16Unorm:       return "RG16Unorm";
#ifdef SK_BUILD_FOR_IOS
        case MTLPixelFormatETC2_RGB8:      return "ETC2_RGB8";
#endif
        case MTLPixelFormatRGBA16Unorm:    return "RGBA16Unorm";
        case MTLPixelFormatRG16Float:      return "RG16Float";

        default:                           return "Unknown";
    }
}

#endif


>>>>>>> 40be567a
<|MERGE_RESOLUTION|>--- conflicted
+++ resolved
@@ -92,11 +92,8 @@
         case kAlpha_half_as_Red_GrPixelConfig:
             *format = MTLPixelFormatR16Float;
             return true;
-<<<<<<< HEAD
-=======
         case kAlpha_half_as_Lum_GrPixelConfig:
             return false;
->>>>>>> 40be567a
         case kRGB_ETC1_GrPixelConfig:
 #ifdef SK_BUILD_FOR_IOS
             *format = MTLPixelFormatETC2_RGB8;
@@ -104,8 +101,6 @@
 #else
             return false;
 #endif
-<<<<<<< HEAD
-=======
         case kR_16_GrPixelConfig:
             *format = MTLPixelFormatR16Unorm;
             return true;
@@ -120,22 +115,10 @@
         case kRG_half_GrPixelConfig:
             *format = MTLPixelFormatRG16Float;
             return true;
->>>>>>> 40be567a
     }
     SK_ABORT("Unexpected config");
 }
 
-<<<<<<< HEAD
-id<MTLTexture> GrGetMTLTexture(const void* mtlTexture) {
-    return (__bridge id<MTLTexture>)mtlTexture;
-}
-
-const void* GrGetPtrFromId(id idObject) {
-    return (__bridge const void*)idObject;
-}
-
-=======
->>>>>>> 40be567a
 MTLTextureDescriptor* GrGetMTLTextureDescriptor(id<MTLTexture> mtlTexture) {
     MTLTextureDescriptor* texDesc = [[MTLTextureDescriptor alloc] init];
     texDesc.textureType = mtlTexture.textureType;
@@ -158,8 +141,6 @@
         SkString& line = lines[i];
         line.prependf("%4i\t", i + 1);
         SkDebugf("%s\n", line.c_str());
-<<<<<<< HEAD
-=======
     }
 }
 #endif
@@ -344,86 +325,11 @@
 #endif
         default:
             SK_ABORT("Invalid Mtl format");
->>>>>>> 40be567a
     }
 
     SK_ABORT("Invalid Mtl format");
 }
-#endif
-
-id<MTLLibrary> GrCompileMtlShaderLibrary(const GrMtlGpu* gpu,
-                                         const char* shaderString,
-                                         SkSL::Program::Kind kind,
-                                         const SkSL::Program::Settings& settings,
-                                         SkSL::Program::Inputs* outInputs) {
-    std::unique_ptr<SkSL::Program> program =
-            gpu->shaderCompiler()->convertProgram(kind,
-                                                  SkSL::String(shaderString),
-                                                  settings);
-
-    if (!program) {
-        SkDebugf("SkSL error:\n%s\n", gpu->shaderCompiler()->errorText().c_str());
-        SkASSERT(false);
-    }
-
-<<<<<<< HEAD
-    *outInputs = program->fInputs;
-    SkSL::String code;
-    if (!gpu->shaderCompiler()->toMetal(*program, &code)) {
-        SkDebugf("%s\n", gpu->shaderCompiler()->errorText().c_str());
-        SkASSERT(false);
-        return nil;
-    }
-    NSString* mtlCode = [[NSString alloc] initWithCString: code.c_str()
-                                                 encoding: NSASCIIStringEncoding];
-#if PRINT_MSL
-    print_msl([mtlCode cStringUsingEncoding: NSASCIIStringEncoding]);
-#endif
-
-    MTLCompileOptions* defaultOptions = [[MTLCompileOptions alloc] init];
-    NSError* error = nil;
-    id<MTLLibrary> compiledLibrary = [gpu->device() newLibraryWithSource: mtlCode
-                                                                 options: defaultOptions
-                                                                   error: &error];
-    if (error) {
-        SkDebugf("Error compiling MSL shader: %s\n",
-                 [[error localizedDescription] cStringUsingEncoding: NSASCIIStringEncoding]);
-        return nil;
-    }
-    return compiledLibrary;
-}
-
-id<MTLTexture> GrGetMTLTextureFromSurface(GrSurface* surface, bool doResolve) {
-    id<MTLTexture> mtlTexture = nil;
-
-    GrMtlRenderTarget* renderTarget = static_cast<GrMtlRenderTarget*>(surface->asRenderTarget());
-    GrMtlTexture* texture;
-    if (renderTarget) {
-        if (doResolve) {
-            // TODO: do resolve and set mtlTexture to resolved texture. As of now, we shouldn't
-            // have any multisampled render targets.
-            SkASSERT(false);
-        } else {
-            mtlTexture = renderTarget->mtlRenderTexture();
-        }
-    } else {
-        texture = static_cast<GrMtlTexture*>(surface->asTexture());
-        if (texture) {
-            mtlTexture = texture->mtlTexture();
-        }
-    }
-    return mtlTexture;
-}
-
-
-//////////////////////////////////////////////////////////////////////////////
-// CPP Utils
-
-GrMTLPixelFormat GrGetMTLPixelFormatFromMtlTextureInfo(const GrMtlTextureInfo& info) {
-    id<MTLTexture> mtlTexture = GrGetMTLTexture(info.fTexture);
-    return static_cast<GrMTLPixelFormat>(mtlTexture.pixelFormat);
-}
-=======
+
 #if GR_TEST_UTILS
 const char* GrMtlFormatToStr(GrMTLPixelFormat mtlFormat) {
     switch (mtlFormat) {
@@ -459,4 +365,3 @@
 #endif
 
 
->>>>>>> 40be567a
