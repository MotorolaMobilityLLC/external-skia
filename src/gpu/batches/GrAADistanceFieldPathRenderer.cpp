--- conflicted
+++ resolved
@@ -97,15 +97,7 @@
         return false;
     }
     // TODO: Support inverse fill
-<<<<<<< HEAD
-    if (!args.fShaderCaps->shaderDerivativeSupport() || !args.fAntiAlias ||
-        SkStrokeRec::kHairline_Style == args.fStroke->getStyle() ||
-        args.fPath->isInverseFillType() || args.fPath->isVolatile() ||
-        // We don't currently apply the dash or factor it into the DF key. (skbug.com/5082)
-        args.fStroke->isDashed()) {
-=======
     if (args.fShape->inverseFilled()) {
->>>>>>> dacf1baf
         return false;
     }
     // currently don't support perspective
@@ -119,17 +111,6 @@
     SkScalar maxScale = args.fViewMatrix->getMaxScale();
     SkRect bounds = args.fShape->styledBounds();
     SkScalar maxDim = SkMaxScalar(bounds.width(), bounds.height());
-<<<<<<< HEAD
-    // Approximate stroked size by adding the maximum of the stroke width or 2x the miter limit
-    if (!args.fStroke->isFillStyle()) {
-        SkScalar extraWidth = args.fStroke->getWidth();
-        if (SkPaint::kMiter_Join == args.fStroke->getJoin()) {
-            extraWidth = SkTMax(extraWidth, 2.0f*args.fStroke->getMiter());
-        }
-        maxDim += extraWidth;
-    }
-=======
->>>>>>> dacf1baf
 
     return maxDim <= kMediumMIP && maxDim * maxScale <= 2.0f*kLargeMIP;
 }
