--- conflicted
+++ resolved
@@ -75,9 +75,6 @@
      * GrRenderTarget. The texture's format and sample count will always match the request.
      * The contents of the texture are undefined.
      */
-<<<<<<< HEAD
-    sk_sp<GrTexture> createApproxTexture(const GrSurfaceDesc&, Flags);
-=======
     sk_sp<GrTexture> createApproxTexture(const GrSurfaceDesc& desc,
                                          const GrBackendFormat& format,
                                          GrRenderable renderable,
@@ -114,25 +111,13 @@
                                    GrColorType srcColorType,
                                    const GrMipLevel& mipLevel,
                                    Flags flags);
->>>>>>> 40be567a
 
     /**
      * Creates a compressed texture. The GrGpu must support the SkImageImage::Compression type.
      * This does not currently support MIP maps. It will not be renderable.
      */
-<<<<<<< HEAD
-    sk_sp<GrTexture> createTexture(const GrSurfaceDesc&, SkBudgeted, Flags = Flags::kNone);
-
-    sk_sp<GrTexture> createTexture(const GrSurfaceDesc&, SkBudgeted, const GrMipLevel texels[],
-                                   int mipLevelCount);
-
-    // Create a potentially loose fit texture with the provided data
-    sk_sp<GrTexture> createTexture(const GrSurfaceDesc&, SkBudgeted, SkBackingFit,
-                                   const GrMipLevel&, Flags);
-=======
     sk_sp<GrTexture> createCompressedTexture(int width, int height, const GrBackendFormat&,
                                              SkImage::CompressionType, SkBudgeted, SkData* data);
->>>>>>> 40be567a
 
     ///////////////////////////////////////////////////////////////////////////
     // Wrapped Backend Surfaces
@@ -148,11 +133,7 @@
      *
      * @return GrTexture object or NULL on failure.
      */
-<<<<<<< HEAD
-    sk_sp<GrTexture> wrapBackendTexture(const GrBackendTexture& tex, GrWrapOwnership,
-=======
     sk_sp<GrTexture> wrapBackendTexture(const GrBackendTexture& tex, GrColorType, GrWrapOwnership,
->>>>>>> 40be567a
                                         GrWrapCacheable, GrIOType);
 
     /**
@@ -162,10 +143,7 @@
      */
     sk_sp<GrTexture> wrapRenderableBackendTexture(const GrBackendTexture& tex,
                                                   int sampleCnt,
-<<<<<<< HEAD
-=======
                                                   GrColorType,
->>>>>>> 40be567a
                                                   GrWrapOwnership,
                                                   GrWrapCacheable);
 
@@ -180,9 +158,6 @@
      */
     sk_sp<GrRenderTarget> wrapBackendRenderTarget(const GrBackendRenderTarget&,
                                                   GrColorType colorType);
-
-    sk_sp<GrRenderTarget> wrapVulkanSecondaryCBAsRenderTarget(const SkImageInfo&,
-                                                              const GrVkDrawableInfo&);
 
     sk_sp<GrRenderTarget> wrapVulkanSecondaryCBAsRenderTarget(const SkImageInfo&,
                                                               const GrVkDrawableInfo&);
@@ -317,24 +292,17 @@
 
     // Attempts to find a resource in the cache that exactly matches the GrSurfaceDesc. Failing that
     // it returns null. If non-null, the resulting texture is always budgeted.
-<<<<<<< HEAD
-    sk_sp<GrTexture> refScratchTexture(const GrSurfaceDesc&, Flags);
-=======
     sk_sp<GrTexture> refScratchTexture(const GrSurfaceDesc& desc,
                                        const GrBackendFormat& format,
                                        GrRenderable renderable,
                                        int renderTargetSampleCnt,
                                        GrProtected isProtected,
                                        Flags flags);
->>>>>>> 40be567a
 
     /*
      * Try to find an existing scratch texture that exactly matches 'desc'. If successful
      * update the budgeting accordingly.
      */
-<<<<<<< HEAD
-    sk_sp<GrTexture> getExactScratch(const GrSurfaceDesc&, SkBudgeted, Flags);
-=======
     sk_sp<GrTexture> getExactScratch(const GrSurfaceDesc& desc,
                                      const GrBackendFormat& format,
                                      GrRenderable renderable,
@@ -342,7 +310,6 @@
                                      SkBudgeted budgeted,
                                      GrProtected isProtected,
                                      Flags flags);
->>>>>>> 40be567a
 
     GrResourceCache* cache() { return fCache; }
     const GrResourceCache* cache() const { return fCache; }
