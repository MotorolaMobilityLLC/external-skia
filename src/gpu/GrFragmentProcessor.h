--- conflicted
+++ resolved
@@ -8,10 +8,6 @@
 #ifndef GrFragmentProcessor_DEFINED
 #define GrFragmentProcessor_DEFINED
 
-<<<<<<< HEAD
-#include "include/private/GrProxyRef.h"
-=======
->>>>>>> 40be567a
 #include "src/gpu/GrProcessor.h"
 #include "src/gpu/ops/GrOp.h"
 
@@ -361,10 +357,6 @@
 private:
     virtual SkPMColor4f constantOutputForConstantInput(const SkPMColor4f& /* inputColor */) const {
         SK_ABORT("Subclass must override this if advertising this optimization.");
-<<<<<<< HEAD
-        return SK_PMColor4fTRANSPARENT;
-=======
->>>>>>> 40be567a
     }
 
     /** Returns a new instance of the appropriate *GL* implementation class
@@ -401,7 +393,6 @@
     SkSTArray<1, std::unique_ptr<GrFragmentProcessor>, true> fChildProcessors;
 
     typedef GrProcessor INHERITED;
-<<<<<<< HEAD
 };
 
 /**
@@ -419,7 +410,7 @@
      * in pending execution state.
      */
     explicit TextureSampler(const TextureSampler& that)
-            : fProxyRef(sk_ref_sp(that.fProxyRef.get()), that.fProxyRef.ioType())
+            : fProxy(that.fProxy)
             , fSamplerState(that.fSamplerState) {}
 
     TextureSampler(sk_sp<GrTextureProxy>, const GrSamplerState&);
@@ -442,73 +433,6 @@
 
     bool operator!=(const TextureSampler& other) const { return !(*this == other); }
 
-    // 'instantiate' should only ever be called at flush time.
-    // TODO: this can go away once explicit allocation has stuck
-    bool instantiate(GrResourceProvider* resourceProvider) const {
-        return fProxyRef.get()->isInstantiated();
-    }
-
-    // 'peekTexture' should only ever be called after a successful 'instantiate' call
-    GrTexture* peekTexture() const {
-        SkASSERT(fProxyRef.get()->peekTexture());
-        return fProxyRef.get()->peekTexture();
-    }
-
-    GrTextureProxy* proxy() const { return fProxyRef.get(); }
-    const GrSamplerState& samplerState() const { return fSamplerState; }
-
-    bool isInitialized() const { return SkToBool(fProxyRef.get()); }
-    /**
-     * For internal use by GrFragmentProcessor.
-     */
-    const GrTextureProxyRef* proxyRef() const { return &fProxyRef; }
-
-private:
-    GrTextureProxyRef fProxyRef;
-    GrSamplerState fSamplerState;
-};
-
-=======
-};
-
-/**
- * Used to represent a texture that is required by a GrFragmentProcessor. It holds a GrTextureProxy
- * along with an associated GrSamplerState. TextureSamplers don't perform any coord manipulation to
- * account for texture origin.
- */
-class GrFragmentProcessor::TextureSampler {
-public:
-    TextureSampler() = default;
-
-    /**
-     * This copy constructor is used by GrFragmentProcessor::clone() implementations. The copy
-     * always takes a new ref on the texture proxy as the new fragment processor will not yet be
-     * in pending execution state.
-     */
-    explicit TextureSampler(const TextureSampler& that)
-            : fProxy(that.fProxy)
-            , fSamplerState(that.fSamplerState) {}
-
-    TextureSampler(sk_sp<GrTextureProxy>, const GrSamplerState&);
-
-    explicit TextureSampler(sk_sp<GrTextureProxy>,
-                            GrSamplerState::Filter = GrSamplerState::Filter::kNearest,
-                            GrSamplerState::WrapMode wrapXAndY = GrSamplerState::WrapMode::kClamp);
-
-    TextureSampler& operator=(const TextureSampler&) = delete;
-
-    void reset(sk_sp<GrTextureProxy>, const GrSamplerState&);
-    void reset(sk_sp<GrTextureProxy>,
-               GrSamplerState::Filter = GrSamplerState::Filter::kNearest,
-               GrSamplerState::WrapMode wrapXAndY = GrSamplerState::WrapMode::kClamp);
-
-    bool operator==(const TextureSampler& that) const {
-        return this->proxy()->underlyingUniqueID() == that.proxy()->underlyingUniqueID() &&
-               fSamplerState == that.fSamplerState;
-    }
-
-    bool operator!=(const TextureSampler& other) const { return !(*this == other); }
-
     SkDEBUGCODE(bool isInstantiated() const { return fProxy->isInstantiated(); })
 
     // 'peekTexture' should only ever be called after a successful 'instantiate' call
@@ -528,7 +452,6 @@
     GrSamplerState        fSamplerState;
 };
 
->>>>>>> 40be567a
 //////////////////////////////////////////////////////////////////////////////
 
 const GrFragmentProcessor::TextureSampler& GrFragmentProcessor::IthTextureSampler(int i) {
