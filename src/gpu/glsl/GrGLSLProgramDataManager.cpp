--- conflicted
+++ resolved
@@ -24,12 +24,9 @@
     };
     this->setMatrix3f(u, mt);
 }
-<<<<<<< HEAD
-=======
 
 void GrGLSLProgramDataManager::setSkMatrix44(UniformHandle u, const SkMatrix44& matrix) const {
     float mt[16];
     matrix.asColMajorf(mt);
     this->setMatrix4f(u, mt);
-}
->>>>>>> 40be567a
+}