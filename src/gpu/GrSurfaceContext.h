/*
 * Copyright 2016 Google Inc.
 *
 * Use of this source code is governed by a BSD-style license that can be
 * found in the LICENSE file.
 */

#ifndef GrSurfaceContext_DEFINED
#define GrSurfaceContext_DEFINED

<<<<<<< HEAD
#include "include/core/SkRefCnt.h"
#include "include/private/GrSurfaceProxy.h"
#include "src/gpu/GrColorSpaceInfo.h"
=======
#include "include/core/SkFilterQuality.h"
#include "include/core/SkImageInfo.h"
#include "include/core/SkRect.h"
#include "include/core/SkRefCnt.h"
#include "include/core/SkSurface.h"
#include "src/gpu/GrColorSpaceInfo.h"
#include "src/gpu/GrDataUtils.h"
#include "src/gpu/GrSurfaceProxy.h"
>>>>>>> 40be567a

class GrAuditTrail;
class GrDrawingManager;
class GrOpList;
class GrRecordingContext;
class GrRenderTargetContext;
class GrRenderTargetProxy;
class GrSingleOwner;
class GrSurface;
class GrSurfaceContextPriv;
class GrSurfaceProxy;
class GrTextureProxy;
struct SkIPoint;
struct SkIRect;

/**
 * A helper object to orchestrate commands for a particular surface
 */
class SK_API GrSurfaceContext {
public:
    virtual ~GrSurfaceContext() = default;

    const GrColorSpaceInfo& colorSpaceInfo() const { return fColorSpaceInfo; }

    // TODO: these two calls would be way cooler if this object had a GrSurfaceProxy pointer
    int width() const { return this->asSurfaceProxy()->width(); }
    int height() const { return this->asSurfaceProxy()->height(); }

    const GrCaps* caps() const;

    /**
     * Reads a rectangle of pixels from the render target context.
     * @param dstInfo       image info for the destination
     * @param dst           destination pixels for the read
     * @param rowBytes      bytes in a row of 'dst'
     * @param srcPt         offset w/in the surface context from which to read
     * @param direct        The direct context to use. If null will use our GrRecordingContext if it
     *                      is a GrDirectContext and fail otherwise.
     */
    bool readPixels(const GrPixelInfo& dstInfo, void* dst, size_t rowBytes, SkIPoint srcPt,
                    GrContext* direct = nullptr);

    /**
     * Writes a rectangle of pixels [srcInfo, srcBuffer, srcRowbytes] into the
     * renderTargetContext at the specified position.
     * @param srcInfo       image info for the source pixels
     * @param src           source for the write
     * @param rowBytes      bytes in a row of 'src'
     * @param dstPt         offset w/in the surface context at which to write
     * @param direct        The direct context to use. If null will use our GrRecordingContext if it
     *                      is a GrDirectContext and fail otherwise.
     */
    bool writePixels(const GrPixelInfo& srcInfo, const void* src, size_t rowBytes, SkIPoint dstPt,
                     GrContext* direct = nullptr);

    // TODO: this is virtual b.c. this object doesn't have a pointer to the wrapped GrSurfaceProxy?
    virtual GrSurfaceProxy* asSurfaceProxy() = 0;
    virtual const GrSurfaceProxy* asSurfaceProxy() const = 0;
    virtual sk_sp<GrSurfaceProxy> asSurfaceProxyRef() = 0;

    virtual GrTextureProxy* asTextureProxy() = 0;
    virtual const GrTextureProxy* asTextureProxy() const = 0;
    virtual sk_sp<GrTextureProxy> asTextureProxyRef() = 0;

    virtual GrRenderTargetProxy* asRenderTargetProxy() = 0;
    virtual sk_sp<GrRenderTargetProxy> asRenderTargetProxyRef() = 0;

    virtual GrRenderTargetContext* asRenderTargetContext() { return nullptr; }

    GrAuditTrail* auditTrail();

    // Provides access to functions that aren't part of the public API.
    GrSurfaceContextPriv surfPriv();
    const GrSurfaceContextPriv surfPriv() const;

#if GR_TEST_UTILS
    bool testCopy(GrSurfaceProxy* src, const SkIRect& srcRect, const SkIPoint& dstPoint) {
        return this->copy(src, srcRect, dstPoint);
    }

    bool testCopy(GrSurfaceProxy* src) {
        return this->copy(src);
    }
#endif


protected:
    friend class GrSurfaceContextPriv;

<<<<<<< HEAD
    GrSurfaceContext(GrRecordingContext*, GrPixelConfig, sk_sp<SkColorSpace>);
=======
    GrSurfaceContext(GrRecordingContext*, GrColorType, SkAlphaType, sk_sp<SkColorSpace>);
>>>>>>> 40be567a

    GrDrawingManager* drawingManager();
    const GrDrawingManager* drawingManager() const;

    virtual GrOpList* getOpList() = 0;
    SkDEBUGCODE(virtual void validate() const = 0;)

    SkDEBUGCODE(GrSingleOwner* singleOwner();)

    GrRecordingContext* fContext;
<<<<<<< HEAD

private:
=======

    // The rescaling step of asyncRescaleAndReadPixels[YUV420]().
    std::unique_ptr<GrRenderTargetContext> rescale(const SkImageInfo& info, const SkIRect& srcRect,
                                                   SkSurface::RescaleGamma rescaleGamma,
                                                   SkFilterQuality rescaleQuality);

    // Inserts a transfer, part of the implementation of asyncReadPixels and
    // asyncRescaleAndReadPixelsYUV420().
    struct PixelTransferResult {
        using ConversionFn = void(void* dst, const void* mappedBuffer);
        // If null then the transfer could not be performed. Otherwise this buffer will contain
        // the pixel data when the transfer is complete.
        sk_sp<GrGpuBuffer> fTransferBuffer;
        // If this is null then the transfer buffer will contain the data in the requested
        // color type. Otherwise, when the transfer is done this must be called to convert
        // from the transfer buffer's color type to the requested color type.
        std::function<ConversionFn> fPixelConverter;
    };
    PixelTransferResult transferPixels(GrColorType colorType, const SkIRect& rect);

private:
    friend class GrSurfaceProxy; // for copy

    /**
     * Copy 'src' into the proxy backing this context. This call will not do any draw fallback.
     * Currently only writePixels and replaceRenderTarget call this directly. All other copies
     * should go through GrSurfaceProxy::Copy.
     * @param src       src of pixels
     * @param srcRect   the subset of 'src' to copy
     * @param dstPoint  the origin of the 'srcRect' in the destination coordinate space
     * @return          true if the copy succeeded; false otherwise
     *
     * Note: Notionally, 'srcRect' is clipped to 'src's extent with 'dstPoint' being adjusted.
     *       Then the 'srcRect' offset by 'dstPoint' is clipped against the dst's extent.
     *       The end result is only valid src pixels and dst pixels will be touched but the copied
     *       regions will not be shifted. The 'src' must have the same origin as the backing proxy
     *       of fSurfaceContext.
     */
    bool copy(GrSurfaceProxy* src, const SkIRect& srcRect, const SkIPoint& dstPoint);

    bool copy(GrSurfaceProxy* src) {
        return this->copy(src, SkIRect::MakeWH(src->width(), src->height()), SkIPoint::Make(0, 0));
    }

>>>>>>> 40be567a
    GrColorSpaceInfo    fColorSpaceInfo;

    typedef SkRefCnt INHERITED;
};

#endif<|MERGE_RESOLUTION|>--- conflicted
+++ resolved
@@ -8,11 +8,6 @@
 #ifndef GrSurfaceContext_DEFINED
 #define GrSurfaceContext_DEFINED
 
-<<<<<<< HEAD
-#include "include/core/SkRefCnt.h"
-#include "include/private/GrSurfaceProxy.h"
-#include "src/gpu/GrColorSpaceInfo.h"
-=======
 #include "include/core/SkFilterQuality.h"
 #include "include/core/SkImageInfo.h"
 #include "include/core/SkRect.h"
@@ -21,7 +16,6 @@
 #include "src/gpu/GrColorSpaceInfo.h"
 #include "src/gpu/GrDataUtils.h"
 #include "src/gpu/GrSurfaceProxy.h"
->>>>>>> 40be567a
 
 class GrAuditTrail;
 class GrDrawingManager;
@@ -111,11 +105,7 @@
 protected:
     friend class GrSurfaceContextPriv;
 
-<<<<<<< HEAD
-    GrSurfaceContext(GrRecordingContext*, GrPixelConfig, sk_sp<SkColorSpace>);
-=======
     GrSurfaceContext(GrRecordingContext*, GrColorType, SkAlphaType, sk_sp<SkColorSpace>);
->>>>>>> 40be567a
 
     GrDrawingManager* drawingManager();
     const GrDrawingManager* drawingManager() const;
@@ -126,10 +116,6 @@
     SkDEBUGCODE(GrSingleOwner* singleOwner();)
 
     GrRecordingContext* fContext;
-<<<<<<< HEAD
-
-private:
-=======
 
     // The rescaling step of asyncRescaleAndReadPixels[YUV420]().
     std::unique_ptr<GrRenderTargetContext> rescale(const SkImageInfo& info, const SkIRect& srcRect,
@@ -174,7 +160,6 @@
         return this->copy(src, SkIRect::MakeWH(src->width(), src->height()), SkIPoint::Make(0, 0));
     }
 
->>>>>>> 40be567a
     GrColorSpaceInfo    fColorSpaceInfo;
 
     typedef SkRefCnt INHERITED;
