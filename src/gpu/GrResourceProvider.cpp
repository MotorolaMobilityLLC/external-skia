--- conflicted
+++ resolved
@@ -5,19 +5,13 @@
  * found in the LICENSE file.
  */
 
-<<<<<<< HEAD
-=======
 #include "src/gpu/GrResourceProvider.h"
 
->>>>>>> 40be567a
 #include "include/gpu/GrBackendSemaphore.h"
 #include "include/gpu/GrContext.h"
 #include "include/private/GrResourceKey.h"
 #include "include/private/GrSingleOwner.h"
-<<<<<<< HEAD
-=======
 #include "src/core/SkConvertPixels.h"
->>>>>>> 40be567a
 #include "src/core/SkMathPriv.h"
 #include "src/gpu/GrCaps.h"
 #include "src/gpu/GrContextPriv.h"
@@ -28,10 +22,6 @@
 #include "src/gpu/GrProxyProvider.h"
 #include "src/gpu/GrRenderTargetPriv.h"
 #include "src/gpu/GrResourceCache.h"
-<<<<<<< HEAD
-#include "src/gpu/GrResourceProvider.h"
-=======
->>>>>>> 40be567a
 #include "src/gpu/GrSemaphore.h"
 #include "src/gpu/GrStencilAttachment.h"
 #include "src/gpu/GrTexturePriv.h"
@@ -50,12 +40,6 @@
 #endif
 {
     fCaps = sk_ref_sp(fGpu->caps());
-<<<<<<< HEAD
-}
-
-sk_sp<GrTexture> GrResourceProvider::createTexture(const GrSurfaceDesc& desc, SkBudgeted budgeted,
-                                                   const GrMipLevel texels[], int mipLevelCount) {
-=======
 }
 
 // Ensures the row bytes are populated (not 0) and makes a copy to a temporary
@@ -100,7 +84,6 @@
                                                    GrProtected isProtected,
                                                    const GrMipLevel texels[],
                                                    int mipLevelCount) {
->>>>>>> 40be567a
     ASSERT_SINGLE_OWNER
 
     SkASSERT(mipLevelCount > 0);
@@ -114,15 +97,6 @@
                                       renderTargetSampleCnt, mipMapped)) {
         return nullptr;
     }
-<<<<<<< HEAD
-
-    return fGpu->createTexture(desc, budgeted, texels, mipLevelCount);
-}
-
-sk_sp<GrTexture> GrResourceProvider::getExactScratch(const GrSurfaceDesc& desc,
-                                                     SkBudgeted budgeted, Flags flags) {
-    sk_sp<GrTexture> tex(this->refScratchTexture(desc, flags));
-=======
     bool mustInitializeAllLevels = this->caps()->createTextureMustSpecifyAllLevels();
     bool rowBytesSupport = this->caps()->writePixelsRowBytesSupport();
     SkAutoSTMalloc<14, GrMipLevel> tmpTexels;
@@ -155,7 +129,6 @@
                                                      Flags flags) {
     sk_sp<GrTexture> tex(this->refScratchTexture(desc, format, renderable, renderTargetSampleCnt,
                                                  isProtected, flags));
->>>>>>> 40be567a
     if (tex && SkBudgeted::kNo == budgeted) {
         tex->resourcePriv().makeUnbudgeted();
     }
@@ -169,11 +142,8 @@
                                                    int renderTargetSampleCnt,
                                                    SkBudgeted budgeted,
                                                    SkBackingFit fit,
-<<<<<<< HEAD
-=======
                                                    GrProtected isProtected,
                                                    GrColorType srcColorType,
->>>>>>> 40be567a
                                                    const GrMipLevel& mipLevel,
                                                    Flags flags) {
     ASSERT_SINGLE_OWNER
@@ -194,33 +164,6 @@
     GrContext* context = fGpu->getContext();
     GrProxyProvider* proxyProvider = context->priv().proxyProvider();
 
-<<<<<<< HEAD
-    SkColorType colorType;
-    if (GrPixelConfigToColorType(desc.fConfig, &colorType)) {
-        sk_sp<GrTexture> tex = (SkBackingFit::kApprox == fit)
-                ? this->createApproxTexture(desc, flags)
-                : this->createTexture(desc, budgeted, flags);
-        if (!tex) {
-            return nullptr;
-        }
-
-        sk_sp<GrTextureProxy> proxy = proxyProvider->createWrapped(std::move(tex),
-                                                                   kTopLeft_GrSurfaceOrigin);
-        if (!proxy) {
-            return nullptr;
-        }
-        auto srcInfo = SkImageInfo::Make(desc.fWidth, desc.fHeight, colorType,
-                                         kUnknown_SkAlphaType);
-        sk_sp<GrSurfaceContext> sContext = context->priv().makeWrappedSurfaceContext(
-                std::move(proxy));
-        if (!sContext) {
-            return nullptr;
-        }
-        SkAssertResult(sContext->writePixels(srcInfo, mipLevel.fPixels, mipLevel.fRowBytes, 0, 0));
-        return sk_ref_sp(sContext->asTextureProxy()->peekTexture());
-    } else {
-        return fGpu->createTexture(desc, budgeted, &mipLevel, 1);
-=======
     bool mustInitialize = this->caps()->createTextureMustSpecifyAllLevels();
     bool rowBytesSupport = this->caps()->writePixelsRowBytesSupport();
 
@@ -268,22 +211,17 @@
     ASSERT_SINGLE_OWNER
     if (this->isAbandoned()) {
         return nullptr;
->>>>>>> 40be567a
     }
     return fGpu->createCompressedTexture(width, height, format, compression, budgeted, data->data(),
                                          data->size());
 }
 
-<<<<<<< HEAD
-sk_sp<GrTexture> GrResourceProvider::createTexture(const GrSurfaceDesc& desc, SkBudgeted budgeted,
-=======
 sk_sp<GrTexture> GrResourceProvider::createTexture(const GrSurfaceDesc& desc,
                                                    const GrBackendFormat& format,
                                                    GrRenderable renderable,
                                                    int renderTargetSampleCnt,
                                                    SkBudgeted budgeted,
                                                    GrProtected isProtected,
->>>>>>> 40be567a
                                                    Flags flags) {
     ASSERT_SINGLE_OWNER
     if (this->isAbandoned()) {
@@ -297,12 +235,6 @@
 
     // Compressed textures are read-only so they don't support re-use for scratch.
     if (!GrPixelConfigIsCompressed(desc.fConfig)) {
-<<<<<<< HEAD
-        sk_sp<GrTexture> tex = this->getExactScratch(desc, budgeted, flags);
-        if (tex) {
-            return tex;
-        }
-=======
         sk_sp<GrTexture> tex = this->getExactScratch(
                 desc, format, renderable, renderTargetSampleCnt, budgeted, isProtected, flags);
         if (tex) {
@@ -319,7 +251,6 @@
         level.fPixels = zeros.get();
         return fGpu->createTexture(desc, format, renderable, renderTargetSampleCnt, budgeted,
                                    isProtected, &level, 1);
->>>>>>> 40be567a
     }
 
     return fGpu->createTexture(desc, format, renderable, renderTargetSampleCnt, budgeted,
@@ -353,13 +284,10 @@
 }
 
 sk_sp<GrTexture> GrResourceProvider::createApproxTexture(const GrSurfaceDesc& desc,
-<<<<<<< HEAD
-=======
                                                          const GrBackendFormat& format,
                                                          GrRenderable renderable,
                                                          int renderTargetSampleCnt,
                                                          GrProtected isProtected,
->>>>>>> 40be567a
                                                          Flags flags) {
     ASSERT_SINGLE_OWNER
     SkASSERT(Flags::kNone == flags || Flags::kNoPendingIO == flags);
@@ -373,12 +301,8 @@
         return nullptr;
     }
 
-<<<<<<< HEAD
-    if (!fCaps->validateSurfaceDesc(desc, GrMipMapped::kNo)) {
-=======
     if (!fCaps->validateSurfaceParams({desc.fWidth, desc.fHeight}, format, desc.fConfig, renderable,
                                       renderTargetSampleCnt, GrMipMapped::kNo)) {
->>>>>>> 40be567a
         return nullptr;
     }
 
@@ -415,13 +339,6 @@
                                SkBudgeted::kYes, isProtected);
 }
 
-<<<<<<< HEAD
-sk_sp<GrTexture> GrResourceProvider::refScratchTexture(const GrSurfaceDesc& desc, Flags flags) {
-    ASSERT_SINGLE_OWNER
-    SkASSERT(!this->isAbandoned());
-    SkASSERT(!GrPixelConfigIsCompressed(desc.fConfig));
-    SkASSERT(fCaps->validateSurfaceDesc(desc, GrMipMapped::kNo));
-=======
 sk_sp<GrTexture> GrResourceProvider::refScratchTexture(const GrSurfaceDesc& desc,
                                                        const GrBackendFormat& format,
                                                        GrRenderable renderable,
@@ -433,25 +350,16 @@
     SkASSERT(!GrPixelConfigIsCompressed(desc.fConfig));
     SkASSERT(fCaps->validateSurfaceParams({desc.fWidth, desc.fHeight}, format, desc.fConfig,
                                           renderable, renderTargetSampleCnt, GrMipMapped::kNo));
->>>>>>> 40be567a
 
     // We could make initial clears work with scratch textures but it is a rare case so we just opt
     // to fall back to making a new texture.
     if (fGpu->caps()->reuseScratchTextures() || renderable == GrRenderable::kYes) {
         GrScratchKey key;
-<<<<<<< HEAD
-        GrTexturePriv::ComputeScratchKey(desc, &key);
-        auto scratchFlags = GrResourceCache::ScratchFlags::kNone;
-        if (Flags::kNoPendingIO & flags) {
-            scratchFlags |= GrResourceCache::ScratchFlags::kRequireNoPendingIO;
-        } else  if (!(desc.fFlags & kRenderTarget_GrSurfaceFlag)) {
-=======
         GrTexturePriv::ComputeScratchKey(desc, renderable, renderTargetSampleCnt, &key);
         auto scratchFlags = GrResourceCache::ScratchFlags::kNone;
         if (Flags::kNoPendingIO & flags) {
             scratchFlags |= GrResourceCache::ScratchFlags::kRequireNoPendingIO;
         } else if (renderable == GrRenderable::kNo) {
->>>>>>> 40be567a
             // If it is not a render target then it will most likely be populated by
             // writePixels() which will trigger a flush if the texture has pending IO.
             scratchFlags |= GrResourceCache::ScratchFlags::kPreferNoPendingIO;
@@ -470,10 +378,7 @@
 }
 
 sk_sp<GrTexture> GrResourceProvider::wrapBackendTexture(const GrBackendTexture& tex,
-<<<<<<< HEAD
-=======
                                                         GrColorType colorType,
->>>>>>> 40be567a
                                                         GrWrapOwnership ownership,
                                                         GrWrapCacheable cacheable,
                                                         GrIOType ioType) {
@@ -481,30 +386,19 @@
     if (this->isAbandoned()) {
         return nullptr;
     }
-<<<<<<< HEAD
-    return fGpu->wrapBackendTexture(tex, ownership, cacheable, ioType);
-=======
     return fGpu->wrapBackendTexture(tex, colorType, ownership, cacheable, ioType);
->>>>>>> 40be567a
 }
 
 sk_sp<GrTexture> GrResourceProvider::wrapRenderableBackendTexture(const GrBackendTexture& tex,
                                                                   int sampleCnt,
-<<<<<<< HEAD
-=======
                                                                   GrColorType colorType,
->>>>>>> 40be567a
                                                                   GrWrapOwnership ownership,
                                                                   GrWrapCacheable cacheable) {
     ASSERT_SINGLE_OWNER
     if (this->isAbandoned()) {
         return nullptr;
     }
-<<<<<<< HEAD
-    return fGpu->wrapRenderableBackendTexture(tex, sampleCnt, ownership, cacheable);
-=======
     return fGpu->wrapRenderableBackendTexture(tex, sampleCnt, colorType, ownership, cacheable);
->>>>>>> 40be567a
 }
 
 sk_sp<GrRenderTarget> GrResourceProvider::wrapBackendRenderTarget(
@@ -512,14 +406,6 @@
 {
     ASSERT_SINGLE_OWNER
     return this->isAbandoned() ? nullptr : fGpu->wrapBackendRenderTarget(backendRT, colorType);
-}
-
-sk_sp<GrRenderTarget> GrResourceProvider::wrapVulkanSecondaryCBAsRenderTarget(
-        const SkImageInfo& imageInfo, const GrVkDrawableInfo& vkInfo) {
-    ASSERT_SINGLE_OWNER
-    return this->isAbandoned() ? nullptr : fGpu->wrapVulkanSecondaryCBAsRenderTarget(imageInfo,
-                                                                                     vkInfo);
-
 }
 
 sk_sp<GrRenderTarget> GrResourceProvider::wrapVulkanSecondaryCBAsRenderTarget(
@@ -550,11 +436,7 @@
                                                                     const void* data,
                                                                     const GrUniqueKey& key) {
     if (auto buffer = this->findByUniqueKey<GrGpuBuffer>(key)) {
-<<<<<<< HEAD
-        return std::move(buffer);
-=======
         return buffer;
->>>>>>> 40be567a
     }
     if (auto buffer = this->createBuffer(size, intendedType, kStatic_GrAccessPattern, data)) {
         // We shouldn't bin and/or cache static buffers.
@@ -604,11 +486,7 @@
         SkASSERT(key->isValid());
         this->assignUniqueKeyToResource(*key, buffer.get());
     }
-<<<<<<< HEAD
-    return std::move(buffer);
-=======
     return buffer;
->>>>>>> 40be567a
 }
 
 static constexpr int kMaxQuads = 1 << 12;  // max possible: (1 << 14) - 1;
@@ -678,14 +556,6 @@
             height = SkNextPow2(height);
         }
 #endif
-<<<<<<< HEAD
-        GrStencilAttachment::ComputeSharedStencilAttachmentKey(width, height,
-                                                               rt->numStencilSamples(), &sbKey);
-        auto stencil = this->findByUniqueKey<GrStencilAttachment>(sbKey);
-        if (!stencil) {
-            // Need to try and create a new stencil
-            stencil.reset(this->gpu()->createStencilAttachmentForRenderTarget(rt, width, height));
-=======
         GrStencilAttachment::ComputeSharedStencilAttachmentKey(
                 width, height, minStencilSampleCount, &sbKey);
         auto stencil = this->findByUniqueKey<GrStencilAttachment>(sbKey);
@@ -693,7 +563,6 @@
             // Need to try and create a new stencil
             stencil.reset(this->gpu()->createStencilAttachmentForRenderTarget(
                     rt, width, height, minStencilSampleCount));
->>>>>>> 40be567a
             if (!stencil) {
                 return false;
             }
