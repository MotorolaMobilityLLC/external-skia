/*
 * Copyright 2010 Google Inc.
 *
 * Use of this source code is governed by a BSD-style license that can be
 * found in the LICENSE file.
 */

<<<<<<< HEAD
#include "include/private/GrAuditTrail.h"
=======
#include "src/gpu/GrRenderTargetOpList.h"

>>>>>>> 40be567a
#include "include/private/GrRecordingContext.h"
#include "src/core/SkExchange.h"
#include "src/core/SkRectPriv.h"
#include "src/core/SkTraceEvent.h"
<<<<<<< HEAD
=======
#include "src/gpu/GrAuditTrail.h"
>>>>>>> 40be567a
#include "src/gpu/GrCaps.h"
#include "src/gpu/GrGpu.h"
#include "src/gpu/GrGpuCommandBuffer.h"
#include "src/gpu/GrMemoryPool.h"
<<<<<<< HEAD
#include "src/gpu/GrRecordingContextPriv.h"
#include "src/gpu/GrRect.h"
#include "src/gpu/GrRenderTargetContext.h"
#include "src/gpu/GrRenderTargetOpList.h"
#include "src/gpu/GrResourceAllocator.h"
#include "src/gpu/ops/GrClearOp.h"
#include "src/gpu/ops/GrCopySurfaceOp.h"
=======
#include "src/gpu/GrOpFlushState.h"
#include "src/gpu/GrRecordingContextPriv.h"
#include "src/gpu/GrRenderTargetContext.h"
#include "src/gpu/GrResourceAllocator.h"
#include "src/gpu/GrTexturePriv.h"
#include "src/gpu/geometry/GrRect.h"
#include "src/gpu/ops/GrClearOp.h"
>>>>>>> 40be567a

////////////////////////////////////////////////////////////////////////////////

// Experimentally we have found that most combining occurs within the first 10 comparisons.
static const int kMaxOpMergeDistance = 10;
static const int kMaxOpChainDistance = 10;

////////////////////////////////////////////////////////////////////////////////

using DstProxy = GrXferProcessor::DstProxy;

////////////////////////////////////////////////////////////////////////////////

static inline bool can_reorder(const SkRect& a, const SkRect& b) { return !GrRectsOverlap(a, b); }

////////////////////////////////////////////////////////////////////////////////

inline GrRenderTargetOpList::OpChain::List::List(std::unique_ptr<GrOp> op)
        : fHead(std::move(op)), fTail(fHead.get()) {
    this->validate();
}

inline GrRenderTargetOpList::OpChain::List::List(List&& that) { *this = std::move(that); }

inline GrRenderTargetOpList::OpChain::List& GrRenderTargetOpList::OpChain::List::operator=(
        List&& that) {
    fHead = std::move(that.fHead);
    fTail = that.fTail;
    that.fTail = nullptr;
    this->validate();
    return *this;
}

inline std::unique_ptr<GrOp> GrRenderTargetOpList::OpChain::List::popHead() {
    SkASSERT(fHead);
    auto temp = fHead->cutChain();
    std::swap(temp, fHead);
    if (!fHead) {
        SkASSERT(fTail == temp.get());
        fTail = nullptr;
    }
    return temp;
}

inline std::unique_ptr<GrOp> GrRenderTargetOpList::OpChain::List::removeOp(GrOp* op) {
#ifdef SK_DEBUG
    auto head = op;
    while (head->prevInChain()) { head = head->prevInChain(); }
    SkASSERT(head == fHead.get());
#endif
    auto prev = op->prevInChain();
    if (!prev) {
        SkASSERT(op == fHead.get());
        return this->popHead();
    }
    auto temp = prev->cutChain();
    if (auto next = temp->cutChain()) {
        prev->chainConcat(std::move(next));
    } else {
        SkASSERT(fTail == op);
        fTail = prev;
    }
    this->validate();
    return temp;
}

inline void GrRenderTargetOpList::OpChain::List::pushHead(std::unique_ptr<GrOp> op) {
    SkASSERT(op);
    SkASSERT(op->isChainHead());
    SkASSERT(op->isChainTail());
    if (fHead) {
        op->chainConcat(std::move(fHead));
        fHead = std::move(op);
    } else {
        fHead = std::move(op);
        fTail = fHead.get();
    }
}

inline void GrRenderTargetOpList::OpChain::List::pushTail(std::unique_ptr<GrOp> op) {
    SkASSERT(op->isChainTail());
    fTail->chainConcat(std::move(op));
    fTail = fTail->nextInChain();
}

inline void GrRenderTargetOpList::OpChain::List::validate() const {
#ifdef SK_DEBUG
    if (fHead) {
        SkASSERT(fTail);
        fHead->validateChain(fTail);
    }
#endif
}

////////////////////////////////////////////////////////////////////////////////

GrRenderTargetOpList::OpChain::OpChain(std::unique_ptr<GrOp> op,
                                       GrProcessorSet::Analysis processorAnalysis,
                                       GrAppliedClip* appliedClip, const DstProxy* dstProxy)
        : fList{std::move(op)}
        , fProcessorAnalysis(processorAnalysis)
        , fAppliedClip(appliedClip) {
    if (fProcessorAnalysis.requiresDstTexture()) {
        SkASSERT(dstProxy && dstProxy->proxy());
        fDstProxy = *dstProxy;
    }
    fBounds = fList.head()->bounds();
}

void GrRenderTargetOpList::OpChain::visitProxies(const GrOp::VisitProxyFunc& func) const {
    if (fList.empty()) {
        return;
    }
    for (const auto& op : GrOp::ChainRange<>(fList.head())) {
        op.visitProxies(func);
    }
    if (fDstProxy.proxy()) {
        func(fDstProxy.proxy(), GrMipMapped::kNo);
    }
    if (fAppliedClip) {
        fAppliedClip->visitProxies(func);
    }
}

void GrRenderTargetOpList::OpChain::deleteOps(GrOpMemoryPool* pool) {
    while (!fList.empty()) {
        pool->release(fList.popHead());
    }
}

// Concatenates two op chains and attempts to merge ops across the chains. Assumes that we know that
// the two chains are chainable. Returns the new chain.
GrRenderTargetOpList::OpChain::List GrRenderTargetOpList::OpChain::DoConcat(
        List chainA, List chainB, const GrCaps& caps, GrOpMemoryPool* pool,
        GrAuditTrail* auditTrail) {
    // We process ops in chain b from head to tail. We attempt to merge with nodes in a, starting
    // at chain a's tail and working toward the head. We produce one of the following outcomes:
    // 1) b's head is merged into an op in a.
    // 2) An op from chain a is merged into b's head. (In this case b's head gets processed again.)
    // 3) b's head is popped from chain a and added at the tail of a.
    // After result 3 we don't want to attempt to merge the next head of b with the new tail of a,
    // as we assume merges were already attempted when chain b was created. So we keep track of the
    // original tail of a and start our iteration of a there. We also track the bounds of the nodes
    // appended to chain a that will be skipped for bounds testing. If the original tail of a is
    // merged into an op in b (case 2) then we advance the "original tail" towards the head of a.
    GrOp* origATail = chainA.tail();
    SkRect skipBounds = SkRectPriv::MakeLargestInverted();
    do {
        int numMergeChecks = 0;
        bool merged = false;
        bool noSkip = (origATail == chainA.tail());
        SkASSERT(noSkip == (skipBounds == SkRectPriv::MakeLargestInverted()));
        bool canBackwardMerge = noSkip || can_reorder(chainB.head()->bounds(), skipBounds);
        SkRect forwardMergeBounds = skipBounds;
        GrOp* a = origATail;
        while (a) {
            bool canForwardMerge =
                    (a == chainA.tail()) || can_reorder(a->bounds(), forwardMergeBounds);
            if (canForwardMerge || canBackwardMerge) {
                auto result = a->combineIfPossible(chainB.head(), caps);
                SkASSERT(result != GrOp::CombineResult::kCannotCombine);
                merged = (result == GrOp::CombineResult::kMerged);
                GrOP_INFO("\t\t: (%s opID: %u) -> Combining with (%s, opID: %u)\n",
                          chainB.head()->name(), chainB.head()->uniqueID(), a->name(),
                          a->uniqueID());
            }
            if (merged) {
                GR_AUDIT_TRAIL_OPS_RESULT_COMBINED(auditTrail, a, chainB.head());
                if (canBackwardMerge) {
                    pool->release(chainB.popHead());
                } else {
                    // We merged the contents of b's head into a. We will replace b's head with a in
                    // chain b.
                    SkASSERT(canForwardMerge);
                    if (a == origATail) {
                        origATail = a->prevInChain();
                    }
                    std::unique_ptr<GrOp> detachedA = chainA.removeOp(a);
                    pool->release(chainB.popHead());
                    chainB.pushHead(std::move(detachedA));
                    if (chainA.empty()) {
                        // We merged all the nodes in chain a to chain b.
                        return chainB;
                    }
                }
                break;
            } else {
                if (++numMergeChecks == kMaxOpMergeDistance) {
                    break;
                }
                forwardMergeBounds.joinNonEmptyArg(a->bounds());
                canBackwardMerge =
                        canBackwardMerge && can_reorder(chainB.head()->bounds(), a->bounds());
                a = a->prevInChain();
            }
        }
        // If we weren't able to merge b's head then pop b's head from chain b and make it the new
        // tail of a.
        if (!merged) {
            chainA.pushTail(chainB.popHead());
            skipBounds.joinNonEmptyArg(chainA.tail()->bounds());
        }
    } while (!chainB.empty());
    return chainA;
}

// Attempts to concatenate the given chain onto our own and merge ops across the chains. Returns
// whether the operation succeeded. On success, the provided list will be returned empty.
bool GrRenderTargetOpList::OpChain::tryConcat(
        List* list, GrProcessorSet::Analysis processorAnalysis, const DstProxy& dstProxy,
        const GrAppliedClip* appliedClip, const SkRect& bounds, const GrCaps& caps,
        GrOpMemoryPool* pool, GrAuditTrail* auditTrail) {
    SkASSERT(!fList.empty());
    SkASSERT(!list->empty());
    SkASSERT(fProcessorAnalysis.requiresDstTexture() == SkToBool(fDstProxy.proxy()));
    SkASSERT(processorAnalysis.requiresDstTexture() == SkToBool(dstProxy.proxy()));
    // All returns use explicit tuple constructor rather than {a, b} to work around old GCC bug.
    if (fList.head()->classID() != list->head()->classID() ||
        SkToBool(fAppliedClip) != SkToBool(appliedClip) ||
        (fAppliedClip && *fAppliedClip != *appliedClip) ||
        (fProcessorAnalysis.requiresNonOverlappingDraws() !=
                processorAnalysis.requiresNonOverlappingDraws()) ||
        (fProcessorAnalysis.requiresNonOverlappingDraws() &&
                // Non-overlaping draws are only required when Ganesh will either insert a barrier,
                // or read back a new dst texture between draws. In either case, we can neither
                // chain nor combine overlapping Ops.
                GrRectsTouchOrOverlap(fBounds, bounds)) ||
        (fProcessorAnalysis.requiresDstTexture() != processorAnalysis.requiresDstTexture()) ||
        (fProcessorAnalysis.requiresDstTexture() && fDstProxy != dstProxy)) {
        return false;
    }

    SkDEBUGCODE(bool first = true;)
    do {
        switch (fList.tail()->combineIfPossible(list->head(), caps)) {
            case GrOp::CombineResult::kCannotCombine:
                // If an op supports chaining then it is required that chaining is transitive and
                // that if any two ops in two different chains can merge then the two chains
                // may also be chained together. Thus, we should only hit this on the first
                // iteration.
                SkASSERT(first);
                return false;
            case GrOp::CombineResult::kMayChain:
                fList = DoConcat(std::move(fList), skstd::exchange(*list, List()), caps, pool,
                                 auditTrail);
                // The above exchange cleared out 'list'. The list needs to be empty now for the
                // loop to terminate.
                SkASSERT(list->empty());
                break;
            case GrOp::CombineResult::kMerged: {
                GrOP_INFO("\t\t: (%s opID: %u) -> Combining with (%s, opID: %u)\n",
                          list->tail()->name(), list->tail()->uniqueID(), list->head()->name(),
                          list->head()->uniqueID());
                GR_AUDIT_TRAIL_OPS_RESULT_COMBINED(auditTrail, fList.tail(), list->head());
                pool->release(list->popHead());
                break;
            }
        }
        SkDEBUGCODE(first = false);
    } while (!list->empty());

    // The new ops were successfully merged and/or chained onto our own.
    fBounds.joinPossiblyEmptyRect(bounds);
    return true;
}

bool GrRenderTargetOpList::OpChain::prependChain(OpChain* that, const GrCaps& caps,
                                                 GrOpMemoryPool* pool, GrAuditTrail* auditTrail) {
    if (!that->tryConcat(
            &fList, fProcessorAnalysis, fDstProxy, fAppliedClip, fBounds, caps, pool, auditTrail)) {
        this->validate();
        // append failed
        return false;
    }

    // 'that' owns the combined chain. Move it into 'this'.
    SkASSERT(fList.empty());
    fList = std::move(that->fList);
    fBounds = that->fBounds;

    that->fDstProxy.setProxy(nullptr);
    if (that->fAppliedClip) {
        for (int i = 0; i < that->fAppliedClip->numClipCoverageFragmentProcessors(); ++i) {
            that->fAppliedClip->detachClipCoverageFragmentProcessor(i);
        }
    }
    this->validate();
    return true;
}

std::unique_ptr<GrOp> GrRenderTargetOpList::OpChain::appendOp(
        std::unique_ptr<GrOp> op, GrProcessorSet::Analysis processorAnalysis,
        const DstProxy* dstProxy, const GrAppliedClip* appliedClip, const GrCaps& caps,
        GrOpMemoryPool* pool, GrAuditTrail* auditTrail) {
    const GrXferProcessor::DstProxy noDstProxy;
    if (!dstProxy) {
        dstProxy = &noDstProxy;
    }
    SkASSERT(op->isChainHead() && op->isChainTail());
    SkRect opBounds = op->bounds();
    List chain(std::move(op));
    if (!this->tryConcat(
            &chain, processorAnalysis, *dstProxy, appliedClip, opBounds, caps, pool, auditTrail)) {
        // append failed, give the op back to the caller.
        this->validate();
        return chain.popHead();
    }

    SkASSERT(chain.empty());
    this->validate();
    return nullptr;
}

inline void GrRenderTargetOpList::OpChain::validate() const {
#ifdef SK_DEBUG
    fList.validate();
    for (const auto& op : GrOp::ChainRange<>(fList.head())) {
        // Not using SkRect::contains because we allow empty rects.
        SkASSERT(fBounds.fLeft <= op.bounds().fLeft && fBounds.fTop <= op.bounds().fTop &&
                 fBounds.fRight >= op.bounds().fRight && fBounds.fBottom >= op.bounds().fBottom);
    }
#endif
}
<<<<<<< HEAD

////////////////////////////////////////////////////////////////////////////////

=======

////////////////////////////////////////////////////////////////////////////////

>>>>>>> 40be567a
GrRenderTargetOpList::GrRenderTargetOpList(sk_sp<GrOpMemoryPool> opMemoryPool,
                                           sk_sp<GrRenderTargetProxy> proxy,
                                           GrAuditTrail* auditTrail)
        : INHERITED(std::move(opMemoryPool), std::move(proxy), auditTrail)
        , fLastClipStackGenID(SK_InvalidUniqueID)
        SkDEBUGCODE(, fNumClips(0)) {
    fTarget->setLastRenderTask(this);
}

void GrRenderTargetOpList::deleteOps() {
    for (auto& chain : fOpChains) {
        chain.deleteOps(fOpMemoryPool.get());
    }
    fOpChains.reset();
}

void GrRenderTargetOpList::deleteOps() {
    for (auto& chain : fOpChains) {
        chain.deleteOps(fOpMemoryPool.get());
    }
    fOpChains.reset();
}

GrRenderTargetOpList::~GrRenderTargetOpList() {
    this->deleteOps();
}

////////////////////////////////////////////////////////////////////////////////

#ifdef SK_DEBUG
<<<<<<< HEAD
void GrRenderTargetOpList::dump(bool printDependencies) const {
    INHERITED::dump(printDependencies);

=======
static const char* load_op_to_name(GrLoadOp op) {
    return GrLoadOp::kLoad == op ? "load" : GrLoadOp::kClear == op ? "clear" : "discard";
}

void GrRenderTargetOpList::dump(bool printDependencies) const {
    INHERITED::dump(printDependencies);

    SkDebugf("ColorLoadOp: %s %x StencilLoadOp: %s\n",
             load_op_to_name(fColorLoadOp),
             GrLoadOp::kClear == fColorLoadOp ? fLoadClearColor.toBytes_RGBA() : 0x0,
             load_op_to_name(fStencilLoadOp));

>>>>>>> 40be567a
    SkDebugf("ops (%d):\n", fOpChains.count());
    for (int i = 0; i < fOpChains.count(); ++i) {
        SkDebugf("*******************************\n");
        if (!fOpChains[i].head()) {
            SkDebugf("%d: <combined forward or failed instantiation>\n", i);
        } else {
            SkDebugf("%d: %s\n", i, fOpChains[i].head()->name());
            SkRect bounds = fOpChains[i].bounds();
            SkDebugf("ClippedBounds: [L: %.2f, T: %.2f, R: %.2f, B: %.2f]\n", bounds.fLeft,
                     bounds.fTop, bounds.fRight, bounds.fBottom);
            for (const auto& op : GrOp::ChainRange<>(fOpChains[i].head())) {
                SkString info = SkTabString(op.dumpInfo(), 1);
                SkDebugf("%s\n", info.c_str());
                bounds = op.bounds();
                SkDebugf("\tClippedBounds: [L: %.2f, T: %.2f, R: %.2f, B: %.2f]\n", bounds.fLeft,
                         bounds.fTop, bounds.fRight, bounds.fBottom);
            }
        }
    }
}

void GrRenderTargetOpList::visitProxies_debugOnly(const GrOp::VisitProxyFunc& func) const {
    for (const OpChain& chain : fOpChains) {
        chain.visitProxies(func);
    }
}

#endif

void GrRenderTargetOpList::onPrepare(GrOpFlushState* flushState) {
<<<<<<< HEAD
    SkASSERT(fTarget.get()->peekRenderTarget());
=======
    SkASSERT(fTarget->peekRenderTarget());
>>>>>>> 40be567a
    SkASSERT(this->isClosed());
#ifdef SK_BUILD_FOR_ANDROID_FRAMEWORK
    TRACE_EVENT0("skia.gpu", TRACE_FUNC);
#endif

    // Loop over the ops that haven't yet been prepared.
    for (const auto& chain : fOpChains) {
        if (chain.head()) {
#ifdef SK_BUILD_FOR_ANDROID_FRAMEWORK
<<<<<<< HEAD
            TRACE_EVENT0("skia", chain.head()->name());
#endif
            GrOpFlushState::OpArgs opArgs = {
                chain.head(),
                fTarget.get()->asRenderTargetProxy(),
                chain.appliedClip(),
=======
            TRACE_EVENT0("skia.gpu", chain.head()->name());
#endif
            GrOpFlushState::OpArgs opArgs = {
                chain.head(),
                fTarget->asRenderTargetProxy(),
                chain.appliedClip(),
                fTarget.get()->asRenderTargetProxy()->outputSwizzle(),
>>>>>>> 40be567a
                chain.dstProxy()
            };
            flushState->setOpArgs(&opArgs);
            chain.head()->prepare(flushState);
            flushState->setOpArgs(nullptr);
        }
    }
}

static GrGpuRTCommandBuffer* create_command_buffer(GrGpu* gpu,
                                                   GrRenderTarget* rt,
                                                   GrSurfaceOrigin origin,
                                                   const SkRect& bounds,
                                                   GrLoadOp colorLoadOp,
                                                   const SkPMColor4f& loadClearColor,
                                                   GrLoadOp stencilLoadOp) {
    const GrGpuRTCommandBuffer::LoadAndStoreInfo kColorLoadStoreInfo {
        colorLoadOp,
        GrStoreOp::kStore,
        loadClearColor
    };

    // TODO:
    // We would like to (at this level) only ever clear & discard. We would need
    // to stop splitting up higher level opLists for copyOps to achieve that.
    // Note: we would still need SB loads and stores but they would happen at a
    // lower level (inside the VK command buffer).
    const GrGpuRTCommandBuffer::StencilLoadAndStoreInfo stencilLoadAndStoreInfo {
        stencilLoadOp,
        GrStoreOp::kStore,
    };

    return gpu->getCommandBuffer(rt, origin, bounds, kColorLoadStoreInfo, stencilLoadAndStoreInfo);
}

// TODO: this is where GrOp::renderTarget is used (which is fine since it
// is at flush time). However, we need to store the RenderTargetProxy in the
// Ops and instantiate them here.
bool GrRenderTargetOpList::onExecute(GrOpFlushState* flushState) {
<<<<<<< HEAD
    // TODO: Forcing the execution of the discard here isn't ideal since it will cause us to do a
    // discard and then store the data back in memory so that the load op on future draws doesn't
    // think the memory is unitialized. Ideally we would want a system where we are tracking whether
    // the proxy itself has valid data or not, and then use that as a signal on whether we should be
    // loading or discarding. In that world we wouldni;t need to worry about executing oplists with
    // no ops just to do a discard.
    if (fOpChains.empty() && GrLoadOp::kClear != fColorLoadOp &&
        GrLoadOp::kDiscard != fColorLoadOp) {
        return false;
    }

    SkASSERT(fTarget.get()->peekRenderTarget());
    TRACE_EVENT0("skia", TRACE_FUNC);
=======
    if (this->isNoOp()) {
        return false;
    }

    SkASSERT(fTarget->peekRenderTarget());
    TRACE_EVENT0("skia.gpu", TRACE_FUNC);
>>>>>>> 40be567a

    // TODO: at the very least, we want the stencil store op to always be discard (at this
    // level). In Vulkan, sub-command buffers would still need to load & store the stencil buffer.

    // Make sure load ops are not kClear if the GPU needs to use draws for clears
    SkASSERT(fColorLoadOp != GrLoadOp::kClear ||
             !flushState->gpu()->caps()->performColorClearsAsDraws());
    SkASSERT(fStencilLoadOp != GrLoadOp::kClear ||
             !flushState->gpu()->caps()->performStencilClearsAsDraws());
    GrGpuRTCommandBuffer* commandBuffer = create_command_buffer(
                                                    flushState->gpu(),
<<<<<<< HEAD
                                                    fTarget.get()->peekRenderTarget(),
                                                    fTarget.get()->origin(),
                                                    fTarget.get()->getBoundsRect(),
=======
                                                    fTarget->peekRenderTarget(),
                                                    fTarget->origin(),
                                                    fTarget->getBoundsRect(),
>>>>>>> 40be567a
                                                    fColorLoadOp,
                                                    fLoadClearColor,
                                                    fStencilLoadOp);
    flushState->setCommandBuffer(commandBuffer);
    commandBuffer->begin();

    // Draw all the generated geometry.
    for (const auto& chain : fOpChains) {
        if (!chain.head()) {
            continue;
        }
#ifdef SK_BUILD_FOR_ANDROID_FRAMEWORK
<<<<<<< HEAD
        TRACE_EVENT0("skia", chain.head()->name());
=======
        TRACE_EVENT0("skia.gpu", chain.head()->name());
>>>>>>> 40be567a
#endif

        GrOpFlushState::OpArgs opArgs {
            chain.head(),
<<<<<<< HEAD
            fTarget.get()->asRenderTargetProxy(),
            chain.appliedClip(),
=======
            fTarget->asRenderTargetProxy(),
            chain.appliedClip(),
            fTarget.get()->asRenderTargetProxy()->outputSwizzle(),
>>>>>>> 40be567a
            chain.dstProxy()
        };

        flushState->setOpArgs(&opArgs);
        chain.head()->execute(flushState, chain.bounds());
        flushState->setOpArgs(nullptr);
    }

    commandBuffer->end();
    flushState->gpu()->submit(commandBuffer);
    flushState->setCommandBuffer(nullptr);

    return true;
}

void GrRenderTargetOpList::endFlush() {
    fLastClipStackGenID = SK_InvalidUniqueID;
    this->deleteOps();
    fClipAllocator.reset();
    INHERITED::endFlush();
}

void GrRenderTargetOpList::discard() {
    // Discard calls to in-progress opLists are ignored. Calls at the start update the
    // opLists' color & stencil load ops.
    if (this->isEmpty()) {
        fColorLoadOp = GrLoadOp::kDiscard;
        fStencilLoadOp = GrLoadOp::kDiscard;
    }
}

<<<<<<< HEAD
void GrRenderTargetOpList::setStencilLoadOp(GrLoadOp op) {
    fStencilLoadOp = op;
}

void GrRenderTargetOpList::setColorLoadOp(GrLoadOp op, const SkPMColor4f& color) {
    fColorLoadOp = op;
    fLoadClearColor = color;
}

bool GrRenderTargetOpList::resetForFullscreenClear() {
=======
void GrRenderTargetOpList::setColorLoadOp(GrLoadOp op, const SkPMColor4f& color) {
    fColorLoadOp = op;
    fLoadClearColor = color;
}

bool GrRenderTargetOpList::resetForFullscreenClear(CanDiscardPreviousOps canDiscardPreviousOps) {
>>>>>>> 40be567a
    // Mark the color load op as discard (this may be followed by a clearColorOnLoad call to make
    // the load op kClear, or it may be followed by an explicit op). In the event of an absClear()
    // after a regular clear(), we could end up with a clear load op and a real clear op in the list
    // if the load op were not reset here.
    fColorLoadOp = GrLoadOp::kDiscard;

<<<<<<< HEAD
    // Regardless of how the clear is implemented (native clear or a fullscreen quad), all prior ops
    // would be overwritten, so discard them entirely. The one exception is if the opList is marked
    // as needing a stencil buffer then there may be a prior op that writes to the stencil buffer.
    // Although the clear will ignore the stencil buffer, following draw ops may not so we can't get
    // rid of all the preceding ops. Beware! If we ever add any ops that have a side effect beyond
    // modifying the stencil buffer we will need a more elaborate tracking system (skbug.com/7002).
    // Additionally, if we previously recorded a wait op, we cannot delete the wait op. Until we
    // track the wait ops separately from normal ops, we have to avoid clearing out any ops.
    if (this->isEmpty() || (!fTarget.get()->asRenderTargetProxy()->needsStencil() && !fHasWaitOp)) {
        this->deleteOps();
        fDeferredProxies.reset();

        // If the opList is using a render target which wraps a vulkan command buffer, we can't do a
        // clear load since we cannot change the render pass that we are using. Thus we fall back to
        // making a clear op in this case.
        return !fTarget.get()->asRenderTargetProxy()->wrapsVkSecondaryCB();
=======
    // If we previously recorded a wait op, we cannot delete the wait op. Until we track the wait
    // ops separately from normal ops, we have to avoid clearing out any ops in this case as well.
    if (fHasWaitOp) {
        canDiscardPreviousOps = CanDiscardPreviousOps::kNo;
    }

    if (CanDiscardPreviousOps::kYes == canDiscardPreviousOps || this->isEmpty()) {
        this->deleteOps();
        fDeferredProxies.reset();

        // If the opList is using a render target which wraps a vulkan command buffer, we can't do a
        // clear load since we cannot change the render pass that we are using. Thus we fall back to
        // making a clear op in this case.
        return !fTarget->asRenderTargetProxy()->wrapsVkSecondaryCB();
>>>>>>> 40be567a
    }

    // Could not empty the list, so an op must be added to handle the clear
    return false;
}

////////////////////////////////////////////////////////////////////////////////

<<<<<<< HEAD
// This closely parallels GrTextureOpList::copySurface but renderTargetOpLists
// also store the applied clip and dest proxy with the op
bool GrRenderTargetOpList::copySurface(GrRecordingContext* context,
                                       GrSurfaceProxy* dst,
                                       GrSurfaceProxy* src,
                                       const SkIRect& srcRect,
                                       const SkIPoint& dstPoint) {
    SkASSERT(dst->asRenderTargetProxy() == fTarget.get());
    std::unique_ptr<GrOp> op = GrCopySurfaceOp::Make(context, dst, src, srcRect, dstPoint);
    if (!op) {
        return false;
    }

    this->addOp(std::move(op), *context->priv().caps());
    return true;
}

void GrRenderTargetOpList::purgeOpsWithUninstantiatedProxies() {
=======
void GrRenderTargetOpList::handleInternalAllocationFailure() {
>>>>>>> 40be567a
    bool hasUninstantiatedProxy = false;
    auto checkInstantiation = [&hasUninstantiatedProxy](GrSurfaceProxy* p, GrMipMapped) {
        if (!p->isInstantiated()) {
            hasUninstantiatedProxy = true;
        }
    };
    for (OpChain& recordedOp : fOpChains) {
        hasUninstantiatedProxy = false;
        recordedOp.visitProxies(checkInstantiation);
        if (hasUninstantiatedProxy) {
            // When instantiation of the proxy fails we drop the Op
            recordedOp.deleteOps(fOpMemoryPool.get());
<<<<<<< HEAD
        }
    }
}

bool GrRenderTargetOpList::onIsUsed(GrSurfaceProxy* proxyToCheck) const {
    bool used = false;

    auto visit = [ proxyToCheck, &used ] (GrSurfaceProxy* p, GrMipMapped) {
        if (p == proxyToCheck) {
            used = true;
=======
>>>>>>> 40be567a
        }
    };
    for (const OpChain& recordedOp : fOpChains) {
        recordedOp.visitProxies(visit);
    }

    return used;
}

bool GrRenderTargetOpList::onIsUsed(GrSurfaceProxy* proxyToCheck) const {
    bool used = false;

    auto visit = [ proxyToCheck, &used ] (GrSurfaceProxy* p, GrMipMapped) {
        if (p == proxyToCheck) {
            used = true;
        }
    };
    for (const OpChain& recordedOp : fOpChains) {
        recordedOp.visitProxies(visit);
    }

    return used;
}

void GrRenderTargetOpList::gatherProxyIntervals(GrResourceAllocator* alloc) const {

    for (int i = 0; i < fDeferredProxies.count(); ++i) {
        SkASSERT(!fDeferredProxies[i]->isInstantiated());
        // We give all the deferred proxies a write usage at the very start of flushing. This
        // locks them out of being reused for the entire flush until they are read - and then
        // they can be recycled. This is a bit unfortunate because a flush can proceed in waves
        // with sub-flushes. The deferred proxies only need to be pinned from the start of
        // the sub-flush in which they appear.
        alloc->addInterval(fDeferredProxies[i], 0, 0, GrResourceAllocator::ActualUse::kNo);
    }

    // Add the interval for all the writes to this opList's target
    if (fOpChains.count()) {
        unsigned int cur = alloc->curOp();

        alloc->addInterval(fTarget.get(), cur, cur + fOpChains.count() - 1,
                           GrResourceAllocator::ActualUse::kYes);
    } else {
        // This can happen if there is a loadOp (e.g., a clear) but no other draws. In this case we
        // still need to add an interval for the destination so we create a fake op# for
        // the missing clear op.
        alloc->addInterval(fTarget.get(), alloc->curOp(), alloc->curOp(),
                           GrResourceAllocator::ActualUse::kYes);
        alloc->incOps();
    }

    auto gather = [ alloc SkDEBUGCODE(, this) ] (GrSurfaceProxy* p, GrMipMapped) {
        alloc->addInterval(p, alloc->curOp(), alloc->curOp(), GrResourceAllocator::ActualUse::kYes
                           SkDEBUGCODE(, fTarget.get() == p));
    };
    for (const OpChain& recordedOp : fOpChains) {
        // only diff from the GrTextureOpList version
        recordedOp.visitProxies(gather);

        // Even though the op may have been (re)moved we still need to increment the op count to
        // keep all the math consistent.
        alloc->incOps();
    }
}

void GrRenderTargetOpList::recordOp(
        std::unique_ptr<GrOp> op, GrProcessorSet::Analysis processorAnalysis, GrAppliedClip* clip,
        const DstProxy* dstProxy, const GrCaps& caps) {
    SkDEBUGCODE(op->validate();)
    SkASSERT(processorAnalysis.requiresDstTexture() == (dstProxy && dstProxy->proxy()));
<<<<<<< HEAD
    SkASSERT(fTarget.get());
=======
    SkASSERT(fTarget);
>>>>>>> 40be567a

    // A closed GrOpList should never receive new/more ops
    SkASSERT(!this->isClosed());
    if (!op->bounds().isFinite()) {
        fOpMemoryPool->release(std::move(op));
        return;
    }

    // Check if there is an op we can combine with by linearly searching back until we either
    // 1) check every op
    // 2) intersect with something
    // 3) find a 'blocker'
    GR_AUDIT_TRAIL_ADD_OP(fAuditTrail, op.get(), fTarget->uniqueID());
    GrOP_INFO("opList: %d Recording (%s, opID: %u)\n"
              "\tBounds [L: %.2f, T: %.2f R: %.2f B: %.2f]\n",
               this->uniqueID(),
               op->name(),
               op->uniqueID(),
               op->bounds().fLeft, op->bounds().fTop,
               op->bounds().fRight, op->bounds().fBottom);
    GrOP_INFO(SkTabString(op->dumpInfo(), 1).c_str());
    GrOP_INFO("\tOutcome:\n");
    int maxCandidates = SkTMin(kMaxOpChainDistance, fOpChains.count());
    if (maxCandidates) {
        int i = 0;
        while (true) {
            OpChain& candidate = fOpChains.fromBack(i);
            op = candidate.appendOp(std::move(op), processorAnalysis, dstProxy, clip, caps,
                                    fOpMemoryPool.get(), fAuditTrail);
            if (!op) {
                return;
            }
            // Stop going backwards if we would cause a painter's order violation.
            if (!can_reorder(candidate.bounds(), op->bounds())) {
                GrOP_INFO("\t\tBackward: Intersects with chain (%s, head opID: %u)\n",
                          candidate.head()->name(), candidate.head()->uniqueID());
                break;
            }
            if (++i == maxCandidates) {
                GrOP_INFO("\t\tBackward: Reached max lookback or beginning of op array %d\n", i);
                break;
            }
        }
    } else {
        GrOP_INFO("\t\tBackward: FirstOp\n");
    }
    if (clip) {
        clip = fClipAllocator.make<GrAppliedClip>(std::move(*clip));
        SkDEBUGCODE(fNumClips++;)
    }
    fOpChains.emplace_back(std::move(op), processorAnalysis, clip, dstProxy);
}

void GrRenderTargetOpList::forwardCombine(const GrCaps& caps) {
    SkASSERT(!this->isClosed());
    GrOP_INFO("opList: %d ForwardCombine %d ops:\n", this->uniqueID(), fOpChains.count());

    for (int i = 0; i < fOpChains.count() - 1; ++i) {
        OpChain& chain = fOpChains[i];
        int maxCandidateIdx = SkTMin(i + kMaxOpChainDistance, fOpChains.count() - 1);
        int j = i + 1;
        while (true) {
            OpChain& candidate = fOpChains[j];
            if (candidate.prependChain(&chain, caps, fOpMemoryPool.get(), fAuditTrail)) {
                break;
            }
            // Stop traversing if we would cause a painter's order violation.
            if (!can_reorder(chain.bounds(), candidate.bounds())) {
                GrOP_INFO(
                        "\t\t%d: chain (%s head opID: %u) -> "
                        "Intersects with chain (%s, head opID: %u)\n",
                        i, chain.head()->name(), chain.head()->uniqueID(), candidate.head()->name(),
                        candidate.head()->uniqueID());
                break;
            }
            if (++j > maxCandidateIdx) {
                GrOP_INFO("\t\t%d: chain (%s opID: %u) -> Reached max lookahead or end of array\n",
                          i, chain.head()->name(), chain.head()->uniqueID());
                break;
            }
        }
    }
}
<|MERGE_RESOLUTION|>--- conflicted
+++ resolved
@@ -5,33 +5,17 @@
  * found in the LICENSE file.
  */
 
-<<<<<<< HEAD
-#include "include/private/GrAuditTrail.h"
-=======
 #include "src/gpu/GrRenderTargetOpList.h"
 
->>>>>>> 40be567a
 #include "include/private/GrRecordingContext.h"
 #include "src/core/SkExchange.h"
 #include "src/core/SkRectPriv.h"
 #include "src/core/SkTraceEvent.h"
-<<<<<<< HEAD
-=======
 #include "src/gpu/GrAuditTrail.h"
->>>>>>> 40be567a
 #include "src/gpu/GrCaps.h"
 #include "src/gpu/GrGpu.h"
 #include "src/gpu/GrGpuCommandBuffer.h"
 #include "src/gpu/GrMemoryPool.h"
-<<<<<<< HEAD
-#include "src/gpu/GrRecordingContextPriv.h"
-#include "src/gpu/GrRect.h"
-#include "src/gpu/GrRenderTargetContext.h"
-#include "src/gpu/GrRenderTargetOpList.h"
-#include "src/gpu/GrResourceAllocator.h"
-#include "src/gpu/ops/GrClearOp.h"
-#include "src/gpu/ops/GrCopySurfaceOp.h"
-=======
 #include "src/gpu/GrOpFlushState.h"
 #include "src/gpu/GrRecordingContextPriv.h"
 #include "src/gpu/GrRenderTargetContext.h"
@@ -39,7 +23,6 @@
 #include "src/gpu/GrTexturePriv.h"
 #include "src/gpu/geometry/GrRect.h"
 #include "src/gpu/ops/GrClearOp.h"
->>>>>>> 40be567a
 
 ////////////////////////////////////////////////////////////////////////////////
 
@@ -363,15 +346,9 @@
     }
 #endif
 }
-<<<<<<< HEAD
 
 ////////////////////////////////////////////////////////////////////////////////
 
-=======
-
-////////////////////////////////////////////////////////////////////////////////
-
->>>>>>> 40be567a
 GrRenderTargetOpList::GrRenderTargetOpList(sk_sp<GrOpMemoryPool> opMemoryPool,
                                            sk_sp<GrRenderTargetProxy> proxy,
                                            GrAuditTrail* auditTrail)
@@ -388,13 +365,6 @@
     fOpChains.reset();
 }
 
-void GrRenderTargetOpList::deleteOps() {
-    for (auto& chain : fOpChains) {
-        chain.deleteOps(fOpMemoryPool.get());
-    }
-    fOpChains.reset();
-}
-
 GrRenderTargetOpList::~GrRenderTargetOpList() {
     this->deleteOps();
 }
@@ -402,11 +372,6 @@
 ////////////////////////////////////////////////////////////////////////////////
 
 #ifdef SK_DEBUG
-<<<<<<< HEAD
-void GrRenderTargetOpList::dump(bool printDependencies) const {
-    INHERITED::dump(printDependencies);
-
-=======
 static const char* load_op_to_name(GrLoadOp op) {
     return GrLoadOp::kLoad == op ? "load" : GrLoadOp::kClear == op ? "clear" : "discard";
 }
@@ -419,7 +384,6 @@
              GrLoadOp::kClear == fColorLoadOp ? fLoadClearColor.toBytes_RGBA() : 0x0,
              load_op_to_name(fStencilLoadOp));
 
->>>>>>> 40be567a
     SkDebugf("ops (%d):\n", fOpChains.count());
     for (int i = 0; i < fOpChains.count(); ++i) {
         SkDebugf("*******************************\n");
@@ -450,11 +414,7 @@
 #endif
 
 void GrRenderTargetOpList::onPrepare(GrOpFlushState* flushState) {
-<<<<<<< HEAD
-    SkASSERT(fTarget.get()->peekRenderTarget());
-=======
     SkASSERT(fTarget->peekRenderTarget());
->>>>>>> 40be567a
     SkASSERT(this->isClosed());
 #ifdef SK_BUILD_FOR_ANDROID_FRAMEWORK
     TRACE_EVENT0("skia.gpu", TRACE_FUNC);
@@ -464,14 +424,6 @@
     for (const auto& chain : fOpChains) {
         if (chain.head()) {
 #ifdef SK_BUILD_FOR_ANDROID_FRAMEWORK
-<<<<<<< HEAD
-            TRACE_EVENT0("skia", chain.head()->name());
-#endif
-            GrOpFlushState::OpArgs opArgs = {
-                chain.head(),
-                fTarget.get()->asRenderTargetProxy(),
-                chain.appliedClip(),
-=======
             TRACE_EVENT0("skia.gpu", chain.head()->name());
 #endif
             GrOpFlushState::OpArgs opArgs = {
@@ -479,7 +431,6 @@
                 fTarget->asRenderTargetProxy(),
                 chain.appliedClip(),
                 fTarget.get()->asRenderTargetProxy()->outputSwizzle(),
->>>>>>> 40be567a
                 chain.dstProxy()
             };
             flushState->setOpArgs(&opArgs);
@@ -519,28 +470,12 @@
 // is at flush time). However, we need to store the RenderTargetProxy in the
 // Ops and instantiate them here.
 bool GrRenderTargetOpList::onExecute(GrOpFlushState* flushState) {
-<<<<<<< HEAD
-    // TODO: Forcing the execution of the discard here isn't ideal since it will cause us to do a
-    // discard and then store the data back in memory so that the load op on future draws doesn't
-    // think the memory is unitialized. Ideally we would want a system where we are tracking whether
-    // the proxy itself has valid data or not, and then use that as a signal on whether we should be
-    // loading or discarding. In that world we wouldni;t need to worry about executing oplists with
-    // no ops just to do a discard.
-    if (fOpChains.empty() && GrLoadOp::kClear != fColorLoadOp &&
-        GrLoadOp::kDiscard != fColorLoadOp) {
-        return false;
-    }
-
-    SkASSERT(fTarget.get()->peekRenderTarget());
-    TRACE_EVENT0("skia", TRACE_FUNC);
-=======
     if (this->isNoOp()) {
         return false;
     }
 
     SkASSERT(fTarget->peekRenderTarget());
     TRACE_EVENT0("skia.gpu", TRACE_FUNC);
->>>>>>> 40be567a
 
     // TODO: at the very least, we want the stencil store op to always be discard (at this
     // level). In Vulkan, sub-command buffers would still need to load & store the stencil buffer.
@@ -552,15 +487,9 @@
              !flushState->gpu()->caps()->performStencilClearsAsDraws());
     GrGpuRTCommandBuffer* commandBuffer = create_command_buffer(
                                                     flushState->gpu(),
-<<<<<<< HEAD
-                                                    fTarget.get()->peekRenderTarget(),
-                                                    fTarget.get()->origin(),
-                                                    fTarget.get()->getBoundsRect(),
-=======
                                                     fTarget->peekRenderTarget(),
                                                     fTarget->origin(),
                                                     fTarget->getBoundsRect(),
->>>>>>> 40be567a
                                                     fColorLoadOp,
                                                     fLoadClearColor,
                                                     fStencilLoadOp);
@@ -573,23 +502,14 @@
             continue;
         }
 #ifdef SK_BUILD_FOR_ANDROID_FRAMEWORK
-<<<<<<< HEAD
-        TRACE_EVENT0("skia", chain.head()->name());
-=======
         TRACE_EVENT0("skia.gpu", chain.head()->name());
->>>>>>> 40be567a
 #endif
 
         GrOpFlushState::OpArgs opArgs {
             chain.head(),
-<<<<<<< HEAD
-            fTarget.get()->asRenderTargetProxy(),
-            chain.appliedClip(),
-=======
             fTarget->asRenderTargetProxy(),
             chain.appliedClip(),
             fTarget.get()->asRenderTargetProxy()->outputSwizzle(),
->>>>>>> 40be567a
             chain.dstProxy()
         };
 
@@ -621,49 +541,18 @@
     }
 }
 
-<<<<<<< HEAD
-void GrRenderTargetOpList::setStencilLoadOp(GrLoadOp op) {
-    fStencilLoadOp = op;
-}
-
 void GrRenderTargetOpList::setColorLoadOp(GrLoadOp op, const SkPMColor4f& color) {
     fColorLoadOp = op;
     fLoadClearColor = color;
 }
 
-bool GrRenderTargetOpList::resetForFullscreenClear() {
-=======
-void GrRenderTargetOpList::setColorLoadOp(GrLoadOp op, const SkPMColor4f& color) {
-    fColorLoadOp = op;
-    fLoadClearColor = color;
-}
-
 bool GrRenderTargetOpList::resetForFullscreenClear(CanDiscardPreviousOps canDiscardPreviousOps) {
->>>>>>> 40be567a
     // Mark the color load op as discard (this may be followed by a clearColorOnLoad call to make
     // the load op kClear, or it may be followed by an explicit op). In the event of an absClear()
     // after a regular clear(), we could end up with a clear load op and a real clear op in the list
     // if the load op were not reset here.
     fColorLoadOp = GrLoadOp::kDiscard;
 
-<<<<<<< HEAD
-    // Regardless of how the clear is implemented (native clear or a fullscreen quad), all prior ops
-    // would be overwritten, so discard them entirely. The one exception is if the opList is marked
-    // as needing a stencil buffer then there may be a prior op that writes to the stencil buffer.
-    // Although the clear will ignore the stencil buffer, following draw ops may not so we can't get
-    // rid of all the preceding ops. Beware! If we ever add any ops that have a side effect beyond
-    // modifying the stencil buffer we will need a more elaborate tracking system (skbug.com/7002).
-    // Additionally, if we previously recorded a wait op, we cannot delete the wait op. Until we
-    // track the wait ops separately from normal ops, we have to avoid clearing out any ops.
-    if (this->isEmpty() || (!fTarget.get()->asRenderTargetProxy()->needsStencil() && !fHasWaitOp)) {
-        this->deleteOps();
-        fDeferredProxies.reset();
-
-        // If the opList is using a render target which wraps a vulkan command buffer, we can't do a
-        // clear load since we cannot change the render pass that we are using. Thus we fall back to
-        // making a clear op in this case.
-        return !fTarget.get()->asRenderTargetProxy()->wrapsVkSecondaryCB();
-=======
     // If we previously recorded a wait op, we cannot delete the wait op. Until we track the wait
     // ops separately from normal ops, we have to avoid clearing out any ops in this case as well.
     if (fHasWaitOp) {
@@ -678,7 +567,6 @@
         // clear load since we cannot change the render pass that we are using. Thus we fall back to
         // making a clear op in this case.
         return !fTarget->asRenderTargetProxy()->wrapsVkSecondaryCB();
->>>>>>> 40be567a
     }
 
     // Could not empty the list, so an op must be added to handle the clear
@@ -687,28 +575,7 @@
 
 ////////////////////////////////////////////////////////////////////////////////
 
-<<<<<<< HEAD
-// This closely parallels GrTextureOpList::copySurface but renderTargetOpLists
-// also store the applied clip and dest proxy with the op
-bool GrRenderTargetOpList::copySurface(GrRecordingContext* context,
-                                       GrSurfaceProxy* dst,
-                                       GrSurfaceProxy* src,
-                                       const SkIRect& srcRect,
-                                       const SkIPoint& dstPoint) {
-    SkASSERT(dst->asRenderTargetProxy() == fTarget.get());
-    std::unique_ptr<GrOp> op = GrCopySurfaceOp::Make(context, dst, src, srcRect, dstPoint);
-    if (!op) {
-        return false;
-    }
-
-    this->addOp(std::move(op), *context->priv().caps());
-    return true;
-}
-
-void GrRenderTargetOpList::purgeOpsWithUninstantiatedProxies() {
-=======
 void GrRenderTargetOpList::handleInternalAllocationFailure() {
->>>>>>> 40be567a
     bool hasUninstantiatedProxy = false;
     auto checkInstantiation = [&hasUninstantiatedProxy](GrSurfaceProxy* p, GrMipMapped) {
         if (!p->isInstantiated()) {
@@ -721,26 +588,8 @@
         if (hasUninstantiatedProxy) {
             // When instantiation of the proxy fails we drop the Op
             recordedOp.deleteOps(fOpMemoryPool.get());
-<<<<<<< HEAD
-        }
-    }
-}
-
-bool GrRenderTargetOpList::onIsUsed(GrSurfaceProxy* proxyToCheck) const {
-    bool used = false;
-
-    auto visit = [ proxyToCheck, &used ] (GrSurfaceProxy* p, GrMipMapped) {
-        if (p == proxyToCheck) {
-            used = true;
-=======
->>>>>>> 40be567a
-        }
-    };
-    for (const OpChain& recordedOp : fOpChains) {
-        recordedOp.visitProxies(visit);
-    }
-
-    return used;
+        }
+    }
 }
 
 bool GrRenderTargetOpList::onIsUsed(GrSurfaceProxy* proxyToCheck) const {
@@ -804,11 +653,7 @@
         const DstProxy* dstProxy, const GrCaps& caps) {
     SkDEBUGCODE(op->validate();)
     SkASSERT(processorAnalysis.requiresDstTexture() == (dstProxy && dstProxy->proxy()));
-<<<<<<< HEAD
-    SkASSERT(fTarget.get());
-=======
     SkASSERT(fTarget);
->>>>>>> 40be567a
 
     // A closed GrOpList should never receive new/more ops
     SkASSERT(!this->isClosed());
