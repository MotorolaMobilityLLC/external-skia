/*
 * Copyright 2012 Google Inc.
 *
 * Use of this source code is governed by a BSD-style license that can be
 * found in the LICENSE file.
 */


#ifndef GrGLCaps_DEFINED
#define GrGLCaps_DEFINED

#include <functional>
#include "include/private/GrGLTypesPriv.h"
#include "include/private/SkChecksum.h"
#include "include/private/SkTArray.h"
#include "include/private/SkTHash.h"
#include "src/gpu/GrCaps.h"
#include "src/gpu/GrSwizzle.h"
#include "src/gpu/gl/GrGLStencilAttachment.h"
#include "src/gpu/gl/GrGLUtil.h"

class GrGLContextInfo;
class GrGLRenderTarget;

/**
 * Stores some capabilities of a GL context. Most are determined by the GL
 * version and the extensions string. It also tracks formats that have passed
 * the FBO completeness test.
 */
class GrGLCaps : public GrCaps {
public:
    typedef GrGLStencilAttachment::Format StencilFormat;

    /**
     * The type of MSAA for FBOs supported. Different extensions have different
     * semantics of how / when a resolve is performed.
     */
    enum MSFBOType {
        /**
         * no support for MSAA FBOs
         */
        kNone_MSFBOType = 0,
        /**
         * OpenGL 3.0+, OpenGL ES 3.0+, GL_ARB_framebuffer_object,
         * GL_CHROMIUM_framebuffer_multisample, GL_ANGLE_framebuffer_multisample,
         * or GL_EXT_framebuffer_multisample
         */
        kStandard_MSFBOType,
        /**
         * GL_APPLE_framebuffer_multisample ES extension
         */
        kES_Apple_MSFBOType,
        /**
         * GL_IMG_multisampled_render_to_texture. This variation does not have MSAA renderbuffers.
         * Instead the texture is multisampled when bound to the FBO and then resolved automatically
         * when read. It also defines an alternate value for GL_MAX_SAMPLES (which we call
         * GR_GL_MAX_SAMPLES_IMG).
         */
        kES_IMG_MsToTexture_MSFBOType,
        /**
         * GL_EXT_multisampled_render_to_texture. Same as the IMG one above but uses the standard
         * GL_MAX_SAMPLES value.
         */
        kES_EXT_MsToTexture_MSFBOType,

        kLast_MSFBOType = kES_EXT_MsToTexture_MSFBOType
    };

    enum BlitFramebufferFlags {
        kNoSupport_BlitFramebufferFlag                    = 1 << 0,
        kNoScalingOrMirroring_BlitFramebufferFlag         = 1 << 1,
        kResolveMustBeFull_BlitFrambufferFlag             = 1 << 2,
        kNoMSAADst_BlitFramebufferFlag                    = 1 << 3,
        kNoFormatConversion_BlitFramebufferFlag           = 1 << 4,
        kNoFormatConversionForMSAASrc_BlitFramebufferFlag = 1 << 5,
        kRectsMustMatchForMSAASrc_BlitFramebufferFlag     = 1 << 6,
    };

    enum InvalidateFBType {
        kNone_InvalidateFBType,
        kDiscard_InvalidateFBType,       //<! glDiscardFramebuffer()
        kInvalidate_InvalidateFBType,    //<! glInvalidateFramebuffer()

        kLast_InvalidateFBType = kInvalidate_InvalidateFBType
    };

    enum MapBufferType {
        kNone_MapBufferType,
        kMapBuffer_MapBufferType,         // glMapBuffer()
        kMapBufferRange_MapBufferType,    // glMapBufferRange()
        kChromium_MapBufferType,          // GL_CHROMIUM_map_sub

        kLast_MapBufferType = kChromium_MapBufferType,
    };

    enum TransferBufferType {
        kNone_TransferBufferType,
        kPBO_TransferBufferType,          // ARB_pixel_buffer_object
        kChromium_TransferBufferType,     // CHROMIUM_pixel_transfer_buffer_object

        kLast_TransferBufferType = kChromium_TransferBufferType,
    };

    /**
     * Initializes the GrGLCaps to the set of features supported in the current
     * OpenGL context accessible via ctxInfo.
     */
    GrGLCaps(const GrContextOptions& contextOptions, const GrGLContextInfo& ctxInfo,
             const GrGLInterface* glInterface);

    bool isFormatSRGB(const GrBackendFormat& format) const override;

    bool isFormatTexturable(GrColorType, const GrBackendFormat&) const override;

    bool isConfigTexturable(GrPixelConfig config) const override {
        GrGLenum glFormat = this->configSizedInternalFormat(config);
        GrColorType ct = GrPixelConfigToColorType(config);
<<<<<<< HEAD
        return this->isFormatTexturable(ct, GrGLSizedInternalFormatFromGLenum(glFormat));
=======
        return this->isFormatTexturable(ct, GrGLFormatFromGLEnum(glFormat));
>>>>>>> 2593fdbd
    }

    int getRenderTargetSampleCount(int requestedCount,
                                   GrColorType, const GrBackendFormat&) const override;
    int getRenderTargetSampleCount(int requestedCount, GrPixelConfig config) const override;

    int maxRenderTargetSampleCount(GrColorType, const GrBackendFormat&) const override;
    int maxRenderTargetSampleCount(GrPixelConfig config) const override;

    bool isFormatCopyable(GrColorType, const GrBackendFormat&) const override;
    bool isConfigCopyable(GrPixelConfig config) const override {
        // In GL we have three ways to be able to copy. CopyTexImage, blit, and draw. CopyTexImage
        // requires the src to be an FBO attachment, blit requires both src and dst to be FBO
        // attachments, and draw requires the dst to be an FBO attachment. Thus to copy from and to
        // the same config, we need that config to be bindable to an FBO.
        return this->canConfigBeFBOColorAttachment(config);
    }

<<<<<<< HEAD
    bool canFormatBeFBOColorAttachment(GrGLSizedInternalFormat) const;
=======
    bool canFormatBeFBOColorAttachment(GrGLFormat) const;
>>>>>>> 2593fdbd

    bool canConfigBeFBOColorAttachment(GrPixelConfig config) const {
        GrGLenum format = this->configSizedInternalFormat(config);
        if (!format) {
            return false;
        }
<<<<<<< HEAD
        return this->canFormatBeFBOColorAttachment(GrGLSizedInternalFormatFromGLenum(format));
=======
        return this->canFormatBeFBOColorAttachment(GrGLFormatFromGLEnum(format));
>>>>>>> 2593fdbd
    }

    bool configSupportsTexStorage(GrPixelConfig config) const {
        GrGLenum format = this->configSizedInternalFormat(config);
        if (!format) {
            return false;
        }
<<<<<<< HEAD
        return this->formatSupportsTexStorage(GrGLSizedInternalFormatFromGLenum(format));
=======
        return this->formatSupportsTexStorage(GrGLFormatFromGLEnum(format));
>>>>>>> 2593fdbd
    }

    GrGLenum configSizedInternalFormat(GrPixelConfig config) const {
        return fConfigTable[config].fFormats.fSizedInternalFormat;
    }

    bool getTexImageFormats(GrPixelConfig surfaceConfig, GrPixelConfig externalConfig,
                            GrGLenum* internalFormat, GrGLenum* externalFormat,
                            GrGLenum* externalType) const;

    bool getCompressedTexImageFormats(GrPixelConfig surfaceConfig, GrGLenum* internalFormat) const;


    bool getReadPixelsFormat(GrPixelConfig surfaceConfig, GrPixelConfig externalConfig,
                             GrGLenum* externalFormat, GrGLenum* externalType) const;

    void getRenderbufferFormat(GrPixelConfig config, GrGLenum* internalFormat) const;
    void getSizedInternalFormat(GrPixelConfig config, GrGLenum* internalFormat) const;

    /**
    * Gets an array of legal stencil formats. These formats are not guaranteed
    * to be supported by the driver but are legal GLenum names given the GL
    * version and extensions supported.
    */
    const SkTArray<StencilFormat, true>& stencilFormats() const {
        return fStencilFormats;
    }

    /**
     * Gets the internal format to use with glTexImage...() and glTexStorage...(). May be sized or
     * base depending upon the GL. Not applicable to compressed textures.
     */
    GrGLenum getTexImageInternalFormat(GrGLFormat format) const {
        return this->getFormatInfo(format).fInternalFormatForTexImage;
    }

    GrGLenum getSizedInternalFormat(GrGLFormat format) const {
        return this->getFormatInfo(format).fSizedInternalFormat;
    }

    GrGLenum getBaseInternalFormat(GrGLFormat format) const {
        return this->getFormatInfo(format).fBaseInternalFormat;
    }

    /**
     * Gets the default external type to use with glTex[Sub]Image... when the data pointer is null.
     */
    GrGLenum getFormatDefaultExternalType(GrGLFormat format) const {
        return this->getFormatInfo(format).fDefaultExternalType;
    }

    /**
     * Has a stencil format index been found for the format (or we've found that no format works).
     */
    bool hasStencilFormatBeenDeterminedForFormat(GrGLFormat format) const {
        return this->getFormatInfo(format).fStencilFormatIndex != FormatInfo::kUnknown_StencilIndex;
    }

    /**
     * Gets the stencil format index for the format. This assumes
     * hasStencilFormatBeenDeterminedForFormat has already been checked. Returns a value < 0 if
     * no stencil format is supported with the format. Otherwise, returned index refers to the array
     * returned by stencilFormats().
     */
    int getStencilFormatIndexForFormat(GrGLFormat format) const {
        SkASSERT(this->hasStencilFormatBeenDeterminedForFormat(format));
        return this->getFormatInfo(format).fStencilFormatIndex;
    }

    /**
     * If index is >= 0 this records an index into stencilFormats() as the best stencil format for
     * the format. If < 0 it records that the format has no supported stencil format index.
     */
    void setStencilFormatIndexForFormat(GrGLFormat, int index);

    /**
     * Call to note that a color config has been verified as a valid color
     * attachment. This may save future calls to glCheckFramebufferStatus
     * using isConfigVerifiedColorAttachment().
     */
    void markConfigAsValidColorAttachment(GrPixelConfig config) {
        fConfigTable[config].fVerifiedColorAttachment = true;
    }

    /**
     * Call to check whether a config has been verified as a valid color
     * attachment.
     */
    bool isConfigVerifiedColorAttachment(GrPixelConfig config) const {
        return fConfigTable[config].fVerifiedColorAttachment;
    }

    /**
     * Reports the type of MSAA FBO support.
     */
    MSFBOType msFBOType() const { return fMSFBOType; }

    /**
     * Does the preferred MSAA FBO extension have MSAA renderbuffers?
     */
    bool usesMSAARenderBuffers() const {
        return kNone_MSFBOType != fMSFBOType &&
               kES_IMG_MsToTexture_MSFBOType != fMSFBOType &&
               kES_EXT_MsToTexture_MSFBOType != fMSFBOType;
    }

    /**
     * What functionality is supported by glBlitFramebuffer.
     */
    uint32_t blitFramebufferSupportFlags() const { return fBlitFramebufferFlags; }

    /**
     * Is the MSAA FBO extension one where the texture is multisampled when bound to an FBO and
     * then implicitly resolved when read.
     */
    bool usesImplicitMSAAResolve() const {
        return kES_IMG_MsToTexture_MSFBOType == fMSFBOType ||
               kES_EXT_MsToTexture_MSFBOType == fMSFBOType;
    }

    InvalidateFBType invalidateFBType() const { return fInvalidateFBType; }

    /// What type of buffer mapping is supported?
    MapBufferType mapBufferType() const { return fMapBufferType; }

    /// What type of transfer buffer is supported?
    TransferBufferType transferBufferType() const { return fTransferBufferType; }

    /// The maximum number of fragment uniform vectors (GLES has min. 16).
    int maxFragmentUniformVectors() const { return fMaxFragmentUniformVectors; }

    /**
     * Depending on the ES extensions present the BGRA external format may
     * correspond to either a BGRA or RGBA internalFormat. On desktop GL it is
     * RGBA.
     */
    bool bgraIsInternalFormat() const;

    /// Is there support for GL_PACK_REVERSE_ROW_ORDER
    bool packFlipYSupport() const { return fPackFlipYSupport; }

    /// Is there support for texture parameter GL_TEXTURE_USAGE
    bool textureUsageSupport() const { return fTextureUsageSupport; }

    /// Is GL_ALPHA8 renderable
    bool alpha8IsRenderable() const { return fAlpha8IsRenderable; }

    /// Is GL_ARB_IMAGING supported
    bool imagingSupport() const { return fImagingSupport; }

    /// Is there support for Vertex Array Objects?
    bool vertexArrayObjectSupport() const { return fVertexArrayObjectSupport; }

    /// Is there support for GL_KHR_debug?
    bool debugSupport() const { return fDebugSupport; }

    /// Is there support for ES2 compatability?
    bool ES2CompatibilitySupport() const { return fES2CompatibilitySupport; }

    /// Is there support for glDraw*Instanced?
    bool drawInstancedSupport() const { return fDrawInstancedSupport; }

    /// Is there support for glDraw*Indirect? Note that the baseInstance fields of indirect draw
    /// commands cannot be used unless we have base instance support.
    bool drawIndirectSupport() const { return fDrawIndirectSupport; }

    /// Is there support for glMultiDraw*Indirect? Note that the baseInstance fields of indirect
    /// draw commands cannot be used unless we have base instance support.
    bool multiDrawIndirectSupport() const { return fMultiDrawIndirectSupport; }

    /// Is there support for glDrawRangeElements?
    bool drawRangeElementsSupport() const { return fDrawRangeElementsSupport; }

    /// Are the baseInstance fields supported in indirect draw commands?
    bool baseInstanceSupport() const { return fBaseInstanceSupport; }

    /// Use indices or vertices in CPU arrays rather than VBOs for dynamic content.
    bool useNonVBOVertexAndIndexDynamicData() const { return fUseNonVBOVertexAndIndexDynamicData; }

    SurfaceReadPixelsSupport surfaceSupportsReadPixels(const GrSurface*) const override;
    SupportedRead supportedReadPixelsColorType(GrPixelConfig, const GrBackendFormat&,
                                               GrColorType) const override;

    /// Does ReadPixels support reading readConfig pixels from a FBO that is surfaceConfig?
    bool readPixelsSupported(GrPixelConfig surfaceConfig,
                             GrPixelConfig readConfig,
                             std::function<void (GrGLenum, GrGLint*)> getIntegerv,
                             std::function<bool ()> bindRenderTarget,
                             std::function<void ()> unbindRenderTarget) const;

    bool isCoreProfile() const { return fIsCoreProfile; }

    bool bindFragDataLocationSupport() const { return fBindFragDataLocationSupport; }

    bool bindUniformLocationSupport() const { return fBindUniformLocationSupport; }

    /// Are textures with GL_TEXTURE_RECTANGLE type supported.
    bool rectangleTextureSupport() const { return fRectangleTextureSupport; }

    bool mipMapLevelAndLodControlSupport() const { return fMipMapLevelAndLodControlSupport; }

    bool doManualMipmapping() const { return fDoManualMipmapping; }

    void onDumpJSON(SkJSONWriter*) const override;

    bool rgba8888PixelsOpsAreSlow() const { return fRGBA8888PixelsOpsAreSlow; }
    bool partialFBOReadIsSlow() const { return fPartialFBOReadIsSlow; }
    bool rgbaToBgraReadbackConversionsAreSlow() const {
        return fRGBAToBGRAReadbackConversionsAreSlow;
    }

    bool useBufferDataNullHint() const { return fUseBufferDataNullHint; }

    // Certain Intel GPUs on Mac fail to clear if the glClearColor is made up of only 1s and 0s.
    bool clearToBoundaryValuesIsBroken() const { return fClearToBoundaryValuesIsBroken; }

    /// glClearTex(Sub)Image support
    bool clearTextureSupport() const { return fClearTextureSupport; }

    // Adreno/MSAA drops a draw on the imagefiltersbase GM if the base vertex param to
    // glDrawArrays is nonzero.
    // https://bugs.chromium.org/p/skia/issues/detail?id=6650
    bool drawArraysBaseVertexIsBroken() const { return fDrawArraysBaseVertexIsBroken; }

    // If true then we must use an intermediate surface to perform partial updates to unorm textures
    // that have ever been bound to a FBO.
    bool disallowTexSubImageForUnormConfigTexturesEverBoundToFBO() const {
        return fDisallowTexSubImageForUnormConfigTexturesEverBoundToFBO;
    }

    // Use an intermediate surface to write pixels (full or partial overwrite) to into a texture
    // that is bound to an FBO.
    bool useDrawInsteadOfAllRenderTargetWrites() const {
        return fUseDrawInsteadOfAllRenderTargetWrites;
    }

    // At least some Adreno 3xx drivers draw lines incorrectly after drawing non-lines. Toggling
    // face culling on and off seems to resolve this.
    bool requiresCullFaceEnableDisableWhenDrawingLinesAfterNonLines() const {
        return fRequiresCullFaceEnableDisableWhenDrawingLinesAfterNonLines;
    }

    // Some Adreno drivers refuse to ReadPixels from an MSAA buffer that has stencil attached.
    bool detachStencilFromMSAABuffersBeforeReadPixels() const {
        return fDetachStencilFromMSAABuffersBeforeReadPixels;
    }

    // Older Android versions seem to have an issue with setting GL_TEXTURE_BASE_LEVEL or
    // GL_TEXTURE_MAX_LEVEL for GL_TEXTURE_EXTERNAL_OES textures.
    bool dontSetBaseOrMaxLevelForExternalTextures() const {
        return fDontSetBaseOrMaxLevelForExternalTextures;
    }

    // Returns the observed maximum number of instances the driver can handle in a single draw call
    // without crashing, or 'pendingInstanceCount' if this workaround is not necessary.
    // NOTE: the return value may be larger than pendingInstanceCount.
    int maxInstancesPerDrawWithoutCrashing(int pendingInstanceCount) const {
        return (fMaxInstancesPerDrawWithoutCrashing)
                ? fMaxInstancesPerDrawWithoutCrashing : pendingInstanceCount;
    }

    bool canCopyTexSubImage(GrPixelConfig dstConfig, bool dstHasMSAARenderBuffer,
                            const GrTextureType* dstTypeIfTexture,
                            GrPixelConfig srcConfig, bool srcHasMSAARenderBuffer,
                            const GrTextureType* srcTypeIfTexture) const;
    bool canCopyAsBlit(GrPixelConfig dstConfig, int dstSampleCnt,
                       const GrTextureType* dstTypeIfTexture,
                       GrPixelConfig srcConfig, int srcSampleCnt,
                        const GrTextureType* srcTypeIfTexture,
                       const SkRect& srcBounds, bool srcBoundsExact,
                       const SkIRect& srcRect, const SkIPoint& dstPoint) const;
    bool canCopyAsDraw(GrPixelConfig dstConfig, bool srcIsTextureable) const;

    bool initDescForDstCopy(const GrRenderTargetProxy* src, GrSurfaceDesc* desc,
                            bool* rectsMustMatch, bool* disallowSubrect) const override;

    bool programBinarySupport() const { return fProgramBinarySupport; }
    bool programParameterSupport() const { return fProgramParameterSupport; }

    bool samplerObjectSupport() const { return fSamplerObjectSupport; }

    bool fbFetchRequiresEnablePerSample() const { return fFBFetchRequiresEnablePerSample; }

    GrPixelConfig validateBackendRenderTarget(const GrBackendRenderTarget&,
                                              GrColorType) const override;

    GrPixelConfig getYUVAConfigFromBackendFormat(const GrBackendFormat&) const override;

    GrBackendFormat getBackendFormatFromColorType(GrColorType ct) const override;
    GrBackendFormat getBackendFormatFromCompressionType(SkImage::CompressionType) const override;

    GrSwizzle getTextureSwizzle(const GrBackendFormat&, GrColorType) const override;
    GrSwizzle getOutputSwizzle(const GrBackendFormat&, GrColorType) const override;

#if GR_TEST_UTILS
    GrGLStandard standard() const { return fStandard; }
#endif

private:
    enum ExternalFormatUsage {
        kTexImage_ExternalFormatUsage,
        kReadPixels_ExternalFormatUsage,

        kLast_ExternalFormatUsage = kReadPixels_ExternalFormatUsage
    };
    static const int kExternalFormatUsageCnt = kLast_ExternalFormatUsage + 1;
    bool getExternalFormat(GrPixelConfig surfaceConfig, GrPixelConfig memoryConfig,
                           ExternalFormatUsage usage, GrGLenum* externalFormat,
                           GrGLenum* externalType) const;

    void init(const GrContextOptions&, const GrGLContextInfo&, const GrGLInterface*);
    void initGLSL(const GrGLContextInfo&, const GrGLInterface*);
    bool hasPathRenderingSupport(const GrGLContextInfo&, const GrGLInterface*);

    struct FormatWorkarounds {
        bool fDisableTextureRedForMesa = false;
        bool fDisableSRGBRenderWithMSAAForMacAMD = false;
        bool fDisablePerFormatTextureStorageForCommandBufferES2 = false;
        bool fDisableNonRedSingleChannelTexStorageForANGLEGL = false;
        bool fDisableBGRATextureStorageForIntelWindowsES = false;
        bool fDisableRGB8ForMali400 = false;
    };

    void applyDriverCorrectnessWorkarounds(const GrGLContextInfo&, const GrContextOptions&,
                                           GrShaderCaps*, FormatWorkarounds*);

    void onApplyOptionsOverrides(const GrContextOptions& options) override;

    bool onIsWindowRectanglesSupportedForRT(const GrBackendRenderTarget&) const override;

    void initFSAASupport(const GrContextOptions& contextOptions, const GrGLContextInfo&,
                         const GrGLInterface*);
    void initBlendEqationSupport(const GrGLContextInfo&);
    void initStencilSupport(const GrGLContextInfo&);
    // This must be called after initFSAASupport().
    void initConfigTable(const GrContextOptions&, const GrGLContextInfo&, const GrGLInterface*);
    void initFormatTable(const GrContextOptions&, const GrGLContextInfo&, const GrGLInterface*,
                         const FormatWorkarounds&);
    bool onSurfaceSupportsWritePixels(const GrSurface*) const override;
    bool onCanCopySurface(const GrSurfaceProxy* dst, const GrSurfaceProxy* src,
                          const SkIRect& srcRect, const SkIPoint& dstPoint) const override;
    size_t onTransferFromOffsetAlignment(GrColorType bufferColorType) const override;
    GrPixelConfig onGetConfigFromBackendFormat(const GrBackendFormat&, GrColorType) const override;
    bool onAreColorTypeAndFormatCompatible(GrColorType, const GrBackendFormat&) const override;

<<<<<<< HEAD
    bool isFormatTexturable(GrColorType, GrGLSizedInternalFormat) const;
    bool formatSupportsTexStorage(GrGLSizedInternalFormat) const;
=======
    bool isFormatTexturable(GrColorType, GrGLFormat) const;
    bool formatSupportsTexStorage(GrGLFormat) const;
>>>>>>> 2593fdbd

    GrGLStandard fStandard;

    SkTArray<StencilFormat, true> fStencilFormats;

    int fMaxFragmentUniformVectors;

    MSFBOType           fMSFBOType;
    InvalidateFBType    fInvalidateFBType;
    MapBufferType       fMapBufferType;
    TransferBufferType  fTransferBufferType;

    bool fPackFlipYSupport : 1;
    bool fTextureUsageSupport : 1;
    bool fAlpha8IsRenderable: 1;
    bool fImagingSupport  : 1;
    bool fVertexArrayObjectSupport : 1;
    bool fDebugSupport : 1;
    bool fES2CompatibilitySupport : 1;
    bool fDrawInstancedSupport : 1;
    bool fDrawIndirectSupport : 1;
    bool fDrawRangeElementsSupport : 1;
    bool fMultiDrawIndirectSupport : 1;
    bool fBaseInstanceSupport : 1;
    bool fUseNonVBOVertexAndIndexDynamicData : 1;
    bool fIsCoreProfile : 1;
    bool fBindFragDataLocationSupport : 1;
    bool fRGBA8888PixelsOpsAreSlow : 1;
    bool fPartialFBOReadIsSlow : 1;
    bool fBindUniformLocationSupport : 1;
    bool fRectangleTextureSupport : 1;
    bool fMipMapLevelAndLodControlSupport : 1;
    bool fRGBAToBGRAReadbackConversionsAreSlow : 1;
    bool fUseBufferDataNullHint                : 1;
    bool fClearTextureSupport : 1;
    bool fProgramBinarySupport : 1;
    bool fProgramParameterSupport : 1;
    bool fSamplerObjectSupport : 1;
    bool fFBFetchRequiresEnablePerSample : 1;

    // Driver workarounds
    bool fDoManualMipmapping : 1;
    bool fClearToBoundaryValuesIsBroken : 1;
    bool fDrawArraysBaseVertexIsBroken : 1;
    bool fDisallowTexSubImageForUnormConfigTexturesEverBoundToFBO : 1;
    bool fUseDrawInsteadOfAllRenderTargetWrites : 1;
    bool fRequiresCullFaceEnableDisableWhenDrawingLinesAfterNonLines : 1;
    bool fDetachStencilFromMSAABuffersBeforeReadPixels : 1;
    bool fDontSetBaseOrMaxLevelForExternalTextures : 1;
    int fMaxInstancesPerDrawWithoutCrashing;

    uint32_t fBlitFramebufferFlags;

    /** Number type of the components (with out considering number of bits.) */
    enum FormatType {
        kNormalizedFixedPoint_FormatType,
        kFloat_FormatType,
    };

    struct ReadPixelsFormat {
        ReadPixelsFormat() : fFormat(0), fType(0) {}
        GrGLenum fFormat;
        GrGLenum fType;
    };

    struct ConfigFormats {
        ConfigFormats() {
            // Inits to known bad GL enum values.
            memset(this, 0xAB, sizeof(ConfigFormats));
        }
        GrGLenum fBaseInternalFormat;
        GrGLenum fSizedInternalFormat;

        /** The external format and type are to be used when uploading/downloading data using this
            config where both the CPU data and GrSurface are the same config. To get the external
            format and type when converting between configs while copying to/from memory use
            getExternalFormat().
            The kTexImage external format is usually the same as kOther except for kSRGBA on some
            GL contexts. */
        GrGLenum fExternalFormat[kExternalFormatUsageCnt];
        GrGLenum fExternalType;

        // Either the base or sized internal format depending on the GL and config.
        GrGLenum fInternalFormatTexImage;
        GrGLenum fInternalFormatRenderbuffer;
    };

    struct ConfigInfo {
        ConfigFormats fFormats;

        FormatType fFormatType;

        // On ES contexts there are restrictions on type type/format that may be used for
        // ReadPixels. One is implicitly specified by the current FBO's format. The other is
        // queryable. This stores the queried option (lazily).
        ReadPixelsFormat fSecondReadPixelsFormat;


        // If data from a surface of this config is read back to a GrColorType with all four
        // color channels this indicates how each channel should be interpreted. May contain
        // 0s and 1s.
        GrSwizzle fRGBAReadSwizzle = GrSwizzle("rgba");

        SkTDArray<int> fColorSampleCounts;

        enum {
            kRenderable_Flag              = 0x1,
            kRenderableWithMSAA_Flag      = 0x2,
        };
        uint32_t fFlags = 0;

        // verification of color attachment validity is done while flushing. Although only ever
        // used in the (sole) rendering thread it can cause races if it is glommed into fFlags.
        bool fVerifiedColorAttachment = false;
    };

    ConfigInfo fConfigTable[kGrPixelConfigCnt];

    struct ColorTypeInfo {
        ColorTypeInfo(GrColorType colorType, uint32_t flags)
                : fColorType(colorType)
                , fFlags(flags) {}

        GrColorType fColorType;
        enum {
            kUploadData_Flag = 0x1,
        };
        uint32_t fFlags;
    };

    struct FormatInfo {
        uint32_t colorTypeFlags(GrColorType colorType) const {
            for (int i = 0; i < fColorTypeInfos.count(); ++i) {
                if (fColorTypeInfos[i].fColorType == colorType) {
                    return fColorTypeInfos[i].fFlags;
                }
            }
            return 0;
        }

        enum {
            kTextureable_Flag                = 0x1,
            /** kFBOColorAttachment means that even if the format cannot be a GrRenderTarget, we can
                still attach it to a FBO for blitting or reading pixels. */
            kFBOColorAttachment_Flag         = 0x2,
            kFBOColorAttachmentWithMSAA_Flag = 0x4,
            kCanUseTexStorage_Flag           = 0x8,
        };
        uint32_t fFlags = 0;

        // Both compressed and uncompressed formats have base internal formats.
        GrGLenum fBaseInternalFormat = 0;

        // Not defined for compressed formats.
        GrGLenum fSizedInternalFormat = 0;

        // Not defined for uncompressed formats. Passed to glCompressedTexImage...
        GrGLenum fCompressedInternalFormat = 0;

        // Value to uses as the "internalformat" argument to glTexImage... Usually one of
        // fBaseInternalFormat or fSizedInternalFormat but may vary depending on the particular
        // format, GL version, extensions.
        GrGLenum fInternalFormatForTexImage;

        // Default value to use along with fBaseInternalFormat for functions such as glTexImage2D
        // when not input providing data (passing nullptr). Not defined for compressed formats.
        GrGLenum fDefaultExternalType = 0;

        enum {
            // This indicates that a stencil format has not yet been determined for the config.
            kUnknown_StencilIndex = -1,
            // This indicates that there is no supported stencil format for the config.
            kUnsupported_StencilFormatIndex = -2
        };

        // Index fStencilFormats.
        int fStencilFormatIndex = kUnknown_StencilIndex;

        SkSTArray<1, ColorTypeInfo> fColorTypeInfos;
    };

<<<<<<< HEAD
    FormatInfo fFormatTable[kGrGLSizedInternalFormatCount];

    FormatInfo& getFormatInfo(GrGLSizedInternalFormat format) {
        return fFormatTable[static_cast<int>(format)];
    }
    const FormatInfo& getFormatInfo(GrGLSizedInternalFormat format) const {
=======
    FormatInfo fFormatTable[kGrGLFormatCount];

    FormatInfo& getFormatInfo(GrGLFormat format) { return fFormatTable[static_cast<int>(format)]; }
    const FormatInfo& getFormatInfo(GrGLFormat format) const {
>>>>>>> 2593fdbd
        return fFormatTable[static_cast<int>(format)];
    }

    typedef GrCaps INHERITED;
};

#endif<|MERGE_RESOLUTION|>--- conflicted
+++ resolved
@@ -115,11 +115,7 @@
     bool isConfigTexturable(GrPixelConfig config) const override {
         GrGLenum glFormat = this->configSizedInternalFormat(config);
         GrColorType ct = GrPixelConfigToColorType(config);
-<<<<<<< HEAD
-        return this->isFormatTexturable(ct, GrGLSizedInternalFormatFromGLenum(glFormat));
-=======
         return this->isFormatTexturable(ct, GrGLFormatFromGLEnum(glFormat));
->>>>>>> 2593fdbd
     }
 
     int getRenderTargetSampleCount(int requestedCount,
@@ -138,22 +134,14 @@
         return this->canConfigBeFBOColorAttachment(config);
     }
 
-<<<<<<< HEAD
-    bool canFormatBeFBOColorAttachment(GrGLSizedInternalFormat) const;
-=======
     bool canFormatBeFBOColorAttachment(GrGLFormat) const;
->>>>>>> 2593fdbd
 
     bool canConfigBeFBOColorAttachment(GrPixelConfig config) const {
         GrGLenum format = this->configSizedInternalFormat(config);
         if (!format) {
             return false;
         }
-<<<<<<< HEAD
-        return this->canFormatBeFBOColorAttachment(GrGLSizedInternalFormatFromGLenum(format));
-=======
         return this->canFormatBeFBOColorAttachment(GrGLFormatFromGLEnum(format));
->>>>>>> 2593fdbd
     }
 
     bool configSupportsTexStorage(GrPixelConfig config) const {
@@ -161,11 +149,7 @@
         if (!format) {
             return false;
         }
-<<<<<<< HEAD
-        return this->formatSupportsTexStorage(GrGLSizedInternalFormatFromGLenum(format));
-=======
         return this->formatSupportsTexStorage(GrGLFormatFromGLEnum(format));
->>>>>>> 2593fdbd
     }
 
     GrGLenum configSizedInternalFormat(GrPixelConfig config) const {
@@ -511,13 +495,8 @@
     GrPixelConfig onGetConfigFromBackendFormat(const GrBackendFormat&, GrColorType) const override;
     bool onAreColorTypeAndFormatCompatible(GrColorType, const GrBackendFormat&) const override;
 
-<<<<<<< HEAD
-    bool isFormatTexturable(GrColorType, GrGLSizedInternalFormat) const;
-    bool formatSupportsTexStorage(GrGLSizedInternalFormat) const;
-=======
     bool isFormatTexturable(GrColorType, GrGLFormat) const;
     bool formatSupportsTexStorage(GrGLFormat) const;
->>>>>>> 2593fdbd
 
     GrGLStandard fStandard;
 
@@ -699,19 +678,10 @@
         SkSTArray<1, ColorTypeInfo> fColorTypeInfos;
     };
 
-<<<<<<< HEAD
-    FormatInfo fFormatTable[kGrGLSizedInternalFormatCount];
-
-    FormatInfo& getFormatInfo(GrGLSizedInternalFormat format) {
-        return fFormatTable[static_cast<int>(format)];
-    }
-    const FormatInfo& getFormatInfo(GrGLSizedInternalFormat format) const {
-=======
     FormatInfo fFormatTable[kGrGLFormatCount];
 
     FormatInfo& getFormatInfo(GrGLFormat format) { return fFormatTable[static_cast<int>(format)]; }
     const FormatInfo& getFormatInfo(GrGLFormat format) const {
->>>>>>> 2593fdbd
         return fFormatTable[static_cast<int>(format)];
     }
 
