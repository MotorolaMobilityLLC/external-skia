/*
 * Copyright 2011 Google Inc.
 *
 * Use of this source code is governed by a BSD-style license that can be
 * found in the LICENSE file.
 */


#ifndef GrGLRenderTarget_DEFINED
#define GrGLRenderTarget_DEFINED

#include "include/core/SkScalar.h"
#include "include/gpu/GrBackendSurface.h"
<<<<<<< HEAD
#include "include/gpu/GrRenderTarget.h"
=======
#include "src/gpu/GrRenderTarget.h"
>>>>>>> 40be567a
#include "src/gpu/gl/GrGLIRect.h"

class GrGLCaps;
class GrGLGpu;
class GrGLStencilAttachment;

class GrGLRenderTarget : public GrRenderTarget {
public:
    bool alwaysClearStencil() const override { return 0 == fRTFBOID; }

    // set fTexFBOID to this value to indicate that it is multisampled but
    // Gr doesn't know how to resolve it.
    enum { kUnresolvableFBOID = 0 };

    struct IDs {
        GrGLuint                   fRTFBOID;
        GrBackendObjectOwnership   fRTFBOOwnership;
        GrGLuint                   fTexFBOID;
        GrGLuint                   fMSColorRenderbufferID;
    };

    static sk_sp<GrGLRenderTarget> MakeWrapped(GrGLGpu*,
<<<<<<< HEAD
                                               const GrSurfaceDesc&,
                                               GrGLenum format,
                                               const IDDesc&,
=======
                                               const SkISize&,
                                               GrGLFormat,
                                               GrPixelConfig,
                                               int sampleCount,
                                               const IDs&,
>>>>>>> 40be567a
                                               int stencilBits);

    // The following two functions return the same ID when a texture/render target is not
    // multisampled, and different IDs when it is multisampled.
    // FBO ID used to render into
    GrGLuint renderFBOID() const { return fRTFBOID; }
    // FBO ID that has texture ID attached.
    GrGLuint textureFBOID() const { return fTexFBOID; }

    // override of GrRenderTarget
    ResolveType getResolveType() const override {
        if (this->numSamples() <= 1 || fRTFBOID == fTexFBOID) {  // Also catches FBO 0.
            SkASSERT(!this->requiresManualMSAAResolve());
            return kAutoResolves_ResolveType;
        } else if (kUnresolvableFBOID == fTexFBOID) {
            SkASSERT(!this->requiresManualMSAAResolve());
            return kCantResolve_ResolveType;
        } else {
            SkASSERT(this->requiresManualMSAAResolve());
            return kCanResolve_ResolveType;
        }
    }

    GrBackendRenderTarget getBackendRenderTarget() const override;

    GrBackendFormat backendFormat() const override;

    bool canAttemptStencilAttachment() const override;

    // GrGLRenderTarget overrides dumpMemoryStatistics so it can log its texture and renderbuffer
    // components seperately.
    void dumpMemoryStatistics(SkTraceMemoryDump* traceMemoryDump) const override;

    GrGLFormat format() const { return fRTFormat; }

protected:
    // Constructor for subclasses.
<<<<<<< HEAD
    GrGLRenderTarget(GrGLGpu*, const GrSurfaceDesc&, GrGLenum format, const IDDesc&);

    void init(const GrSurfaceDesc&, GrGLenum format, const IDDesc&);
=======
    GrGLRenderTarget(GrGLGpu*,
                     const SkISize&,
                     GrGLFormat,
                     GrPixelConfig,
                     int sampleCount,
                     const IDs&);

    void init(GrGLFormat, const IDs&);
>>>>>>> 40be567a

    void onAbandon() override;
    void onRelease() override;

    int numSamplesOwnedPerPixel() const { return fNumSamplesOwnedPerPixel; }

private:
    // Constructor for instances wrapping backend objects.
<<<<<<< HEAD
    GrGLRenderTarget(GrGLGpu*, const GrSurfaceDesc&, GrGLenum format, const IDDesc&,
                     GrGLStencilAttachment*);

    void setFlags(const GrGLCaps&, const IDDesc&);
=======
    GrGLRenderTarget(GrGLGpu*,
                     const SkISize&,
                     GrGLFormat,
                     GrPixelConfig,
                     int sampleCount,
                     const IDs&,
                     GrGLStencilAttachment*);

    void setFlags(const GrGLCaps&, const IDs&);
>>>>>>> 40be567a

    GrGLGpu* getGLGpu() const;
    bool completeStencilAttachment() override;

    size_t onGpuMemorySize() const override;

    int msaaSamples() const;
    // The number total number of samples, including both MSAA and resolve texture samples.
    int totalSamples() const;

    GrGLuint    fRTFBOID;
    GrGLuint    fTexFBOID;
    GrGLuint    fMSColorRenderbufferID;
<<<<<<< HEAD
    GrGLenum    fRTFormat;
=======
    GrGLFormat  fRTFormat;
>>>>>>> 40be567a

    GrBackendObjectOwnership fRTFBOOwnership;

    // The RenderTarget needs to be able to report its VRAM footprint even after abandon and
    // release have potentially zeroed out the IDs (e.g., so the cache can reset itself). Since
    // the IDs are just required for the computation in totalSamples we cache that result here.
    int         fNumSamplesOwnedPerPixel;

    typedef GrRenderTarget INHERITED;
};

#endif<|MERGE_RESOLUTION|>--- conflicted
+++ resolved
@@ -11,11 +11,7 @@
 
 #include "include/core/SkScalar.h"
 #include "include/gpu/GrBackendSurface.h"
-<<<<<<< HEAD
-#include "include/gpu/GrRenderTarget.h"
-=======
 #include "src/gpu/GrRenderTarget.h"
->>>>>>> 40be567a
 #include "src/gpu/gl/GrGLIRect.h"
 
 class GrGLCaps;
@@ -38,17 +34,11 @@
     };
 
     static sk_sp<GrGLRenderTarget> MakeWrapped(GrGLGpu*,
-<<<<<<< HEAD
-                                               const GrSurfaceDesc&,
-                                               GrGLenum format,
-                                               const IDDesc&,
-=======
                                                const SkISize&,
                                                GrGLFormat,
                                                GrPixelConfig,
                                                int sampleCount,
                                                const IDs&,
->>>>>>> 40be567a
                                                int stencilBits);
 
     // The following two functions return the same ID when a texture/render target is not
@@ -86,11 +76,6 @@
 
 protected:
     // Constructor for subclasses.
-<<<<<<< HEAD
-    GrGLRenderTarget(GrGLGpu*, const GrSurfaceDesc&, GrGLenum format, const IDDesc&);
-
-    void init(const GrSurfaceDesc&, GrGLenum format, const IDDesc&);
-=======
     GrGLRenderTarget(GrGLGpu*,
                      const SkISize&,
                      GrGLFormat,
@@ -99,7 +84,6 @@
                      const IDs&);
 
     void init(GrGLFormat, const IDs&);
->>>>>>> 40be567a
 
     void onAbandon() override;
     void onRelease() override;
@@ -108,12 +92,6 @@
 
 private:
     // Constructor for instances wrapping backend objects.
-<<<<<<< HEAD
-    GrGLRenderTarget(GrGLGpu*, const GrSurfaceDesc&, GrGLenum format, const IDDesc&,
-                     GrGLStencilAttachment*);
-
-    void setFlags(const GrGLCaps&, const IDDesc&);
-=======
     GrGLRenderTarget(GrGLGpu*,
                      const SkISize&,
                      GrGLFormat,
@@ -123,7 +101,6 @@
                      GrGLStencilAttachment*);
 
     void setFlags(const GrGLCaps&, const IDs&);
->>>>>>> 40be567a
 
     GrGLGpu* getGLGpu() const;
     bool completeStencilAttachment() override;
@@ -137,11 +114,7 @@
     GrGLuint    fRTFBOID;
     GrGLuint    fTexFBOID;
     GrGLuint    fMSColorRenderbufferID;
-<<<<<<< HEAD
-    GrGLenum    fRTFormat;
-=======
     GrGLFormat  fRTFormat;
->>>>>>> 40be567a
 
     GrBackendObjectOwnership fRTFBOOwnership;
 
