/*
 * Copyright 2016 Google Inc.
 *
 * Use of this source code is governed by a BSD-style license that can be
 * found in the LICENSE file.
 */

#ifndef GrGLGpuCommandBuffer_DEFINED
#define GrGLGpuCommandBuffer_DEFINED

#include "src/gpu/GrGpuCommandBuffer.h"

#include "src/gpu/GrOpFlushState.h"
#include "src/gpu/gl/GrGLGpu.h"
#include "src/gpu/gl/GrGLRenderTarget.h"

class GrGLGpu;
class GrGLRenderTarget;

class GrGLGpuTextureCommandBuffer : public GrGpuTextureCommandBuffer {
public:
    GrGLGpuTextureCommandBuffer(GrGLGpu* gpu) : fGpu(gpu) {}
<<<<<<< HEAD

    void copy(GrSurface* src, GrSurfaceOrigin srcOrigin, const SkIRect& srcRect,
              const SkIPoint& dstPoint) override {
        fGpu->copySurface(fTexture, fOrigin, src, srcOrigin, srcRect, dstPoint);
    }
=======
>>>>>>> 40be567a

    void transferFrom(const SkIRect& srcRect, GrColorType bufferColorType,
                      GrGpuBuffer* transferBuffer, size_t offset) override {
        fGpu->transferPixelsFrom(fTexture, srcRect.fLeft, srcRect.fTop, srcRect.width(),
                                 srcRect.height(), bufferColorType, transferBuffer, offset);
    }

    void insertEventMarker(const char* msg) override {
        fGpu->insertEventMarker(msg);
    }

    void reset() {
        fTexture = nullptr;
    }

private:
    GrGLGpu* fGpu;

    typedef GrGpuTextureCommandBuffer INHERITED;
};

class GrGLGpuRTCommandBuffer : public GrGpuRTCommandBuffer {
/**
 * We do not actually buffer up draws or do any work in the this class for GL. Instead commands
 * are immediately sent to the gpu to execute. Thus all the commands in this class are simply
 * pass through functions to corresponding calls in the GrGLGpu class.
 */
public:
    GrGLGpuRTCommandBuffer(GrGLGpu* gpu) : fGpu(gpu) {}

    void begin() override;
    void end() override {}

    void insertEventMarker(const char* msg) override {
        fGpu->insertEventMarker(msg);
    }

    void inlineUpload(GrOpFlushState* state, GrDeferredTextureUploadFn& upload) override {
        state->doUpload(upload);
    }

    void set(GrRenderTarget*, GrSurfaceOrigin,
             const GrGpuRTCommandBuffer::LoadAndStoreInfo&,
             const GrGpuRTCommandBuffer::StencilLoadAndStoreInfo&);

<<<<<<< HEAD
    void transferFrom(const SkIRect& srcRect, GrColorType bufferColorType,
                      GrGpuBuffer* transferBuffer, size_t offset) override {
        fGpu->transferPixelsFrom(fRenderTarget, srcRect.fLeft, srcRect.fTop, srcRect.width(),
                                 srcRect.height(), bufferColorType, transferBuffer, offset);
    }

    void set(GrRenderTarget*, GrSurfaceOrigin,
             const GrGpuRTCommandBuffer::LoadAndStoreInfo&,
             const GrGpuRTCommandBuffer::StencilLoadAndStoreInfo&);

=======
>>>>>>> 40be567a
    void reset() {
        fRenderTarget = nullptr;
    }

private:
    GrGpu* gpu() override { return fGpu; }

    void onDraw(const GrPrimitiveProcessor& primProc,
                const GrPipeline& pipeline,
                const GrPipeline::FixedDynamicState* fixedDynamicState,
                const GrPipeline::DynamicStateArrays* dynamicStateArrays,
                const GrMesh mesh[],
                int meshCount,
                const SkRect& bounds) override {
        fGpu->draw(fRenderTarget, fOrigin, primProc, pipeline, fixedDynamicState,
                   dynamicStateArrays, mesh, meshCount);
    }

    void onClear(const GrFixedClip& clip, const SkPMColor4f& color) override {
        fGpu->clear(clip, color, fRenderTarget, fOrigin);
    }

    void onClearStencilClip(const GrFixedClip& clip, bool insideStencilMask) override {
        fGpu->clearStencilClip(clip, insideStencilMask, fRenderTarget, fOrigin);
    }

    GrGLGpu*                                      fGpu;
    GrGpuRTCommandBuffer::LoadAndStoreInfo        fColorLoadAndStoreInfo;
    GrGpuRTCommandBuffer::StencilLoadAndStoreInfo fStencilLoadAndStoreInfo;

    typedef GrGpuRTCommandBuffer INHERITED;
};

#endif
<|MERGE_RESOLUTION|>--- conflicted
+++ resolved
@@ -20,20 +20,6 @@
 class GrGLGpuTextureCommandBuffer : public GrGpuTextureCommandBuffer {
 public:
     GrGLGpuTextureCommandBuffer(GrGLGpu* gpu) : fGpu(gpu) {}
-<<<<<<< HEAD
-
-    void copy(GrSurface* src, GrSurfaceOrigin srcOrigin, const SkIRect& srcRect,
-              const SkIPoint& dstPoint) override {
-        fGpu->copySurface(fTexture, fOrigin, src, srcOrigin, srcRect, dstPoint);
-    }
-=======
->>>>>>> 40be567a
-
-    void transferFrom(const SkIRect& srcRect, GrColorType bufferColorType,
-                      GrGpuBuffer* transferBuffer, size_t offset) override {
-        fGpu->transferPixelsFrom(fTexture, srcRect.fLeft, srcRect.fTop, srcRect.width(),
-                                 srcRect.height(), bufferColorType, transferBuffer, offset);
-    }
 
     void insertEventMarker(const char* msg) override {
         fGpu->insertEventMarker(msg);
@@ -73,19 +59,6 @@
              const GrGpuRTCommandBuffer::LoadAndStoreInfo&,
              const GrGpuRTCommandBuffer::StencilLoadAndStoreInfo&);
 
-<<<<<<< HEAD
-    void transferFrom(const SkIRect& srcRect, GrColorType bufferColorType,
-                      GrGpuBuffer* transferBuffer, size_t offset) override {
-        fGpu->transferPixelsFrom(fRenderTarget, srcRect.fLeft, srcRect.fTop, srcRect.width(),
-                                 srcRect.height(), bufferColorType, transferBuffer, offset);
-    }
-
-    void set(GrRenderTarget*, GrSurfaceOrigin,
-             const GrGpuRTCommandBuffer::LoadAndStoreInfo&,
-             const GrGpuRTCommandBuffer::StencilLoadAndStoreInfo&);
-
-=======
->>>>>>> 40be567a
     void reset() {
         fRenderTarget = nullptr;
     }
