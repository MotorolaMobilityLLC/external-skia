--- conflicted
+++ resolved
@@ -13,13 +13,6 @@
 #include "include/core/SkRefCnt.h"
 #include "include/core/SkSurface.h"
 #include "include/core/SkSurfaceProps.h"
-<<<<<<< HEAD
-#include "include/private/GrRenderTargetProxy.h"
-#include "include/private/GrTypesPriv.h"
-#include "src/gpu/GrPaint.h"
-#include "src/gpu/GrSurfaceContext.h"
-#include "src/gpu/GrXferProcessor.h"
-=======
 #include "include/private/GrTypesPriv.h"
 #include "src/gpu/GrPaint.h"
 #include "src/gpu/GrRenderTargetOpList.h"
@@ -27,7 +20,6 @@
 #include "src/gpu/GrSurfaceContext.h"
 #include "src/gpu/GrXferProcessor.h"
 #include "src/gpu/geometry/GrQuad.h"
->>>>>>> 40be567a
 #include "src/gpu/text/GrTextTarget.h"
 
 class GrBackendSemaphore;
@@ -125,15 +117,9 @@
                         const SkMatrix& viewMatrix,
                         const SkRect& rectToDraw,
                         const SkRect& localRect) {
-<<<<<<< HEAD
-        this->fillRectWithEdgeAA(clip, std::move(paint), aa,
-                                 aa == GrAA::kYes ? GrQuadAAFlags::kAll : GrQuadAAFlags::kNone,
-                                 viewMatrix, rectToDraw, &localRect);
-=======
         this->drawFilledQuad(clip, std::move(paint), aa,
                              aa == GrAA::kYes ? GrQuadAAFlags::kAll : GrQuadAAFlags::kNone,
                              GrQuad::MakeFromRect(rectToDraw, viewMatrix), GrQuad(localRect));
->>>>>>> 40be567a
     }
 
     /**
@@ -199,55 +185,11 @@
                      const QuadSetEntry[], int cnt);
 
     /**
-     * Creates an op that draws a fill rect with per-edge control over anti-aliasing.
-     *
-     * This is a specialized version of fillQuadWithEdgeAA, but is kept separate since knowing
-     * the geometry is a rectangle affords more optimizations.
-     */
-    void fillRectWithEdgeAA(const GrClip& clip, GrPaint&& paint, GrAA aa, GrQuadAAFlags edgeAA,
-                            const SkMatrix& viewMatrix, const SkRect& rect,
-                            const SkRect* optionalLocalRect = nullptr);
-
-    /**
-     * Similar to fillRectWithEdgeAA but draws an arbitrary 2D convex quadrilateral transformed
-     * by 'viewMatrix', with per-edge control over anti-aliasing. The quad should follow the
-     * ordering used by SkRect::toQuad(), which determines how the edge AA is applied:
-     *  - "top" = points [0] and [1]
-     *  - "right" = points[1] and [2]
-     *  - "bottom" = points[2] and [3]
-     *  - "left" = points[3] and [0]
-     *
-     * The last argument, 'optionalLocalQuad', can be null if no separate local coordinates are
-     * necessary.
-     */
-    void fillQuadWithEdgeAA(const GrClip& clip, GrPaint&& paint, GrAA aa, GrQuadAAFlags edgeAA,
-                            const SkMatrix& viewMatrix, const SkPoint quad[4],
-                            const SkPoint optionalLocalQuad[4]);
-
-    /** Used with drawQuadSet */
-    struct QuadSetEntry {
-        SkRect fRect;
-        SkPMColor4f fColor; // Overrides any color on the GrPaint
-        SkMatrix fLocalMatrix;
-        GrQuadAAFlags fAAFlags;
-    };
-
-    // TODO(michaelludwig) - remove if the bulk API is not useful for SkiaRenderer
-    void drawQuadSet(const GrClip& clip, GrPaint&& paint, GrAA aa, const SkMatrix& viewMatrix,
-                     const QuadSetEntry[], int cnt);
-
-    /**
      * Creates an op that draws a subrectangle of a texture. The passed color is modulated by the
      * texture's color. 'srcRect' specifies the rectangle of the texture to draw. 'dstRect'
      * specifies the rectangle to draw in local coords which will be transformed by 'viewMatrix' to
      * device space.
      */
-<<<<<<< HEAD
-    void drawTexture(const GrClip& clip, sk_sp<GrTextureProxy>, GrSamplerState::Filter,
-                     SkBlendMode mode, const SkPMColor4f&, const SkRect& srcRect,
-                     const SkRect& dstRect, GrAA, GrQuadAAFlags, SkCanvas::SrcRectConstraint,
-                     const SkMatrix& viewMatrix, sk_sp<GrColorSpaceXform> texXform);
-=======
     void drawTexture(const GrClip& clip, sk_sp<GrTextureProxy> proxy, GrSamplerState::Filter filter,
                      SkBlendMode mode, const SkPMColor4f& color, const SkRect& srcRect,
                      const SkRect& dstRect, GrAA aa, GrQuadAAFlags edgeAA,
@@ -259,7 +201,6 @@
                                color, mode, aa, edgeAA, GrQuad::MakeFromRect(dstRect, viewMatrix),
                                GrQuad(srcRect), domain);
     }
->>>>>>> 40be567a
 
     /**
      * Variant of drawTexture that instead draws the texture applied to 'dstQuad' transformed by
@@ -267,12 +208,6 @@
      * 'domain' is null, it's equivalent to using the fast src rect constraint. If 'domain' is
      * provided, the strict src rect constraint is applied using 'domain'.
      */
-<<<<<<< HEAD
-    void drawTextureQuad(const GrClip& clip, sk_sp<GrTextureProxy>, GrSamplerState::Filter,
-                         SkBlendMode mode, const SkPMColor4f&, const SkPoint srcQuad[4],
-                         const SkPoint dstQuad[4], GrAA, GrQuadAAFlags, const SkRect* domain,
-                         const SkMatrix& viewMatrix, sk_sp<GrColorSpaceXform> texXform);
-=======
     void drawTextureQuad(const GrClip& clip, sk_sp<GrTextureProxy> proxy,
                          GrSamplerState::Filter filter, SkBlendMode mode, const SkPMColor4f& color,
                          const SkPoint srcQuad[4], const SkPoint dstQuad[4], GrAA aa,
@@ -282,7 +217,6 @@
                                aa, edgeAA, GrQuad::MakeFromSkQuad(dstQuad, viewMatrix),
                                GrQuad::MakeFromSkQuad(srcQuad, SkMatrix::I()), domain);
     }
->>>>>>> 40be567a
 
     /** Used with drawTextureSet */
     struct TextureSetEntry {
@@ -490,8 +424,6 @@
                           const SkRect& dst);
 
     /**
-<<<<<<< HEAD
-=======
      * Draws the src texture with no matrix. The dstRect is the dstPoint with the width and height
      * of the srcRect. The srcRect and dstRect are clipped to the bounds of the src and dst surfaces
      * respectively.
@@ -499,31 +431,12 @@
     bool blitTexture(GrTextureProxy* src, const SkIRect& srcRect, const SkIPoint& dstPoint);
 
     /**
->>>>>>> 40be567a
      * Adds the necessary signal and wait semaphores and adds the passed in SkDrawable to the
      * command stream.
      */
     void drawDrawable(std::unique_ptr<SkDrawable::GpuDrawHandler>, const SkRect& bounds);
 
     using ReadPixelsCallback = SkSurface::ReadPixelsCallback;
-<<<<<<< HEAD
-    using ReadPixelsContext = SkSurface::ReadPixelsContext;
-    /**
-     * Performs an asynchronous read (if possible) into a transfer buffer and then calls callback
-     * with context. If asynchronous reads are not supported then this is done as a synchronous
-     * read via readPixels(). The callback is called with the data pointer equal to nullptr on
-     * failure.
-     */
-    void asyncReadPixels(const SkImageInfo& info, int x, int y, ReadPixelsCallback callback,
-                         ReadPixelsContext context);
-    /**
-     * Like asyncReadPixels but first rescales the contents before read back.
-     */
-    void asyncRescaleAndReadPixels(const SkImageInfo& info, const SkIRect& srcRect,
-                                   SkSurface::RescaleGamma rescaleGamma,
-                                   SkFilterQuality rescaleQuality, ReadPixelsCallback callback,
-                                   ReadPixelsContext context);
-=======
     using ReadPixelsCallbackYUV420 = SkSurface::ReadPixelsCallbackYUV420;
     using ReadPixelsContext = SkSurface::ReadPixelsContext;
     using RescaleGamma = SkSurface::RescaleGamma;
@@ -539,7 +452,6 @@
                                          SkFilterQuality rescaleQuality,
                                          ReadPixelsCallbackYUV420 callback,
                                          ReadPixelsContext context);
->>>>>>> 40be567a
 
     /**
      * After this returns any pending surface IO will be issued to the backend 3D API and
@@ -555,12 +467,7 @@
 
     void insertEventMarker(const SkString&);
 
-<<<<<<< HEAD
-    GrFSAAType fsaaType() const { return fRenderTargetProxy->fsaaType(); }
-    const GrCaps* caps() const;
-=======
     const GrRenderTargetProxy* proxy() const { return fRenderTargetProxy.get(); }
->>>>>>> 40be567a
     int width() const { return fRenderTargetProxy->width(); }
     int height() const { return fRenderTargetProxy->height(); }
     int numSamples() const { return fRenderTargetProxy->numSamples(); }
@@ -569,11 +476,6 @@
     bool wrapsVkSecondaryCB() const { return fRenderTargetProxy->wrapsVkSecondaryCB(); }
     GrMipMapped mipMapped() const;
 
-<<<<<<< HEAD
-    void setNeedsStencil() { fRenderTargetProxy->setNeedsStencil(); }
-
-=======
->>>>>>> 40be567a
     // This entry point should only be called if the backing GPU object is known to be
     // instantiated.
     GrRenderTarget* accessRenderTarget() { return fRenderTargetProxy->peekRenderTarget(); }
@@ -604,14 +506,8 @@
 #endif
 
 protected:
-<<<<<<< HEAD
-    GrRenderTargetContext(GrRecordingContext*, sk_sp<GrRenderTargetProxy>,
-                          sk_sp<SkColorSpace>, const SkSurfaceProps*,
-                          bool managedOpList = true);
-=======
     GrRenderTargetContext(GrRecordingContext*, sk_sp<GrRenderTargetProxy>, GrColorType,
                           sk_sp<SkColorSpace>, const SkSurfaceProps*, bool managedOpList = true);
->>>>>>> 40be567a
 
     SkDEBUGCODE(void validate() const override;)
 
@@ -645,12 +541,9 @@
                              std::unique_ptr<GrFragmentProcessor>,
                              sk_sp<GrTextureProxy>);
 
-<<<<<<< HEAD
-=======
     GrRenderTargetOpList::CanDiscardPreviousOps canDiscardPreviousOpsOnFullClear() const;
     void setNeedsStencil(bool multisampled);
 
->>>>>>> 40be567a
     void internalClear(const GrFixedClip&, const SkPMColor4f&, CanClearFullscreen);
     void internalStencilClear(const GrFixedClip&, bool insideStencilMask);
 
@@ -662,21 +555,6 @@
                           const SkRRect& origOuter,
                           const SkRRect& origInner);
 
-<<<<<<< HEAD
-    void drawFilledRect(const GrClip& clip,
-                        GrPaint&& paint,
-                        GrAA,
-                        const SkMatrix& viewMatrix,
-                        const SkRect& rect,
-                        const GrUserStencilSettings* ss = nullptr);
-
-    // Only consumes the GrPaint if successful.
-    bool drawFilledRectAsClear(const GrClip& clip,
-                               GrPaint&& paint,
-                               GrAA aa,
-                               const SkMatrix& viewMatrix,
-                               const SkRect& rect);
-=======
     // If the drawn quad's paint is a const blended color, provide it as a non-null pointer to
     // 'constColor', which enables the draw-as-clear optimization. Otherwise it is assumed the paint
     // requires some form of shading that invalidates using a clear op.
@@ -718,16 +596,12 @@
                           const GrQuad& deviceQuad,
                           const GrQuad& localQuad,
                           const SkRect* domain = nullptr);
->>>>>>> 40be567a
 
     void drawShapeUsingPathRenderer(const GrClip&, GrPaint&&, GrAA, const SkMatrix&,
                                     const GrShape&);
 
-<<<<<<< HEAD
-=======
     void addOp(std::unique_ptr<GrOp>);
 
->>>>>>> 40be567a
     // Allows caller of addDrawOp to know which op list an op will be added to.
     using WillAddOpFn = void(GrOp*, uint32_t opListID);
     // These perform processing specific to GrDrawOp-derived ops before recording them into an
@@ -745,16 +619,9 @@
                                              const GrOp& op,
                                              GrXferProcessor::DstProxy* result);
 
-<<<<<<< HEAD
-    // The rescaling step of asyncRescaleAndReadPixels().
-    sk_sp<GrRenderTargetContext> rescale(const SkImageInfo& info, const SkIRect& srcRect,
-                                         SkSurface::RescaleGamma rescaleGamma,
-                                         SkFilterQuality rescaleQuality);
-=======
     // The async read step of asyncRescaleAndReadPixels()
     void asyncReadPixels(const SkIRect& rect, SkColorType colorType, ReadPixelsCallback callback,
                          ReadPixelsContext context);
->>>>>>> 40be567a
 
     GrRenderTargetOpList* getRTOpList();
     GrOpList* getOpList() override;
