--- conflicted
+++ resolved
@@ -8,10 +8,6 @@
 #include "include/core/SkMath.h"
 #include "include/core/SkTypes.h"
 #include "include/gpu/GrContext.h"
-<<<<<<< HEAD
-#include "include/gpu/GrRenderTarget.h"
-=======
->>>>>>> 40be567a
 #include "include/gpu/GrTexture.h"
 #include "include/gpu/GrTypes.h"
 #include "include/private/GrResourceKey.h"
@@ -19,10 +15,7 @@
 #include "src/gpu/GrCaps.h"
 #include "src/gpu/GrContextPriv.h"
 #include "src/gpu/GrGpu.h"
-<<<<<<< HEAD
-=======
 #include "src/gpu/GrRenderTarget.h"
->>>>>>> 40be567a
 #include "src/gpu/GrSurfacePriv.h"
 #include "src/gpu/GrTexturePriv.h"
 
@@ -43,17 +36,11 @@
 }
 
 /////////////////////////////////////////////////////////////////////////////
-<<<<<<< HEAD
-GrTexture::GrTexture(GrGpu* gpu, const GrSurfaceDesc& desc, GrTextureType textureType,
-                     GrMipMapsStatus mipMapsStatus)
-        : INHERITED(gpu, desc), fTextureType(textureType), fMipMapsStatus(mipMapsStatus) {
-=======
 GrTexture::GrTexture(GrGpu* gpu, const SkISize& size, GrPixelConfig config, GrProtected isProtected,
                      GrTextureType textureType, GrMipMapsStatus mipMapsStatus)
         : INHERITED(gpu, size, config, isProtected)
         , fTextureType(textureType)
         , fMipMapsStatus(mipMapsStatus) {
->>>>>>> 40be567a
     if (GrMipMapsStatus::kNotAllocated == fMipMapsStatus) {
         fMaxMipMapLevel = 0;
     } else {
@@ -92,17 +79,6 @@
 }
 
 void GrTexture::computeScratchKey(GrScratchKey* key) const {
-<<<<<<< HEAD
-    if (!GrPixelConfigIsCompressed(this->config())) {
-        const GrRenderTarget* rt = this->asRenderTarget();
-        int sampleCount = 1;
-        if (rt) {
-            sampleCount = rt->numStencilSamples();
-        }
-        GrTexturePriv::ComputeScratchKey(this->config(), this->width(), this->height(),
-                                         SkToBool(rt), sampleCount,
-                                         this->texturePriv().mipMapped(), key);
-=======
     if (!this->getGpu()->caps()->isFormatCompressed(this->backendFormat())) {
         int sampleCount = 1;
         GrRenderable renderable = GrRenderable::kNo;
@@ -112,7 +88,6 @@
         }
         GrTexturePriv::ComputeScratchKey(this->config(), this->width(), this->height(), renderable,
                                          sampleCount, this->texturePriv().mipMapped(), key);
->>>>>>> 40be567a
     }
 }
 
