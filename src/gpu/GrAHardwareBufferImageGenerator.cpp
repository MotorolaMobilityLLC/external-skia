--- conflicted
+++ resolved
@@ -21,10 +21,6 @@
 #include "include/gpu/GrTexture.h"
 #include "include/gpu/gl/GrGLTypes.h"
 #include "include/private/GrRecordingContext.h"
-<<<<<<< HEAD
-#include "include/private/GrTextureProxy.h"
-=======
->>>>>>> 40be567a
 #include "src/core/SkExchange.h"
 #include "src/core/SkMessageBus.h"
 #include "src/gpu/GrAHardwareBufferUtils.h"
@@ -34,10 +30,7 @@
 #include "src/gpu/GrResourceCache.h"
 #include "src/gpu/GrResourceProvider.h"
 #include "src/gpu/GrResourceProviderPriv.h"
-<<<<<<< HEAD
-=======
 #include "src/gpu/GrTextureProxy.h"
->>>>>>> 40be567a
 #include "src/gpu/gl/GrGLDefines.h"
 
 #include <EGL/egl.h>
@@ -102,14 +95,9 @@
                                                                              fBufferFormat,
                                                                              false);
 
-<<<<<<< HEAD
-    GrPixelConfig pixelConfig = context->priv().caps()->getConfigFromBackendFormat(
-            backendFormat, this->getInfo().colorType());
-=======
     GrColorType grColorType = SkColorTypeToGrColorType(this->getInfo().colorType());
     GrPixelConfig pixelConfig = context->priv().caps()->getConfigFromBackendFormat(backendFormat,
                                                                                    grColorType);
->>>>>>> 40be567a
 
     if (pixelConfig == kUnknown_GrPixelConfig) {
         return nullptr;
@@ -127,15 +115,9 @@
     if (context->backend() == GrBackendApi::kOpenGL) {
         textureType = GrTextureType::kExternal;
     } else if (context->backend() == GrBackendApi::kVulkan) {
-<<<<<<< HEAD
-        const VkFormat* format = backendFormat.getVkFormat();
-        SkASSERT(format);
-        if (*format == VK_FORMAT_UNDEFINED) {
-=======
         VkFormat format;
         SkAssertResult(backendFormat.asVkFormat(&format));
         if (format == VK_FORMAT_UNDEFINED) {
->>>>>>> 40be567a
             textureType = GrTextureType::kExternal;
         }
     }
@@ -168,72 +150,39 @@
     };
 
     sk_sp<GrTextureProxy> texProxy = proxyProvider->createLazyProxy(
-<<<<<<< HEAD
-            [direct, buffer = AutoAHBRelease(hardwareBuffer), width, height, pixelConfig,
-             isProtectedContent, backendFormat](GrResourceProvider* resourceProvider)
-                    -> GrSurfaceProxy::LazyInstantiationResult {
-                GrAHardwareBufferUtils::DeleteImageProc deleteImageProc = nullptr;
-                GrAHardwareBufferUtils::DeleteImageCtx deleteImageCtx = nullptr;
-=======
             [direct, buffer = AutoAHBRelease(hardwareBuffer), width, height,
              isProtectedContent, backendFormat, grColorType](GrResourceProvider* resourceProvider)
                     -> GrSurfaceProxy::LazyInstantiationResult {
                 GrAHardwareBufferUtils::DeleteImageProc deleteImageProc = nullptr;
                 GrAHardwareBufferUtils::UpdateImageProc updateImageProc = nullptr;
                 GrAHardwareBufferUtils::TexImageCtx texImageCtx = nullptr;
->>>>>>> 40be567a
 
                 GrBackendTexture backendTex =
                         GrAHardwareBufferUtils::MakeBackendTexture(direct, buffer.get(),
                                                                    width, height,
                                                                    &deleteImageProc,
-<<<<<<< HEAD
-                                                                   &deleteImageCtx,
-=======
                                                                    &updateImageProc,
                                                                    &texImageCtx,
->>>>>>> 40be567a
                                                                    isProtectedContent,
                                                                    backendFormat,
                                                                    false);
                 if (!backendTex.isValid()) {
                     return {};
                 }
-<<<<<<< HEAD
-                SkASSERT(deleteImageProc && deleteImageCtx);
-
-                backendTex.fConfig = pixelConfig;
-=======
                 SkASSERT(deleteImageProc && texImageCtx);
 
->>>>>>> 40be567a
                 // We make this texture cacheable to avoid recreating a GrTexture every time this
                 // is invoked. We know the owning SkIamge will send an invalidation message when the
                 // image is destroyed, so the texture will be removed at that time.
                 sk_sp<GrTexture> tex = resourceProvider->wrapBackendTexture(
-<<<<<<< HEAD
-                        backendTex, kBorrow_GrWrapOwnership, GrWrapCacheable::kYes, kRead_GrIOType);
-                if (!tex) {
-                    deleteImageProc(deleteImageCtx);
-=======
                         backendTex, grColorType, kBorrow_GrWrapOwnership, GrWrapCacheable::kYes,
                         kRead_GrIOType);
                 if (!tex) {
                     deleteImageProc(texImageCtx);
->>>>>>> 40be567a
                     return {};
                 }
 
                 if (deleteImageProc) {
-<<<<<<< HEAD
-                    tex->setRelease(deleteImageProc, deleteImageCtx);
-                }
-
-                return std::move(tex);
-            },
-            backendFormat, desc, fSurfaceOrigin, GrMipMapped::kNo,
-            GrInternalSurfaceFlags::kReadOnly, SkBackingFit::kExact, SkBudgeted::kNo);
-=======
                     tex->setRelease(deleteImageProc, texImageCtx);
                 }
 
@@ -242,7 +191,6 @@
             backendFormat, desc, GrRenderable::kNo, 1, fSurfaceOrigin, GrMipMapped::kNo,
             GrMipMapsStatus::kNotAllocated, GrInternalSurfaceFlags::kReadOnly, SkBackingFit::kExact,
             SkBudgeted::kNo, GrProtected::kNo);
->>>>>>> 40be567a
 
     return texProxy;
 }
