/*
 * Copyright 2010 Google Inc.
 *
 * Use of this source code is governed by a BSD-style license that can be
 * found in the LICENSE file.
 */

#ifndef SkGpuDevice_DEFINED
#define SkGpuDevice_DEFINED

#include "include/core/SkBitmap.h"
#include "include/core/SkPicture.h"
#include "include/core/SkRegion.h"
#include "include/core/SkSurface.h"
#include "include/gpu/GrContext.h"
#include "include/gpu/GrTypes.h"
#include "src/core/SkClipStackDevice.h"
#include "src/gpu/GrClipStackClip.h"
#include "src/gpu/GrContextPriv.h"
#include "src/gpu/GrRenderTargetContext.h"
#include "src/gpu/SkGr.h"

class GrAccelData;
class GrTextureMaker;
class GrTextureProducer;
struct GrCachedLayer;

class SkSpecialImage;

/**
 *  Subclass of SkBaseDevice, which directs all drawing to the GrGpu owned by the
 *  canvas.
 */
class SkGpuDevice : public SkClipStackDevice {
public:
    enum InitContents {
        kClear_InitContents,
        kUninit_InitContents
    };

    /**
     * Creates an SkGpuDevice from a GrRenderTargetContext whose backing width/height is
     * different than its actual width/height (e.g., approx-match scratch texture).
     */
    static sk_sp<SkGpuDevice> Make(
            GrContext*, std::unique_ptr<GrRenderTargetContext>, InitContents);

    /**
     * New device that will create an offscreen renderTarget based on the ImageInfo and
     * sampleCount. The mipMapped flag tells the gpu to create the underlying render target with
     * mips. The Budgeted param controls whether the device's backing store counts against the
     * resource cache budget. On failure, returns nullptr.
     * This entry point creates a kExact backing store. It is used when creating SkGpuDevices
     * for SkSurfaces.
     */
    static sk_sp<SkGpuDevice> Make(GrContext*, SkBudgeted, const SkImageInfo&,
                                   int sampleCount, GrSurfaceOrigin, const SkSurfaceProps*,
                                   GrMipMapped mipMapped, InitContents);

    ~SkGpuDevice() override {}

    GrContext* context() const override { return fContext.get(); }

    // set all pixels to 0
    void clearAll();

    void replaceRenderTargetContext(bool shouldRetainContent);
<<<<<<< HEAD
    void replaceRenderTargetContext(sk_sp<GrRenderTargetContext>, bool shouldRetainContent);
=======
    void replaceRenderTargetContext(std::unique_ptr<GrRenderTargetContext>,
                                    bool shouldRetainContent);
>>>>>>> 40be567a

    GrRenderTargetContext* accessRenderTargetContext() override;

    void drawPaint(const SkPaint& paint) override;
    void drawPoints(SkCanvas::PointMode mode, size_t count, const SkPoint[],
                    const SkPaint& paint) override;
    void drawRect(const SkRect& r, const SkPaint& paint) override;
    void drawRRect(const SkRRect& r, const SkPaint& paint) override;
    void drawDRRect(const SkRRect& outer, const SkRRect& inner, const SkPaint& paint) override;
    void drawRegion(const SkRegion& r, const SkPaint& paint) override;
    void drawOval(const SkRect& oval, const SkPaint& paint) override;
    void drawArc(const SkRect& oval, SkScalar startAngle, SkScalar sweepAngle,
                 bool useCenter, const SkPaint& paint) override;
    void drawPath(const SkPath& path, const SkPaint& paint, bool pathIsMutable) override;
    void drawBitmapRect(const SkBitmap&, const SkRect* srcOrNull, const SkRect& dst,
                        const SkPaint& paint, SkCanvas::SrcRectConstraint) override;
    void drawSprite(const SkBitmap& bitmap, int x, int y,
                    const SkPaint& paint) override;
    void drawGlyphRunList(const SkGlyphRunList& glyphRunList) override;
    void drawVertices(const SkVertices*, const SkVertices::Bone bones[], int boneCount, SkBlendMode,
                      const SkPaint&) override;
    void drawShadow(const SkPath&, const SkDrawShadowRec&) override;
    void drawAtlas(const SkImage* atlas, const SkRSXform[], const SkRect[],
                   const SkColor[], int count, SkBlendMode, const SkPaint&) override;
    void drawDevice(SkBaseDevice*, int x, int y, const SkPaint&) override;

    void drawImageRect(const SkImage*, const SkRect* src, const SkRect& dst,
                       const SkPaint&, SkCanvas::SrcRectConstraint) override;

    void drawImageNine(const SkImage* image, const SkIRect& center,
                       const SkRect& dst, const SkPaint& paint) override;
    void drawBitmapNine(const SkBitmap& bitmap, const SkIRect& center,
                        const SkRect& dst, const SkPaint& paint) override;

    void drawImageLattice(const SkImage*, const SkCanvas::Lattice&,
                          const SkRect& dst, const SkPaint&) override;
    void drawBitmapLattice(const SkBitmap&, const SkCanvas::Lattice&,
                           const SkRect& dst, const SkPaint&) override;

    void drawDrawable(SkDrawable*, const SkMatrix*, SkCanvas* canvas) override;

    void drawSpecial(SkSpecialImage*, int left, int top, const SkPaint& paint,
                     SkImage*, const SkMatrix&) override;

    void drawEdgeAAQuad(const SkRect& rect, const SkPoint clip[4],
                        SkCanvas::QuadAAFlags aaFlags, SkColor color, SkBlendMode mode) override;
    void drawEdgeAAImageSet(const SkCanvas::ImageSetEntry[], int count, const SkPoint dstClips[],
                            const SkMatrix[], const SkPaint&, SkCanvas::SrcRectConstraint) override;

    sk_sp<SkSpecialImage> makeSpecial(const SkBitmap&) override;
    sk_sp<SkSpecialImage> makeSpecial(const SkImage*) override;
    sk_sp<SkSpecialImage> snapSpecial() override;
    sk_sp<SkSpecialImage> snapBackImage(const SkIRect&) override;

    void flush() override;
    GrSemaphoresSubmitted flush(SkSurface::BackendSurfaceAccess access, const GrFlushInfo&);
    bool wait(int numSemaphores, const GrBackendSemaphore* waitSemaphores);

    bool onAccessPixels(SkPixmap*) override;

protected:
    bool onReadPixels(const SkPixmap&, int, int) override;
    bool onWritePixels(const SkPixmap&, int, int) override;

private:
    // We want these unreffed in RenderTargetContext, GrContext order.
<<<<<<< HEAD
    sk_sp<GrContext>             fContext;
    sk_sp<GrRenderTargetContext> fRenderTargetContext;

    SkISize                      fSize;
=======
    sk_sp<GrContext> fContext;
    std::unique_ptr<GrRenderTargetContext> fRenderTargetContext;
>>>>>>> 40be567a

    enum Flags {
        kNeedClear_Flag = 1 << 0,  //!< Surface requires an initial clear
        kIsOpaque_Flag  = 1 << 1,  //!< Hint from client that rendering to this device will be
                                   //   opaque even if the config supports alpha.
    };
    static bool CheckAlphaTypeAndGetFlags(const SkImageInfo* info, InitContents init,
                                          unsigned* flags);

    SkGpuDevice(GrContext*, std::unique_ptr<GrRenderTargetContext>, unsigned flags);

    SkBaseDevice* onCreateDevice(const CreateInfo&, const SkPaint*) override;

    sk_sp<SkSurface> makeSurface(const SkImageInfo&, const SkSurfaceProps&) override;

    SkImageFilterCache* getImageFilterCache() override;

    bool forceConservativeRasterClip() const override { return true; }

    GrClipStackClip clip() const { return GrClipStackClip(&this->cs()); }

    const GrCaps* caps() const;

    /**
     * Helper functions called by drawBitmapCommon. By the time these are called the SkDraw's
     * matrix, clip, and the device's render target has already been set on GrContext.
     */

    // The tileSize and clippedSrcRect will be valid only if true is returned.
    bool shouldTileImageID(uint32_t imageID,
                           const SkIRect& imageRect,
                           const SkMatrix& viewMatrix,
                           const SkMatrix& srcToDstRectMatrix,
                           const GrSamplerState& params,
                           const SkRect* srcRectPtr,
                           int maxTileSize,
                           int* tileSize,
                           SkIRect* clippedSubset) const;
    // Just returns the predicate, not the out-tileSize or out-clippedSubset, as they are not
    // needed at the moment.
    bool shouldTileImage(const SkImage* image, const SkRect* srcRectPtr,
                         SkCanvas::SrcRectConstraint constraint, SkFilterQuality quality,
                         const SkMatrix& viewMatrix, const SkMatrix& srcToDstRect) const;

    sk_sp<SkSpecialImage> filterTexture(SkSpecialImage*,
                                        int left, int top,
                                        SkIPoint* offset,
                                        const SkImageFilter* filter);

    // Splits bitmap into tiles of tileSize and draws them using separate textures for each tile.
    void drawTiledBitmap(const SkBitmap& bitmap,
                         const SkMatrix& viewMatrix,
                         const SkMatrix& srcToDstMatrix,
                         const SkRect& srcRect,
                         const SkIRect& clippedSrcRect,
                         const GrSamplerState& params,
                         const SkPaint& paint,
                         SkCanvas::SrcRectConstraint,
                         int tileSize,
                         bool bicubic);

    // Used by drawTiledBitmap to draw each tile.
    void drawBitmapTile(const SkBitmap&,
                        const SkMatrix& viewMatrix,
                        const SkRect& dstRect,
                        const SkRect& srcRect,
                        const GrSamplerState& samplerState,
                        const SkPaint& paint,
                        SkCanvas::SrcRectConstraint,
                        bool bicubic,
                        bool needsTextureDomain);

    // If not null, dstClip must be contained inside dst and will also respect the edge AA flags.
    // If 'preViewMatrix' is not null, final CTM will be this->ctm() * preViewMatrix.
    void drawImageQuad(const SkImage*, const SkRect* src, const SkRect* dst,
                       const SkPoint dstClip[4], GrAA aa, GrQuadAAFlags aaFlags,
                       const SkMatrix* preViewMatrix, const SkPaint&, SkCanvas::SrcRectConstraint);

    // TODO(michaelludwig): This can be removed once drawBitmapRect is removed from SkDevice
    // so that drawImageQuad is the sole entry point into the draw-single-image op
    void drawTextureProducer(GrTextureProducer*,
                             const SkRect* srcRect,
                             const SkRect* dstRect,
                             SkCanvas::SrcRectConstraint,
                             const SkMatrix& viewMatrix,
                             const SkPaint&,
                             bool attemptDrawTexture);

    void drawProducerLattice(GrTextureProducer*, std::unique_ptr<SkLatticeIter>, const SkRect& dst,
                             const SkPaint&);

    void drawStrokedLine(const SkPoint pts[2], const SkPaint&);

    void wireframeVertices(SkVertices::VertexMode, int vertexCount, const SkPoint verts[],
                           const SkVertices::Bone bones[], int boneCount, SkBlendMode,
                           const uint16_t indices[], int indexCount, const SkPaint&);

<<<<<<< HEAD
    static sk_sp<GrRenderTargetContext> MakeRenderTargetContext(GrContext*,
                                                                SkBudgeted,
                                                                const SkImageInfo&,
                                                                int sampleCount,
                                                                GrSurfaceOrigin,
                                                                const SkSurfaceProps*,
                                                                GrMipMapped);
=======
    static std::unique_ptr<GrRenderTargetContext> MakeRenderTargetContext(GrContext*,
                                                                          SkBudgeted,
                                                                          const SkImageInfo&,
                                                                          int sampleCount,
                                                                          GrSurfaceOrigin,
                                                                          const SkSurfaceProps*,
                                                                          GrMipMapped);
>>>>>>> 40be567a

    friend class GrAtlasTextContext;
    friend class SkSurface_Gpu;      // for access to surfaceProps
    typedef SkClipStackDevice INHERITED;
};

#endif<|MERGE_RESOLUTION|>--- conflicted
+++ resolved
@@ -65,12 +65,8 @@
     void clearAll();
 
     void replaceRenderTargetContext(bool shouldRetainContent);
-<<<<<<< HEAD
-    void replaceRenderTargetContext(sk_sp<GrRenderTargetContext>, bool shouldRetainContent);
-=======
     void replaceRenderTargetContext(std::unique_ptr<GrRenderTargetContext>,
                                     bool shouldRetainContent);
->>>>>>> 40be567a
 
     GrRenderTargetContext* accessRenderTargetContext() override;
 
@@ -137,15 +133,8 @@
 
 private:
     // We want these unreffed in RenderTargetContext, GrContext order.
-<<<<<<< HEAD
-    sk_sp<GrContext>             fContext;
-    sk_sp<GrRenderTargetContext> fRenderTargetContext;
-
-    SkISize                      fSize;
-=======
     sk_sp<GrContext> fContext;
     std::unique_ptr<GrRenderTargetContext> fRenderTargetContext;
->>>>>>> 40be567a
 
     enum Flags {
         kNeedClear_Flag = 1 << 0,  //!< Surface requires an initial clear
@@ -243,15 +232,6 @@
                            const SkVertices::Bone bones[], int boneCount, SkBlendMode,
                            const uint16_t indices[], int indexCount, const SkPaint&);
 
-<<<<<<< HEAD
-    static sk_sp<GrRenderTargetContext> MakeRenderTargetContext(GrContext*,
-                                                                SkBudgeted,
-                                                                const SkImageInfo&,
-                                                                int sampleCount,
-                                                                GrSurfaceOrigin,
-                                                                const SkSurfaceProps*,
-                                                                GrMipMapped);
-=======
     static std::unique_ptr<GrRenderTargetContext> MakeRenderTargetContext(GrContext*,
                                                                           SkBudgeted,
                                                                           const SkImageInfo&,
@@ -259,7 +239,6 @@
                                                                           GrSurfaceOrigin,
                                                                           const SkSurfaceProps*,
                                                                           GrMipMapped);
->>>>>>> 40be567a
 
     friend class GrAtlasTextContext;
     friend class SkSurface_Gpu;      // for access to surfaceProps
