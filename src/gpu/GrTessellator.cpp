/*
 * Copyright 2015 Google Inc.
 *
 * Use of this source code is governed by a BSD-style license that can be
 * found in the LICENSE file.
 */

#include "src/gpu/GrTessellator.h"

#include "src/gpu/GrDefaultGeoProcFactory.h"
<<<<<<< HEAD
#include "src/gpu/GrPathUtils.h"
#include "src/gpu/GrVertexWriter.h"
=======
#include "src/gpu/GrVertexWriter.h"
#include "src/gpu/geometry/GrPathUtils.h"
>>>>>>> 40be567a

#include "include/core/SkPath.h"
#include "src/core/SkArenaAlloc.h"
#include "src/core/SkGeometry.h"
#include "src/core/SkPointPriv.h"

#include <algorithm>
#include <cstdio>
#include <queue>
#include <unordered_map>
#include <utility>

/*
 * There are six stages to the basic algorithm:
 *
 * 1) Linearize the path contours into piecewise linear segments (path_to_contours()).
 * 2) Build a mesh of edges connecting the vertices (build_edges()).
 * 3) Sort the vertices in Y (and secondarily in X) (merge_sort()).
 * 4) Simplify the mesh by inserting new vertices at intersecting edges (simplify()).
 * 5) Tessellate the simplified mesh into monotone polygons (tessellate()).
 * 6) Triangulate the monotone polygons directly into a vertex buffer (polys_to_triangles()).
 *
 * For screenspace antialiasing, the algorithm is modified as follows:
 *
 * Run steps 1-5 above to produce polygons.
 * 5b) Apply fill rules to extract boundary contours from the polygons (extract_boundaries()).
 * 5c) Simplify boundaries to remove "pointy" vertices that cause inversions (simplify_boundary()).
 * 5d) Displace edges by half a pixel inward and outward along their normals. Intersect to find
 *     new vertices, and set zero alpha on the exterior and one alpha on the interior. Build a new
 *     antialiased mesh from those vertices (stroke_boundary()).
 * Run steps 3-6 above on the new mesh, and produce antialiased triangles.
 *
 * The vertex sorting in step (3) is a merge sort, since it plays well with the linked list
 * of vertices (and the necessity of inserting new vertices on intersection).
 *
 * Stages (4) and (5) use an active edge list -- a list of all edges for which the
 * sweep line has crossed the top vertex, but not the bottom vertex.  It's sorted
 * left-to-right based on the point where both edges are active (when both top vertices
 * have been seen, so the "lower" top vertex of the two). If the top vertices are equal
 * (shared), it's sorted based on the last point where both edges are active, so the
 * "upper" bottom vertex.
 *
 * The most complex step is the simplification (4). It's based on the Bentley-Ottman
 * line-sweep algorithm, but due to floating point inaccuracy, the intersection points are
 * not exact and may violate the mesh topology or active edge list ordering. We
 * accommodate this by adjusting the topology of the mesh and AEL to match the intersection
 * points. This occurs in two ways:
 *
 * A) Intersections may cause a shortened edge to no longer be ordered with respect to its
 *    neighbouring edges at the top or bottom vertex. This is handled by merging the
 *    edges (merge_collinear_edges()).
 * B) Intersections may cause an edge to violate the left-to-right ordering of the
 *    active edge list. This is handled during merging or splitting by rewind()ing the
 *    active edge list to the vertex before potential violations occur.
 *
 * The tessellation steps (5) and (6) are based on "Triangulating Simple Polygons and
 * Equivalent Problems" (Fournier and Montuno); also a line-sweep algorithm. Note that it
 * currently uses a linked list for the active edge list, rather than a 2-3 tree as the
 * paper describes. The 2-3 tree gives O(lg N) lookups, but insertion and removal also
 * become O(lg N). In all the test cases, it was found that the cost of frequent O(lg N)
 * insertions and removals was greater than the cost of infrequent O(N) lookups with the
 * linked list implementation. With the latter, all removals are O(1), and most insertions
 * are O(1), since we know the adjacent edge in the active edge list based on the topology.
 * Only type 2 vertices (see paper) require the O(N) lookups, and these are much less
 * frequent. There may be other data structures worth investigating, however.
 *
 * Note that the orientation of the line sweep algorithms is determined by the aspect ratio of the
 * path bounds. When the path is taller than it is wide, we sort vertices based on increasing Y
 * coordinate, and secondarily by increasing X coordinate. When the path is wider than it is tall,
 * we sort by increasing X coordinate, but secondarily by *decreasing* Y coordinate. This is so
 * that the "left" and "right" orientation in the code remains correct (edges to the left are
 * increasing in Y; edges to the right are decreasing in Y). That is, the setting rotates 90
 * degrees counterclockwise, rather that transposing.
 */

#define LOGGING_ENABLED 0

#if LOGGING_ENABLED
#define LOG printf
#else
#define LOG(...)
#endif

namespace {

const int kArenaChunkSize = 16 * 1024;
const float kCosMiterAngle = 0.97f; // Corresponds to an angle of ~14 degrees.

struct Vertex;
struct Edge;
struct Event;
struct Poly;

template <class T, T* T::*Prev, T* T::*Next>
void list_insert(T* t, T* prev, T* next, T** head, T** tail) {
    t->*Prev = prev;
    t->*Next = next;
    if (prev) {
        prev->*Next = t;
    } else if (head) {
        *head = t;
    }
    if (next) {
        next->*Prev = t;
    } else if (tail) {
        *tail = t;
    }
}

template <class T, T* T::*Prev, T* T::*Next>
void list_remove(T* t, T** head, T** tail) {
    if (t->*Prev) {
        t->*Prev->*Next = t->*Next;
    } else if (head) {
        *head = t->*Next;
    }
    if (t->*Next) {
        t->*Next->*Prev = t->*Prev;
    } else if (tail) {
        *tail = t->*Prev;
    }
    t->*Prev = t->*Next = nullptr;
}

/**
 * Vertices are used in three ways: first, the path contours are converted into a
 * circularly-linked list of Vertices for each contour. After edge construction, the same Vertices
 * are re-ordered by the merge sort according to the sweep_lt comparator (usually, increasing
 * in Y) using the same fPrev/fNext pointers that were used for the contours, to avoid
 * reallocation. Finally, MonotonePolys are built containing a circularly-linked list of
 * Vertices. (Currently, those Vertices are newly-allocated for the MonotonePolys, since
 * an individual Vertex from the path mesh may belong to multiple
 * MonotonePolys, so the original Vertices cannot be re-used.
 */

struct Vertex {
  Vertex(const SkPoint& point, uint8_t alpha)
    : fPoint(point), fPrev(nullptr), fNext(nullptr)
    , fFirstEdgeAbove(nullptr), fLastEdgeAbove(nullptr)
    , fFirstEdgeBelow(nullptr), fLastEdgeBelow(nullptr)
    , fLeftEnclosingEdge(nullptr), fRightEnclosingEdge(nullptr)
    , fPartner(nullptr)
    , fAlpha(alpha)
    , fSynthetic(false)
#if LOGGING_ENABLED
    , fID (-1.0f)
#endif
    {}
    SkPoint fPoint;               // Vertex position
    Vertex* fPrev;                // Linked list of contours, then Y-sorted vertices.
    Vertex* fNext;                // "
    Edge*   fFirstEdgeAbove;      // Linked list of edges above this vertex.
    Edge*   fLastEdgeAbove;       // "
    Edge*   fFirstEdgeBelow;      // Linked list of edges below this vertex.
    Edge*   fLastEdgeBelow;       // "
    Edge*   fLeftEnclosingEdge;   // Nearest edge in the AEL left of this vertex.
    Edge*   fRightEnclosingEdge;  // Nearest edge in the AEL right of this vertex.
    Vertex* fPartner;             // Corresponding inner or outer vertex (for AA).
    uint8_t fAlpha;
    bool    fSynthetic;           // Is this a synthetic vertex?
#if LOGGING_ENABLED
    float   fID;                  // Identifier used for logging.
#endif
};

/***************************************************************************************/

typedef bool (*CompareFunc)(const SkPoint& a, const SkPoint& b);

bool sweep_lt_horiz(const SkPoint& a, const SkPoint& b) {
    return a.fX < b.fX || (a.fX == b.fX && a.fY > b.fY);
}

bool sweep_lt_vert(const SkPoint& a, const SkPoint& b) {
    return a.fY < b.fY || (a.fY == b.fY && a.fX < b.fX);
}

struct Comparator {
    enum class Direction { kVertical, kHorizontal };
    Comparator(Direction direction) : fDirection(direction) {}
    bool sweep_lt(const SkPoint& a, const SkPoint& b) const {
        return fDirection == Direction::kHorizontal ? sweep_lt_horiz(a, b) : sweep_lt_vert(a, b);
    }
    Direction fDirection;
};

inline void* emit_vertex(Vertex* v, bool emitCoverage, void* data) {
    GrVertexWriter verts{data};
    verts.write(v->fPoint);

    if (emitCoverage) {
        verts.write(GrNormalizeByteToFloat(v->fAlpha));
    }

    return verts.fPtr;
}

void* emit_triangle(Vertex* v0, Vertex* v1, Vertex* v2, bool emitCoverage, void* data) {
    LOG("emit_triangle %g (%g, %g) %d\n", v0->fID, v0->fPoint.fX, v0->fPoint.fY, v0->fAlpha);
    LOG("              %g (%g, %g) %d\n", v1->fID, v1->fPoint.fX, v1->fPoint.fY, v1->fAlpha);
    LOG("              %g (%g, %g) %d\n", v2->fID, v2->fPoint.fX, v2->fPoint.fY, v2->fAlpha);
#if TESSELLATOR_WIREFRAME
    data = emit_vertex(v0, emitCoverage, data);
    data = emit_vertex(v1, emitCoverage, data);
    data = emit_vertex(v1, emitCoverage, data);
    data = emit_vertex(v2, emitCoverage, data);
    data = emit_vertex(v2, emitCoverage, data);
    data = emit_vertex(v0, emitCoverage, data);
#else
    data = emit_vertex(v0, emitCoverage, data);
    data = emit_vertex(v1, emitCoverage, data);
    data = emit_vertex(v2, emitCoverage, data);
#endif
    return data;
}

struct VertexList {
    VertexList() : fHead(nullptr), fTail(nullptr) {}
    VertexList(Vertex* head, Vertex* tail) : fHead(head), fTail(tail) {}
    Vertex* fHead;
    Vertex* fTail;
    void insert(Vertex* v, Vertex* prev, Vertex* next) {
        list_insert<Vertex, &Vertex::fPrev, &Vertex::fNext>(v, prev, next, &fHead, &fTail);
    }
    void append(Vertex* v) {
        insert(v, fTail, nullptr);
    }
    void append(const VertexList& list) {
        if (!list.fHead) {
            return;
        }
        if (fTail) {
            fTail->fNext = list.fHead;
            list.fHead->fPrev = fTail;
        } else {
            fHead = list.fHead;
        }
        fTail = list.fTail;
    }
    void prepend(Vertex* v) {
        insert(v, nullptr, fHead);
    }
    void remove(Vertex* v) {
        list_remove<Vertex, &Vertex::fPrev, &Vertex::fNext>(v, &fHead, &fTail);
    }
    void close() {
        if (fHead && fTail) {
            fTail->fNext = fHead;
            fHead->fPrev = fTail;
        }
    }
};

// Round to nearest quarter-pixel. This is used for screenspace tessellation.

inline void round(SkPoint* p) {
    p->fX = SkScalarRoundToScalar(p->fX * SkFloatToScalar(4.0f)) * SkFloatToScalar(0.25f);
    p->fY = SkScalarRoundToScalar(p->fY * SkFloatToScalar(4.0f)) * SkFloatToScalar(0.25f);
}

inline SkScalar double_to_clamped_scalar(double d) {
    return SkDoubleToScalar(std::min((double) SK_ScalarMax, std::max(d, (double) -SK_ScalarMax)));
}

// A line equation in implicit form. fA * x + fB * y + fC = 0, for all points (x, y) on the line.
struct Line {
    Line(double a, double b, double c) : fA(a), fB(b), fC(c) {}
    Line(Vertex* p, Vertex* q) : Line(p->fPoint, q->fPoint) {}
    Line(const SkPoint& p, const SkPoint& q)
        : fA(static_cast<double>(q.fY) - p.fY)      // a = dY
        , fB(static_cast<double>(p.fX) - q.fX)      // b = -dX
        , fC(static_cast<double>(p.fY) * q.fX -     // c = cross(q, p)
             static_cast<double>(p.fX) * q.fY) {}
    double dist(const SkPoint& p) const {
        return fA * p.fX + fB * p.fY + fC;
    }
    Line operator*(double v) const {
        return Line(fA * v, fB * v, fC * v);
    }
    double magSq() const {
        return fA * fA + fB * fB;
    }
    void normalize() {
        double len = sqrt(this->magSq());
        if (len == 0.0) {
            return;
        }
        double scale = 1.0f / len;
        fA *= scale;
        fB *= scale;
        fC *= scale;
    }
    bool nearParallel(const Line& o) const {
        return fabs(o.fA - fA) < 0.00001 && fabs(o.fB - fB) < 0.00001;
    }

    // Compute the intersection of two (infinite) Lines.
    bool intersect(const Line& other, SkPoint* point) const {
        double denom = fA * other.fB - fB * other.fA;
        if (denom == 0.0) {
            return false;
        }
        double scale = 1.0 / denom;
        point->fX = double_to_clamped_scalar((fB * other.fC - other.fB * fC) * scale);
        point->fY = double_to_clamped_scalar((other.fA * fC - fA * other.fC) * scale);
        round(point);
        return point->isFinite();
    }
    double fA, fB, fC;
};

/**
 * An Edge joins a top Vertex to a bottom Vertex. Edge ordering for the list of "edges above" and
 * "edge below" a vertex as well as for the active edge list is handled by isLeftOf()/isRightOf().
 * Note that an Edge will give occasionally dist() != 0 for its own endpoints (because floating
 * point). For speed, that case is only tested by the callers that require it. Edges also handle
 * checking for intersection with other edges.  Currently, this converts the edges to the
 * parametric form, in order to avoid doing a division until an intersection has been confirmed.
 * This is slightly slower in the "found" case, but a lot faster in the "not found" case.
 *
 * The coefficients of the line equation stored in double precision to avoid catastrphic
 * cancellation in the isLeftOf() and isRightOf() checks. Using doubles ensures that the result is
 * correct in float, since it's a polynomial of degree 2. The intersect() function, being
 * degree 5, is still subject to catastrophic cancellation. We deal with that by assuming its
 * output may be incorrect, and adjusting the mesh topology to match (see comment at the top of
 * this file).
 */

struct Edge {
    enum class Type { kInner, kOuter, kConnector };
    Edge(Vertex* top, Vertex* bottom, int winding, Type type)
        : fWinding(winding)
        , fTop(top)
        , fBottom(bottom)
        , fType(type)
        , fLeft(nullptr)
        , fRight(nullptr)
        , fPrevEdgeAbove(nullptr)
        , fNextEdgeAbove(nullptr)
        , fPrevEdgeBelow(nullptr)
        , fNextEdgeBelow(nullptr)
        , fLeftPoly(nullptr)
        , fRightPoly(nullptr)
        , fLeftPolyPrev(nullptr)
        , fLeftPolyNext(nullptr)
        , fRightPolyPrev(nullptr)
        , fRightPolyNext(nullptr)
        , fUsedInLeftPoly(false)
        , fUsedInRightPoly(false)
        , fLine(top, bottom) {
        }
    int      fWinding;          // 1 == edge goes downward; -1 = edge goes upward.
    Vertex*  fTop;              // The top vertex in vertex-sort-order (sweep_lt).
    Vertex*  fBottom;           // The bottom vertex in vertex-sort-order.
    Type     fType;
    Edge*    fLeft;             // The linked list of edges in the active edge list.
    Edge*    fRight;            // "
    Edge*    fPrevEdgeAbove;    // The linked list of edges in the bottom Vertex's "edges above".
    Edge*    fNextEdgeAbove;    // "
    Edge*    fPrevEdgeBelow;    // The linked list of edges in the top Vertex's "edges below".
    Edge*    fNextEdgeBelow;    // "
    Poly*    fLeftPoly;         // The Poly to the left of this edge, if any.
    Poly*    fRightPoly;        // The Poly to the right of this edge, if any.
    Edge*    fLeftPolyPrev;
    Edge*    fLeftPolyNext;
    Edge*    fRightPolyPrev;
    Edge*    fRightPolyNext;
    bool     fUsedInLeftPoly;
    bool     fUsedInRightPoly;
    Line     fLine;
    double dist(const SkPoint& p) const {
        return fLine.dist(p);
    }
    bool isRightOf(Vertex* v) const {
        return fLine.dist(v->fPoint) < 0.0;
    }
    bool isLeftOf(Vertex* v) const {
        return fLine.dist(v->fPoint) > 0.0;
    }
    void recompute() {
        fLine = Line(fTop, fBottom);
    }
    bool intersect(const Edge& other, SkPoint* p, uint8_t* alpha = nullptr) const {
        LOG("intersecting %g -> %g with %g -> %g\n",
               fTop->fID, fBottom->fID,
               other.fTop->fID, other.fBottom->fID);
        if (fTop == other.fTop || fBottom == other.fBottom) {
            return false;
        }
        double denom = fLine.fA * other.fLine.fB - fLine.fB * other.fLine.fA;
        if (denom == 0.0) {
            return false;
        }
        double dx = static_cast<double>(other.fTop->fPoint.fX) - fTop->fPoint.fX;
        double dy = static_cast<double>(other.fTop->fPoint.fY) - fTop->fPoint.fY;
        double sNumer = dy * other.fLine.fB + dx * other.fLine.fA;
        double tNumer = dy * fLine.fB + dx * fLine.fA;
        // If (sNumer / denom) or (tNumer / denom) is not in [0..1], exit early.
        // This saves us doing the divide below unless absolutely necessary.
        if (denom > 0.0 ? (sNumer < 0.0 || sNumer > denom || tNumer < 0.0 || tNumer > denom)
                        : (sNumer > 0.0 || sNumer < denom || tNumer > 0.0 || tNumer < denom)) {
            return false;
        }
        double s = sNumer / denom;
        SkASSERT(s >= 0.0 && s <= 1.0);
        p->fX = SkDoubleToScalar(fTop->fPoint.fX - s * fLine.fB);
        p->fY = SkDoubleToScalar(fTop->fPoint.fY + s * fLine.fA);
        if (alpha) {
            if (fType == Type::kConnector) {
                *alpha = (1.0 - s) * fTop->fAlpha + s * fBottom->fAlpha;
            } else if (other.fType == Type::kConnector) {
                double t = tNumer / denom;
                *alpha = (1.0 - t) * other.fTop->fAlpha + t * other.fBottom->fAlpha;
            } else if (fType == Type::kOuter && other.fType == Type::kOuter) {
                *alpha = 0;
            } else {
                *alpha = 255;
            }
        }
        return true;
    }
};

struct SSEdge;

struct SSVertex {
    SSVertex(Vertex* v) : fVertex(v), fPrev(nullptr), fNext(nullptr) {}
    Vertex* fVertex;
    SSEdge* fPrev;
    SSEdge* fNext;
};

struct SSEdge {
    SSEdge(Edge* edge, SSVertex* prev, SSVertex* next)
      : fEdge(edge), fEvent(nullptr), fPrev(prev), fNext(next) {
    }
    Edge*     fEdge;
    Event*    fEvent;
    SSVertex* fPrev;
    SSVertex* fNext;
};

typedef std::unordered_map<Vertex*, SSVertex*> SSVertexMap;
typedef std::vector<SSEdge*> SSEdgeList;

struct EdgeList {
    EdgeList() : fHead(nullptr), fTail(nullptr) {}
    Edge* fHead;
    Edge* fTail;
    void insert(Edge* edge, Edge* prev, Edge* next) {
        list_insert<Edge, &Edge::fLeft, &Edge::fRight>(edge, prev, next, &fHead, &fTail);
    }
    void append(Edge* e) {
        insert(e, fTail, nullptr);
    }
    void remove(Edge* edge) {
        list_remove<Edge, &Edge::fLeft, &Edge::fRight>(edge, &fHead, &fTail);
    }
    void removeAll() {
        while (fHead) {
            this->remove(fHead);
        }
    }
    void close() {
        if (fHead && fTail) {
            fTail->fRight = fHead;
            fHead->fLeft = fTail;
        }
    }
    bool contains(Edge* edge) const {
        return edge->fLeft || edge->fRight || fHead == edge;
    }
};

struct EventList;

struct Event {
    Event(SSEdge* edge, const SkPoint& point, uint8_t alpha)
      : fEdge(edge), fPoint(point), fAlpha(alpha) {
    }
    SSEdge* fEdge;
    SkPoint fPoint;
    uint8_t fAlpha;
    void apply(VertexList* mesh, Comparator& c, EventList* events, SkArenaAlloc& alloc);
};

struct EventComparator {
    enum class Op { kLessThan, kGreaterThan };
    EventComparator(Op op) : fOp(op) {}
    bool operator() (Event* const &e1, Event* const &e2) {
        return fOp == Op::kLessThan ? e1->fAlpha < e2->fAlpha
                                    : e1->fAlpha > e2->fAlpha;
    }
    Op fOp;
};

typedef  std::priority_queue<Event*, std::vector<Event*>, EventComparator> EventPQ;

struct EventList : EventPQ {
    EventList(EventComparator comparison) : EventPQ(comparison) {
    }
};

void create_event(SSEdge* e, EventList* events, SkArenaAlloc& alloc) {
    Vertex* prev = e->fPrev->fVertex;
    Vertex* next = e->fNext->fVertex;
    if (prev == next || !prev->fPartner || !next->fPartner) {
        return;
    }
    Edge bisector1(prev, prev->fPartner, 1, Edge::Type::kConnector);
    Edge bisector2(next, next->fPartner, 1, Edge::Type::kConnector);
    SkPoint p;
    uint8_t alpha;
    if (bisector1.intersect(bisector2, &p, &alpha)) {
        LOG("found edge event for %g, %g (original %g -> %g), will collapse to %g,%g alpha %d\n",
            prev->fID, next->fID, e->fEdge->fTop->fID, e->fEdge->fBottom->fID, p.fX, p.fY, alpha);
        e->fEvent = alloc.make<Event>(e, p, alpha);
        events->push(e->fEvent);
    }
}

void create_event(SSEdge* edge, Vertex* v, SSEdge* other, Vertex* dest, EventList* events,
                  Comparator& c, SkArenaAlloc& alloc) {
    if (!v->fPartner) {
        return;
    }
<<<<<<< HEAD
=======
    Vertex* top = edge->fEdge->fTop;
    Vertex* bottom = edge->fEdge->fBottom;
    if (!top || !bottom ) {
        return;
    }
>>>>>>> 40be567a
    Line line = edge->fEdge->fLine;
    line.fC = -(dest->fPoint.fX * line.fA  + dest->fPoint.fY * line.fB);
    Edge bisector(v, v->fPartner, 1, Edge::Type::kConnector);
    SkPoint p;
    uint8_t alpha = dest->fAlpha;
<<<<<<< HEAD
    if (line.intersect(bisector.fLine, &p) && !c.sweep_lt(p, edge->fEdge->fTop->fPoint) &&
                                              c.sweep_lt(p, edge->fEdge->fBottom->fPoint)) {
        LOG("found p edge event for %g, %g (original %g -> %g), will collapse to %g,%g alpha %d\n",
            dest->fID, v->fID, edge->fEdge->fTop->fID, edge->fEdge->fBottom->fID, p.fX, p.fY,
            alpha);
=======
    if (line.intersect(bisector.fLine, &p) && !c.sweep_lt(p, top->fPoint) &&
                                               c.sweep_lt(p, bottom->fPoint)) {
        LOG("found p edge event for %g, %g (original %g -> %g), will collapse to %g,%g alpha %d\n",
            dest->fID, v->fID, top->fID, bottom->fID, p.fX, p.fY, alpha);
>>>>>>> 40be567a
        edge->fEvent = alloc.make<Event>(edge, p, alpha);
        events->push(edge->fEvent);
    }
}

/***************************************************************************************/

struct Poly {
    Poly(Vertex* v, int winding)
        : fFirstVertex(v)
        , fWinding(winding)
        , fHead(nullptr)
        , fTail(nullptr)
        , fNext(nullptr)
        , fPartner(nullptr)
        , fCount(0)
    {
#if LOGGING_ENABLED
        static int gID = 0;
        fID = gID++;
        LOG("*** created Poly %d\n", fID);
#endif
    }
    typedef enum { kLeft_Side, kRight_Side } Side;
    struct MonotonePoly {
        MonotonePoly(Edge* edge, Side side)
            : fSide(side)
            , fFirstEdge(nullptr)
            , fLastEdge(nullptr)
            , fPrev(nullptr)
            , fNext(nullptr) {
            this->addEdge(edge);
        }
        Side          fSide;
        Edge*         fFirstEdge;
        Edge*         fLastEdge;
        MonotonePoly* fPrev;
        MonotonePoly* fNext;
        void addEdge(Edge* edge) {
            if (fSide == kRight_Side) {
                SkASSERT(!edge->fUsedInRightPoly);
                list_insert<Edge, &Edge::fRightPolyPrev, &Edge::fRightPolyNext>(
                    edge, fLastEdge, nullptr, &fFirstEdge, &fLastEdge);
                edge->fUsedInRightPoly = true;
            } else {
                SkASSERT(!edge->fUsedInLeftPoly);
                list_insert<Edge, &Edge::fLeftPolyPrev, &Edge::fLeftPolyNext>(
                    edge, fLastEdge, nullptr, &fFirstEdge, &fLastEdge);
                edge->fUsedInLeftPoly = true;
            }
        }

        void* emit(bool emitCoverage, void* data) {
            Edge* e = fFirstEdge;
            VertexList vertices;
            vertices.append(e->fTop);
            int count = 1;
            while (e != nullptr) {
                if (kRight_Side == fSide) {
                    vertices.append(e->fBottom);
                    e = e->fRightPolyNext;
                } else {
                    vertices.prepend(e->fBottom);
                    e = e->fLeftPolyNext;
                }
                count++;
            }
            Vertex* first = vertices.fHead;
            Vertex* v = first->fNext;
            while (v != vertices.fTail) {
                SkASSERT(v && v->fPrev && v->fNext);
                Vertex* prev = v->fPrev;
                Vertex* curr = v;
                Vertex* next = v->fNext;
                if (count == 3) {
                    return emit_triangle(prev, curr, next, emitCoverage, data);
                }
                double ax = static_cast<double>(curr->fPoint.fX) - prev->fPoint.fX;
                double ay = static_cast<double>(curr->fPoint.fY) - prev->fPoint.fY;
                double bx = static_cast<double>(next->fPoint.fX) - curr->fPoint.fX;
                double by = static_cast<double>(next->fPoint.fY) - curr->fPoint.fY;
                if (ax * by - ay * bx >= 0.0) {
                    data = emit_triangle(prev, curr, next, emitCoverage, data);
                    v->fPrev->fNext = v->fNext;
                    v->fNext->fPrev = v->fPrev;
                    count--;
                    if (v->fPrev == first) {
                        v = v->fNext;
                    } else {
                        v = v->fPrev;
                    }
                } else {
                    v = v->fNext;
                }
            }
            return data;
        }
    };
    Poly* addEdge(Edge* e, Side side, SkArenaAlloc& alloc) {
        LOG("addEdge (%g -> %g) to poly %d, %s side\n",
               e->fTop->fID, e->fBottom->fID, fID, side == kLeft_Side ? "left" : "right");
        Poly* partner = fPartner;
        Poly* poly = this;
        if (side == kRight_Side) {
            if (e->fUsedInRightPoly) {
                return this;
            }
        } else {
            if (e->fUsedInLeftPoly) {
                return this;
            }
        }
        if (partner) {
            fPartner = partner->fPartner = nullptr;
        }
        if (!fTail) {
            fHead = fTail = alloc.make<MonotonePoly>(e, side);
            fCount += 2;
        } else if (e->fBottom == fTail->fLastEdge->fBottom) {
            return poly;
        } else if (side == fTail->fSide) {
            fTail->addEdge(e);
            fCount++;
        } else {
            e = alloc.make<Edge>(fTail->fLastEdge->fBottom, e->fBottom, 1, Edge::Type::kInner);
            fTail->addEdge(e);
            fCount++;
            if (partner) {
                partner->addEdge(e, side, alloc);
                poly = partner;
            } else {
                MonotonePoly* m = alloc.make<MonotonePoly>(e, side);
                m->fPrev = fTail;
                fTail->fNext = m;
                fTail = m;
            }
        }
        return poly;
    }
    void* emit(bool emitCoverage, void *data) {
        if (fCount < 3) {
            return data;
        }
        LOG("emit() %d, size %d\n", fID, fCount);
        for (MonotonePoly* m = fHead; m != nullptr; m = m->fNext) {
            data = m->emit(emitCoverage, data);
        }
        return data;
    }
    Vertex* lastVertex() const { return fTail ? fTail->fLastEdge->fBottom : fFirstVertex; }
    Vertex* fFirstVertex;
    int fWinding;
    MonotonePoly* fHead;
    MonotonePoly* fTail;
    Poly* fNext;
    Poly* fPartner;
    int fCount;
#if LOGGING_ENABLED
    int fID;
#endif
};

/***************************************************************************************/

bool coincident(const SkPoint& a, const SkPoint& b) {
    return a == b;
}

Poly* new_poly(Poly** head, Vertex* v, int winding, SkArenaAlloc& alloc) {
    Poly* poly = alloc.make<Poly>(v, winding);
    poly->fNext = *head;
    *head = poly;
    return poly;
}

void append_point_to_contour(const SkPoint& p, VertexList* contour, SkArenaAlloc& alloc) {
    Vertex* v = alloc.make<Vertex>(p, 255);
#if LOGGING_ENABLED
    static float gID = 0.0f;
    v->fID = gID++;
#endif
    contour->append(v);
}

SkScalar quad_error_at(const SkPoint pts[3], SkScalar t, SkScalar u) {
    SkQuadCoeff quad(pts);
    SkPoint p0 = to_point(quad.eval(t - 0.5f * u));
    SkPoint mid = to_point(quad.eval(t));
    SkPoint p1 = to_point(quad.eval(t + 0.5f * u));
    if (!p0.isFinite() || !mid.isFinite() || !p1.isFinite()) {
        return 0;
    }
    return SkPointPriv::DistanceToLineSegmentBetweenSqd(mid, p0, p1);
}

void append_quadratic_to_contour(const SkPoint pts[3], SkScalar toleranceSqd, VertexList* contour,
                                 SkArenaAlloc& alloc) {
    SkQuadCoeff quad(pts);
    Sk2s aa = quad.fA * quad.fA;
    SkScalar denom = 2.0f * (aa[0] + aa[1]);
    Sk2s ab = quad.fA * quad.fB;
    SkScalar t = denom ? (-ab[0] - ab[1]) / denom : 0.0f;
    int nPoints = 1;
    SkScalar u = 1.0f;
    // Test possible subdivision values only at the point of maximum curvature.
    // If it passes the flatness metric there, it'll pass everywhere.
    while (nPoints < GrPathUtils::kMaxPointsPerCurve) {
        u = 1.0f / nPoints;
        if (quad_error_at(pts, t, u) < toleranceSqd) {
            break;
        }
        nPoints++;
    }
    for (int j = 1; j <= nPoints; j++) {
        append_point_to_contour(to_point(quad.eval(j * u)), contour, alloc);
    }
}

void generate_cubic_points(const SkPoint& p0,
                           const SkPoint& p1,
                           const SkPoint& p2,
                           const SkPoint& p3,
                           SkScalar tolSqd,
                           VertexList* contour,
                           int pointsLeft,
                           SkArenaAlloc& alloc) {
    SkScalar d1 = SkPointPriv::DistanceToLineSegmentBetweenSqd(p1, p0, p3);
    SkScalar d2 = SkPointPriv::DistanceToLineSegmentBetweenSqd(p2, p0, p3);
    if (pointsLeft < 2 || (d1 < tolSqd && d2 < tolSqd) ||
        !SkScalarIsFinite(d1) || !SkScalarIsFinite(d2)) {
        append_point_to_contour(p3, contour, alloc);
        return;
    }
    const SkPoint q[] = {
        { SkScalarAve(p0.fX, p1.fX), SkScalarAve(p0.fY, p1.fY) },
        { SkScalarAve(p1.fX, p2.fX), SkScalarAve(p1.fY, p2.fY) },
        { SkScalarAve(p2.fX, p3.fX), SkScalarAve(p2.fY, p3.fY) }
    };
    const SkPoint r[] = {
        { SkScalarAve(q[0].fX, q[1].fX), SkScalarAve(q[0].fY, q[1].fY) },
        { SkScalarAve(q[1].fX, q[2].fX), SkScalarAve(q[1].fY, q[2].fY) }
    };
    const SkPoint s = { SkScalarAve(r[0].fX, r[1].fX), SkScalarAve(r[0].fY, r[1].fY) };
    pointsLeft >>= 1;
    generate_cubic_points(p0, q[0], r[0], s, tolSqd, contour, pointsLeft, alloc);
    generate_cubic_points(s, r[1], q[2], p3, tolSqd, contour, pointsLeft, alloc);
}

// Stage 1: convert the input path to a set of linear contours (linked list of Vertices).

void path_to_contours(const SkPath& path, SkScalar tolerance, const SkRect& clipBounds,
                      VertexList* contours, SkArenaAlloc& alloc, bool *isLinear) {
    SkScalar toleranceSqd = tolerance * tolerance;

    SkPoint pts[4];
    *isLinear = true;
    VertexList* contour = contours;
    SkPath::Iter iter(path, false);
    if (path.isInverseFillType()) {
        SkPoint quad[4];
        clipBounds.toQuad(quad);
        for (int i = 3; i >= 0; i--) {
            append_point_to_contour(quad[i], contours, alloc);
        }
        contour++;
    }
    SkAutoConicToQuads converter;
    SkPath::Verb verb;
    while ((verb = iter.next(pts)) != SkPath::kDone_Verb) {
        switch (verb) {
            case SkPath::kConic_Verb: {
                SkScalar weight = iter.conicWeight();
                const SkPoint* quadPts = converter.computeQuads(pts, weight, toleranceSqd);
                for (int i = 0; i < converter.countQuads(); ++i) {
                    append_quadratic_to_contour(quadPts, toleranceSqd, contour, alloc);
                    quadPts += 2;
                }
                *isLinear = false;
                break;
            }
            case SkPath::kMove_Verb:
                if (contour->fHead) {
                    contour++;
                }
                append_point_to_contour(pts[0], contour, alloc);
                break;
            case SkPath::kLine_Verb: {
                append_point_to_contour(pts[1], contour, alloc);
                break;
            }
            case SkPath::kQuad_Verb: {
                append_quadratic_to_contour(pts, toleranceSqd, contour, alloc);
                *isLinear = false;
                break;
            }
            case SkPath::kCubic_Verb: {
                int pointsLeft = GrPathUtils::cubicPointCount(pts, tolerance);
                generate_cubic_points(pts[0], pts[1], pts[2], pts[3], toleranceSqd, contour,
                                      pointsLeft, alloc);
                *isLinear = false;
                break;
            }
            case SkPath::kClose_Verb:
            case SkPath::kDone_Verb:
                break;
        }
    }
}

inline bool apply_fill_type(SkPath::FillType fillType, int winding) {
    switch (fillType) {
        case SkPath::kWinding_FillType:
            return winding != 0;
        case SkPath::kEvenOdd_FillType:
            return (winding & 1) != 0;
        case SkPath::kInverseWinding_FillType:
            return winding == 1;
        case SkPath::kInverseEvenOdd_FillType:
            return (winding & 1) == 1;
        default:
            SkASSERT(false);
            return false;
    }
}

inline bool apply_fill_type(SkPath::FillType fillType, Poly* poly) {
    return poly && apply_fill_type(fillType, poly->fWinding);
}

Edge* new_edge(Vertex* prev, Vertex* next, Edge::Type type, Comparator& c, SkArenaAlloc& alloc) {
    int winding = c.sweep_lt(prev->fPoint, next->fPoint) ? 1 : -1;
    Vertex* top = winding < 0 ? next : prev;
    Vertex* bottom = winding < 0 ? prev : next;
    return alloc.make<Edge>(top, bottom, winding, type);
}

void remove_edge(Edge* edge, EdgeList* edges) {
    LOG("removing edge %g -> %g\n", edge->fTop->fID, edge->fBottom->fID);
    SkASSERT(edges->contains(edge));
    edges->remove(edge);
}

void insert_edge(Edge* edge, Edge* prev, EdgeList* edges) {
    LOG("inserting edge %g -> %g\n", edge->fTop->fID, edge->fBottom->fID);
    SkASSERT(!edges->contains(edge));
    Edge* next = prev ? prev->fRight : edges->fHead;
    edges->insert(edge, prev, next);
}

void find_enclosing_edges(Vertex* v, EdgeList* edges, Edge** left, Edge** right) {
    if (v->fFirstEdgeAbove && v->fLastEdgeAbove) {
        *left = v->fFirstEdgeAbove->fLeft;
        *right = v->fLastEdgeAbove->fRight;
        return;
    }
    Edge* next = nullptr;
    Edge* prev;
    for (prev = edges->fTail; prev != nullptr; prev = prev->fLeft) {
        if (prev->isLeftOf(v)) {
            break;
        }
        next = prev;
    }
    *left = prev;
    *right = next;
}

void insert_edge_above(Edge* edge, Vertex* v, Comparator& c) {
    if (edge->fTop->fPoint == edge->fBottom->fPoint ||
        c.sweep_lt(edge->fBottom->fPoint, edge->fTop->fPoint)) {
        return;
    }
    LOG("insert edge (%g -> %g) above vertex %g\n", edge->fTop->fID, edge->fBottom->fID, v->fID);
    Edge* prev = nullptr;
    Edge* next;
    for (next = v->fFirstEdgeAbove; next; next = next->fNextEdgeAbove) {
        if (next->isRightOf(edge->fTop)) {
            break;
        }
        prev = next;
    }
    list_insert<Edge, &Edge::fPrevEdgeAbove, &Edge::fNextEdgeAbove>(
        edge, prev, next, &v->fFirstEdgeAbove, &v->fLastEdgeAbove);
}

void insert_edge_below(Edge* edge, Vertex* v, Comparator& c) {
    if (edge->fTop->fPoint == edge->fBottom->fPoint ||
        c.sweep_lt(edge->fBottom->fPoint, edge->fTop->fPoint)) {
        return;
    }
    LOG("insert edge (%g -> %g) below vertex %g\n", edge->fTop->fID, edge->fBottom->fID, v->fID);
    Edge* prev = nullptr;
    Edge* next;
    for (next = v->fFirstEdgeBelow; next; next = next->fNextEdgeBelow) {
        if (next->isRightOf(edge->fBottom)) {
            break;
        }
        prev = next;
    }
    list_insert<Edge, &Edge::fPrevEdgeBelow, &Edge::fNextEdgeBelow>(
        edge, prev, next, &v->fFirstEdgeBelow, &v->fLastEdgeBelow);
}

void remove_edge_above(Edge* edge) {
    SkASSERT(edge->fTop && edge->fBottom);
    LOG("removing edge (%g -> %g) above vertex %g\n", edge->fTop->fID, edge->fBottom->fID,
        edge->fBottom->fID);
    list_remove<Edge, &Edge::fPrevEdgeAbove, &Edge::fNextEdgeAbove>(
        edge, &edge->fBottom->fFirstEdgeAbove, &edge->fBottom->fLastEdgeAbove);
}

void remove_edge_below(Edge* edge) {
    SkASSERT(edge->fTop && edge->fBottom);
    LOG("removing edge (%g -> %g) below vertex %g\n", edge->fTop->fID, edge->fBottom->fID,
        edge->fTop->fID);
    list_remove<Edge, &Edge::fPrevEdgeBelow, &Edge::fNextEdgeBelow>(
        edge, &edge->fTop->fFirstEdgeBelow, &edge->fTop->fLastEdgeBelow);
}

void disconnect(Edge* edge)
{
    remove_edge_above(edge);
    remove_edge_below(edge);
}

void merge_collinear_edges(Edge* edge, EdgeList* activeEdges, Vertex** current, Comparator& c);

void rewind(EdgeList* activeEdges, Vertex** current, Vertex* dst, Comparator& c) {
    if (!current || *current == dst || c.sweep_lt((*current)->fPoint, dst->fPoint)) {
        return;
    }
    Vertex* v = *current;
    LOG("rewinding active edges from vertex %g to vertex %g\n", v->fID, dst->fID);
    while (v != dst) {
        v = v->fPrev;
        for (Edge* e = v->fFirstEdgeBelow; e; e = e->fNextEdgeBelow) {
            remove_edge(e, activeEdges);
        }
        Edge* leftEdge = v->fLeftEnclosingEdge;
        for (Edge* e = v->fFirstEdgeAbove; e; e = e->fNextEdgeAbove) {
            insert_edge(e, leftEdge, activeEdges);
            leftEdge = e;
        }
    }
    *current = v;
}

void set_top(Edge* edge, Vertex* v, EdgeList* activeEdges, Vertex** current, Comparator& c) {
    remove_edge_below(edge);
    edge->fTop = v;
    edge->recompute();
    insert_edge_below(edge, v, c);
    rewind(activeEdges, current, edge->fTop, c);
    merge_collinear_edges(edge, activeEdges, current, c);
}

void set_bottom(Edge* edge, Vertex* v, EdgeList* activeEdges, Vertex** current, Comparator& c) {
    remove_edge_above(edge);
    edge->fBottom = v;
    edge->recompute();
    insert_edge_above(edge, v, c);
    rewind(activeEdges, current, edge->fTop, c);
    merge_collinear_edges(edge, activeEdges, current, c);
}

void merge_edges_above(Edge* edge, Edge* other, EdgeList* activeEdges, Vertex** current,
                       Comparator& c) {
    if (coincident(edge->fTop->fPoint, other->fTop->fPoint)) {
        LOG("merging coincident above edges (%g, %g) -> (%g, %g)\n",
            edge->fTop->fPoint.fX, edge->fTop->fPoint.fY,
            edge->fBottom->fPoint.fX, edge->fBottom->fPoint.fY);
        rewind(activeEdges, current, edge->fTop, c);
        other->fWinding += edge->fWinding;
        disconnect(edge);
        edge->fTop = edge->fBottom = nullptr;
    } else if (c.sweep_lt(edge->fTop->fPoint, other->fTop->fPoint)) {
        rewind(activeEdges, current, edge->fTop, c);
        other->fWinding += edge->fWinding;
        set_bottom(edge, other->fTop, activeEdges, current, c);
    } else {
        rewind(activeEdges, current, other->fTop, c);
        edge->fWinding += other->fWinding;
        set_bottom(other, edge->fTop, activeEdges, current, c);
    }
}

void merge_edges_below(Edge* edge, Edge* other, EdgeList* activeEdges, Vertex** current,
                       Comparator& c) {
    if (coincident(edge->fBottom->fPoint, other->fBottom->fPoint)) {
        LOG("merging coincident below edges (%g, %g) -> (%g, %g)\n",
            edge->fTop->fPoint.fX, edge->fTop->fPoint.fY,
            edge->fBottom->fPoint.fX, edge->fBottom->fPoint.fY);
        rewind(activeEdges, current, edge->fTop, c);
        other->fWinding += edge->fWinding;
        disconnect(edge);
        edge->fTop = edge->fBottom = nullptr;
    } else if (c.sweep_lt(edge->fBottom->fPoint, other->fBottom->fPoint)) {
        rewind(activeEdges, current, other->fTop, c);
        edge->fWinding += other->fWinding;
        set_top(other, edge->fBottom, activeEdges, current, c);
    } else {
        rewind(activeEdges, current, edge->fTop, c);
        other->fWinding += edge->fWinding;
        set_top(edge, other->fBottom, activeEdges, current, c);
    }
}

bool top_collinear(Edge* left, Edge* right) {
    if (!left || !right) {
        return false;
    }
    return left->fTop->fPoint == right->fTop->fPoint ||
           !left->isLeftOf(right->fTop) || !right->isRightOf(left->fTop);
}

bool bottom_collinear(Edge* left, Edge* right) {
    if (!left || !right) {
        return false;
    }
    return left->fBottom->fPoint == right->fBottom->fPoint ||
           !left->isLeftOf(right->fBottom) || !right->isRightOf(left->fBottom);
}

void merge_collinear_edges(Edge* edge, EdgeList* activeEdges, Vertex** current, Comparator& c) {
    for (;;) {
        if (top_collinear(edge->fPrevEdgeAbove, edge)) {
            merge_edges_above(edge->fPrevEdgeAbove, edge, activeEdges, current, c);
        } else if (top_collinear(edge, edge->fNextEdgeAbove)) {
            merge_edges_above(edge->fNextEdgeAbove, edge, activeEdges, current, c);
        } else if (bottom_collinear(edge->fPrevEdgeBelow, edge)) {
            merge_edges_below(edge->fPrevEdgeBelow, edge, activeEdges, current, c);
        } else if (bottom_collinear(edge, edge->fNextEdgeBelow)) {
            merge_edges_below(edge->fNextEdgeBelow, edge, activeEdges, current, c);
        } else {
            break;
        }
    }
    SkASSERT(!top_collinear(edge->fPrevEdgeAbove, edge));
    SkASSERT(!top_collinear(edge, edge->fNextEdgeAbove));
    SkASSERT(!bottom_collinear(edge->fPrevEdgeBelow, edge));
    SkASSERT(!bottom_collinear(edge, edge->fNextEdgeBelow));
}

bool split_edge(Edge* edge, Vertex* v, EdgeList* activeEdges, Vertex** current, Comparator& c,
                SkArenaAlloc& alloc) {
    if (!edge->fTop || !edge->fBottom || v == edge->fTop || v == edge->fBottom) {
        return false;
    }
    LOG("splitting edge (%g -> %g) at vertex %g (%g, %g)\n",
        edge->fTop->fID, edge->fBottom->fID,
        v->fID, v->fPoint.fX, v->fPoint.fY);
    Vertex* top;
    Vertex* bottom;
    int winding = edge->fWinding;
    if (c.sweep_lt(v->fPoint, edge->fTop->fPoint)) {
        top = v;
        bottom = edge->fTop;
        set_top(edge, v, activeEdges, current, c);
    } else if (c.sweep_lt(edge->fBottom->fPoint, v->fPoint)) {
        top = edge->fBottom;
        bottom = v;
        set_bottom(edge, v, activeEdges, current, c);
    } else {
        top = v;
        bottom = edge->fBottom;
        set_bottom(edge, v, activeEdges, current, c);
    }
    Edge* newEdge = alloc.make<Edge>(top, bottom, winding, edge->fType);
    insert_edge_below(newEdge, top, c);
    insert_edge_above(newEdge, bottom, c);
    merge_collinear_edges(newEdge, activeEdges, current, c);
    return true;
}

bool intersect_edge_pair(Edge* left, Edge* right, EdgeList* activeEdges, Vertex** current, Comparator& c, SkArenaAlloc& alloc) {
    if (!left->fTop || !left->fBottom || !right->fTop || !right->fBottom) {
        return false;
    }
    if (left->fTop == right->fTop || left->fBottom == right->fBottom) {
        return false;
    }
    if (c.sweep_lt(left->fTop->fPoint, right->fTop->fPoint)) {
        if (!left->isLeftOf(right->fTop)) {
            rewind(activeEdges, current, right->fTop, c);
            return split_edge(left, right->fTop, activeEdges, current, c, alloc);
        }
    } else {
        if (!right->isRightOf(left->fTop)) {
            rewind(activeEdges, current, left->fTop, c);
            return split_edge(right, left->fTop, activeEdges, current, c, alloc);
        }
    }
    if (c.sweep_lt(right->fBottom->fPoint, left->fBottom->fPoint)) {
        if (!left->isLeftOf(right->fBottom)) {
            rewind(activeEdges, current, right->fBottom, c);
            return split_edge(left, right->fBottom, activeEdges, current, c, alloc);
        }
    } else {
        if (!right->isRightOf(left->fBottom)) {
            rewind(activeEdges, current, left->fBottom, c);
            return split_edge(right, left->fBottom, activeEdges, current, c, alloc);
        }
    }
    return false;
}

Edge* connect(Vertex* prev, Vertex* next, Edge::Type type, Comparator& c, SkArenaAlloc& alloc,
              int winding_scale = 1) {
    if (!prev || !next || prev->fPoint == next->fPoint) {
        return nullptr;
    }
    Edge* edge = new_edge(prev, next, type, c, alloc);
    insert_edge_below(edge, edge->fTop, c);
    insert_edge_above(edge, edge->fBottom, c);
    edge->fWinding *= winding_scale;
    merge_collinear_edges(edge, nullptr, nullptr, c);
    return edge;
}

void merge_vertices(Vertex* src, Vertex* dst, VertexList* mesh, Comparator& c,
                    SkArenaAlloc& alloc) {
    LOG("found coincident verts at %g, %g; merging %g into %g\n", src->fPoint.fX, src->fPoint.fY,
        src->fID, dst->fID);
    dst->fAlpha = SkTMax(src->fAlpha, dst->fAlpha);
    if (src->fPartner) {
        src->fPartner->fPartner = dst;
    }
    while (Edge* edge = src->fFirstEdgeAbove) {
        set_bottom(edge, dst, nullptr, nullptr, c);
    }
    while (Edge* edge = src->fFirstEdgeBelow) {
        set_top(edge, dst, nullptr, nullptr, c);
    }
    mesh->remove(src);
    dst->fSynthetic = true;
}

Vertex* create_sorted_vertex(const SkPoint& p, uint8_t alpha, VertexList* mesh,
                             Vertex* reference, Comparator& c, SkArenaAlloc& alloc) {
    Vertex* prevV = reference;
    while (prevV && c.sweep_lt(p, prevV->fPoint)) {
        prevV = prevV->fPrev;
    }
    Vertex* nextV = prevV ? prevV->fNext : mesh->fHead;
    while (nextV && c.sweep_lt(nextV->fPoint, p)) {
        prevV = nextV;
        nextV = nextV->fNext;
    }
    Vertex* v;
    if (prevV && coincident(prevV->fPoint, p)) {
        v = prevV;
    } else if (nextV && coincident(nextV->fPoint, p)) {
        v = nextV;
    } else {
        v = alloc.make<Vertex>(p, alpha);
#if LOGGING_ENABLED
        if (!prevV) {
            v->fID = mesh->fHead->fID - 1.0f;
        } else if (!nextV) {
            v->fID = mesh->fTail->fID + 1.0f;
        } else {
            v->fID = (prevV->fID + nextV->fID) * 0.5f;
        }
#endif
        mesh->insert(v, prevV, nextV);
    }
    return v;
}

// If an edge's top and bottom points differ only by 1/2 machine epsilon in the primary
// sort criterion, it may not be possible to split correctly, since there is no point which is
// below the top and above the bottom. This function detects that case.
bool nearly_flat(Comparator& c, Edge* edge) {
    SkPoint diff = edge->fBottom->fPoint - edge->fTop->fPoint;
    float primaryDiff = c.fDirection == Comparator::Direction::kHorizontal ? diff.fX : diff.fY;
    return fabs(primaryDiff) < std::numeric_limits<float>::epsilon() && primaryDiff != 0.0f;
}

SkPoint clamp(SkPoint p, SkPoint min, SkPoint max, Comparator& c) {
    if (c.sweep_lt(p, min)) {
        return min;
    } else if (c.sweep_lt(max, p)) {
        return max;
    } else {
        return p;
    }
}

void compute_bisector(Edge* edge1, Edge* edge2, Vertex* v, SkArenaAlloc& alloc) {
    Line line1 = edge1->fLine;
    Line line2 = edge2->fLine;
    line1.normalize();
    line2.normalize();
    double cosAngle = line1.fA * line2.fA + line1.fB * line2.fB;
    if (cosAngle > 0.999) {
        return;
    }
    line1.fC += edge1->fWinding > 0 ? -1 : 1;
    line2.fC += edge2->fWinding > 0 ? -1 : 1;
    SkPoint p;
    if (line1.intersect(line2, &p)) {
        uint8_t alpha = edge1->fType == Edge::Type::kOuter ? 255 : 0;
        v->fPartner = alloc.make<Vertex>(p, alpha);
        LOG("computed bisector (%g,%g) alpha %d for vertex %g\n", p.fX, p.fY, alpha, v->fID);
    }
}

bool check_for_intersection(Edge* left, Edge* right, EdgeList* activeEdges, Vertex** current,
                            VertexList* mesh, Comparator& c, SkArenaAlloc& alloc) {
    if (!left || !right) {
        return false;
    }
    SkPoint p;
    uint8_t alpha;
    if (left->intersect(*right, &p, &alpha) && p.isFinite()) {
        Vertex* v;
        LOG("found intersection, pt is %g, %g\n", p.fX, p.fY);
        Vertex* top = *current;
        // If the intersection point is above the current vertex, rewind to the vertex above the
        // intersection.
        while (top && c.sweep_lt(p, top->fPoint)) {
            top = top->fPrev;
        }
        if (!nearly_flat(c, left)) {
            p = clamp(p, left->fTop->fPoint, left->fBottom->fPoint, c);
        }
        if (!nearly_flat(c, right)) {
            p = clamp(p, right->fTop->fPoint, right->fBottom->fPoint, c);
        }
        if (p == left->fTop->fPoint) {
            v = left->fTop;
        } else if (p == left->fBottom->fPoint) {
            v = left->fBottom;
        } else if (p == right->fTop->fPoint) {
            v = right->fTop;
        } else if (p == right->fBottom->fPoint) {
            v = right->fBottom;
        } else {
            v = create_sorted_vertex(p, alpha, mesh, top, c, alloc);
            if (left->fTop->fPartner) {
                v->fSynthetic = true;
                compute_bisector(left, right, v, alloc);
            }
        }
        rewind(activeEdges, current, top ? top : v, c);
        split_edge(left, v, activeEdges, current, c, alloc);
        split_edge(right, v, activeEdges, current, c, alloc);
        v->fAlpha = SkTMax(v->fAlpha, alpha);
        return true;
    }
    return intersect_edge_pair(left, right, activeEdges, current, c, alloc);
}

void sanitize_contours(VertexList* contours, int contourCnt, bool approximate) {
    for (VertexList* contour = contours; contourCnt > 0; --contourCnt, ++contour) {
        SkASSERT(contour->fHead);
        Vertex* prev = contour->fTail;
        if (approximate) {
            round(&prev->fPoint);
        }
        for (Vertex* v = contour->fHead; v;) {
            if (approximate) {
                round(&v->fPoint);
            }
            Vertex* next = v->fNext;
            Vertex* nextWrap = next ? next : contour->fHead;
            if (coincident(prev->fPoint, v->fPoint)) {
                LOG("vertex %g,%g coincident; removing\n", v->fPoint.fX, v->fPoint.fY);
                contour->remove(v);
            } else if (!v->fPoint.isFinite()) {
                LOG("vertex %g,%g non-finite; removing\n", v->fPoint.fX, v->fPoint.fY);
                contour->remove(v);
            } else if (Line(prev->fPoint, nextWrap->fPoint).dist(v->fPoint) == 0.0) {
                LOG("vertex %g,%g collinear; removing\n", v->fPoint.fX, v->fPoint.fY);
                contour->remove(v);
            } else {
                prev = v;
            }
            v = next;
        }
    }
}

bool merge_coincident_vertices(VertexList* mesh, Comparator& c, SkArenaAlloc& alloc) {
    if (!mesh->fHead) {
        return false;
    }
    bool merged = false;
    for (Vertex* v = mesh->fHead->fNext; v;) {
        Vertex* next = v->fNext;
        if (c.sweep_lt(v->fPoint, v->fPrev->fPoint)) {
            v->fPoint = v->fPrev->fPoint;
        }
        if (coincident(v->fPrev->fPoint, v->fPoint)) {
            merge_vertices(v, v->fPrev, mesh, c, alloc);
            merged = true;
        }
        v = next;
    }
    return merged;
}

// Stage 2: convert the contours to a mesh of edges connecting the vertices.

void build_edges(VertexList* contours, int contourCnt, VertexList* mesh, Comparator& c,
                 SkArenaAlloc& alloc) {
    for (VertexList* contour = contours; contourCnt > 0; --contourCnt, ++contour) {
        Vertex* prev = contour->fTail;
        for (Vertex* v = contour->fHead; v;) {
            Vertex* next = v->fNext;
            connect(prev, v, Edge::Type::kInner, c, alloc);
            mesh->append(v);
            prev = v;
            v = next;
        }
    }
}

void connect_partners(VertexList* mesh, Comparator& c, SkArenaAlloc& alloc) {
    for (Vertex* outer = mesh->fHead; outer; outer = outer->fNext) {
        if (Vertex* inner = outer->fPartner) {
            if ((inner->fPrev || inner->fNext) && (outer->fPrev || outer->fNext)) {
                // Connector edges get zero winding, since they're only structural (i.e., to ensure
                // no 0-0-0 alpha triangles are produced), and shouldn't affect the poly winding
                // number.
                connect(outer, inner, Edge::Type::kConnector, c, alloc, 0);
                inner->fPartner = outer->fPartner = nullptr;
            }
        }
    }
}

template <CompareFunc sweep_lt>
void sorted_merge(VertexList* front, VertexList* back, VertexList* result) {
    Vertex* a = front->fHead;
    Vertex* b = back->fHead;
    while (a && b) {
        if (sweep_lt(a->fPoint, b->fPoint)) {
            front->remove(a);
            result->append(a);
            a = front->fHead;
        } else {
            back->remove(b);
            result->append(b);
            b = back->fHead;
        }
    }
    result->append(*front);
    result->append(*back);
}

void sorted_merge(VertexList* front, VertexList* back, VertexList* result, Comparator& c) {
    if (c.fDirection == Comparator::Direction::kHorizontal) {
        sorted_merge<sweep_lt_horiz>(front, back, result);
    } else {
        sorted_merge<sweep_lt_vert>(front, back, result);
    }
#if LOGGING_ENABLED
    float id = 0.0f;
    for (Vertex* v = result->fHead; v; v = v->fNext) {
        v->fID = id++;
    }
#endif
}

// Stage 3: sort the vertices by increasing sweep direction.

template <CompareFunc sweep_lt>
void merge_sort(VertexList* vertices) {
    Vertex* slow = vertices->fHead;
    if (!slow) {
        return;
    }
    Vertex* fast = slow->fNext;
    if (!fast) {
        return;
    }
    do {
        fast = fast->fNext;
        if (fast) {
            fast = fast->fNext;
            slow = slow->fNext;
        }
    } while (fast);
    VertexList front(vertices->fHead, slow);
    VertexList back(slow->fNext, vertices->fTail);
    front.fTail->fNext = back.fHead->fPrev = nullptr;

    merge_sort<sweep_lt>(&front);
    merge_sort<sweep_lt>(&back);

    vertices->fHead = vertices->fTail = nullptr;
    sorted_merge<sweep_lt>(&front, &back, vertices);
}

void dump_mesh(const VertexList& mesh) {
#if LOGGING_ENABLED
    for (Vertex* v = mesh.fHead; v; v = v->fNext) {
        LOG("vertex %g (%g, %g) alpha %d", v->fID, v->fPoint.fX, v->fPoint.fY, v->fAlpha);
        if (Vertex* p = v->fPartner) {
            LOG(", partner %g (%g, %g) alpha %d\n", p->fID, p->fPoint.fX, p->fPoint.fY, p->fAlpha);
        } else {
            LOG(", null partner\n");
        }
        for (Edge* e = v->fFirstEdgeAbove; e; e = e->fNextEdgeAbove) {
            LOG("  edge %g -> %g, winding %d\n", e->fTop->fID, e->fBottom->fID, e->fWinding);
        }
        for (Edge* e = v->fFirstEdgeBelow; e; e = e->fNextEdgeBelow) {
            LOG("  edge %g -> %g, winding %d\n", e->fTop->fID, e->fBottom->fID, e->fWinding);
        }
    }
#endif
}

void dump_skel(const SSEdgeList& ssEdges) {
#if LOGGING_ENABLED
<<<<<<< HEAD
    LOG("skeleton:\n");
    for (SSEdge* edge : ssEdges) {
        if (edge->fEdge) {
            LOG("skel edge %g -> %g (original %g -> %g)\n",
                edge->fPrev->fVertex->fID,
                edge->fNext->fVertex->fID,
                edge->fEdge->fTop->fID,
                edge->fEdge->fBottom->fID);
=======
    for (SSEdge* edge : ssEdges) {
        if (edge->fEdge) {
            LOG("skel edge %g -> %g",
                edge->fPrev->fVertex->fID,
                edge->fNext->fVertex->fID);
            if (edge->fEdge->fTop && edge->fEdge->fBottom) {
                LOG(" (original %g -> %g)\n",
                    edge->fEdge->fTop->fID,
                    edge->fEdge->fBottom->fID);
            } else {
                LOG("\n");
            }
>>>>>>> 40be567a
        }
    }
#endif
}

#ifdef SK_DEBUG
void validate_edge_pair(Edge* left, Edge* right, Comparator& c) {
    if (!left || !right) {
        return;
    }
    if (left->fTop == right->fTop) {
        SkASSERT(left->isLeftOf(right->fBottom));
        SkASSERT(right->isRightOf(left->fBottom));
    } else if (c.sweep_lt(left->fTop->fPoint, right->fTop->fPoint)) {
        SkASSERT(left->isLeftOf(right->fTop));
    } else {
        SkASSERT(right->isRightOf(left->fTop));
    }
    if (left->fBottom == right->fBottom) {
        SkASSERT(left->isLeftOf(right->fTop));
        SkASSERT(right->isRightOf(left->fTop));
    } else if (c.sweep_lt(right->fBottom->fPoint, left->fBottom->fPoint)) {
        SkASSERT(left->isLeftOf(right->fBottom));
    } else {
        SkASSERT(right->isRightOf(left->fBottom));
    }
}

void validate_edge_list(EdgeList* edges, Comparator& c) {
    Edge* left = edges->fHead;
    if (!left) {
        return;
    }
    for (Edge* right = left->fRight; right; right = right->fRight) {
        validate_edge_pair(left, right, c);
        left = right;
    }
}
#endif

// Stage 4: Simplify the mesh by inserting new vertices at intersecting edges.

bool connected(Vertex* v) {
    return v->fFirstEdgeAbove || v->fFirstEdgeBelow;
}

bool simplify(VertexList* mesh, Comparator& c, SkArenaAlloc& alloc) {
    LOG("simplifying complex polygons\n");
    EdgeList activeEdges;
    bool found = false;
    for (Vertex* v = mesh->fHead; v != nullptr; v = v->fNext) {
        if (!connected(v)) {
            continue;
        }
        Edge* leftEnclosingEdge;
        Edge* rightEnclosingEdge;
        bool restartChecks;
        do {
            LOG("\nvertex %g: (%g,%g), alpha %d\n", v->fID, v->fPoint.fX, v->fPoint.fY, v->fAlpha);
            restartChecks = false;
            find_enclosing_edges(v, &activeEdges, &leftEnclosingEdge, &rightEnclosingEdge);
            v->fLeftEnclosingEdge = leftEnclosingEdge;
            v->fRightEnclosingEdge = rightEnclosingEdge;
            if (v->fFirstEdgeBelow) {
                for (Edge* edge = v->fFirstEdgeBelow; edge; edge = edge->fNextEdgeBelow) {
                    if (check_for_intersection(leftEnclosingEdge, edge, &activeEdges, &v, mesh, c,
                                               alloc)) {
                        restartChecks = true;
                        break;
                    }
                    if (check_for_intersection(edge, rightEnclosingEdge, &activeEdges, &v, mesh, c,
                                               alloc)) {
                        restartChecks = true;
                        break;
                    }
                }
            } else {
                if (check_for_intersection(leftEnclosingEdge, rightEnclosingEdge,
                                           &activeEdges, &v, mesh, c, alloc)) {
                    restartChecks = true;
                }

            }
            found = found || restartChecks;
        } while (restartChecks);
#ifdef SK_DEBUG
        validate_edge_list(&activeEdges, c);
#endif
        for (Edge* e = v->fFirstEdgeAbove; e; e = e->fNextEdgeAbove) {
            remove_edge(e, &activeEdges);
        }
        Edge* leftEdge = leftEnclosingEdge;
        for (Edge* e = v->fFirstEdgeBelow; e; e = e->fNextEdgeBelow) {
            insert_edge(e, leftEdge, &activeEdges);
            leftEdge = e;
        }
    }
    SkASSERT(!activeEdges.fHead && !activeEdges.fTail);
    return found;
}

// Stage 5: Tessellate the simplified mesh into monotone polygons.

Poly* tessellate(const VertexList& vertices, SkArenaAlloc& alloc) {
    LOG("\ntessellating simple polygons\n");
    EdgeList activeEdges;
    Poly* polys = nullptr;
    for (Vertex* v = vertices.fHead; v != nullptr; v = v->fNext) {
        if (!connected(v)) {
            continue;
        }
#if LOGGING_ENABLED
        LOG("\nvertex %g: (%g,%g), alpha %d\n", v->fID, v->fPoint.fX, v->fPoint.fY, v->fAlpha);
#endif
        Edge* leftEnclosingEdge;
        Edge* rightEnclosingEdge;
        find_enclosing_edges(v, &activeEdges, &leftEnclosingEdge, &rightEnclosingEdge);
        Poly* leftPoly;
        Poly* rightPoly;
        if (v->fFirstEdgeAbove) {
            leftPoly = v->fFirstEdgeAbove->fLeftPoly;
            rightPoly = v->fLastEdgeAbove->fRightPoly;
        } else {
            leftPoly = leftEnclosingEdge ? leftEnclosingEdge->fRightPoly : nullptr;
            rightPoly = rightEnclosingEdge ? rightEnclosingEdge->fLeftPoly : nullptr;
        }
#if LOGGING_ENABLED
        LOG("edges above:\n");
        for (Edge* e = v->fFirstEdgeAbove; e; e = e->fNextEdgeAbove) {
            LOG("%g -> %g, lpoly %d, rpoly %d\n", e->fTop->fID, e->fBottom->fID,
                e->fLeftPoly ? e->fLeftPoly->fID : -1, e->fRightPoly ? e->fRightPoly->fID : -1);
        }
        LOG("edges below:\n");
        for (Edge* e = v->fFirstEdgeBelow; e; e = e->fNextEdgeBelow) {
            LOG("%g -> %g, lpoly %d, rpoly %d\n", e->fTop->fID, e->fBottom->fID,
                e->fLeftPoly ? e->fLeftPoly->fID : -1, e->fRightPoly ? e->fRightPoly->fID : -1);
        }
#endif
        if (v->fFirstEdgeAbove) {
            if (leftPoly) {
                leftPoly = leftPoly->addEdge(v->fFirstEdgeAbove, Poly::kRight_Side, alloc);
            }
            if (rightPoly) {
                rightPoly = rightPoly->addEdge(v->fLastEdgeAbove, Poly::kLeft_Side, alloc);
            }
            for (Edge* e = v->fFirstEdgeAbove; e != v->fLastEdgeAbove; e = e->fNextEdgeAbove) {
                Edge* rightEdge = e->fNextEdgeAbove;
                remove_edge(e, &activeEdges);
                if (e->fRightPoly) {
                    e->fRightPoly->addEdge(e, Poly::kLeft_Side, alloc);
                }
                if (rightEdge->fLeftPoly && rightEdge->fLeftPoly != e->fRightPoly) {
                    rightEdge->fLeftPoly->addEdge(e, Poly::kRight_Side, alloc);
                }
            }
            remove_edge(v->fLastEdgeAbove, &activeEdges);
            if (!v->fFirstEdgeBelow) {
                if (leftPoly && rightPoly && leftPoly != rightPoly) {
                    SkASSERT(leftPoly->fPartner == nullptr && rightPoly->fPartner == nullptr);
                    rightPoly->fPartner = leftPoly;
                    leftPoly->fPartner = rightPoly;
                }
            }
        }
        if (v->fFirstEdgeBelow) {
            if (!v->fFirstEdgeAbove) {
                if (leftPoly && rightPoly) {
                    if (leftPoly == rightPoly) {
                        if (leftPoly->fTail && leftPoly->fTail->fSide == Poly::kLeft_Side) {
                            leftPoly = new_poly(&polys, leftPoly->lastVertex(),
                                                 leftPoly->fWinding, alloc);
                            leftEnclosingEdge->fRightPoly = leftPoly;
                        } else {
                            rightPoly = new_poly(&polys, rightPoly->lastVertex(),
                                                 rightPoly->fWinding, alloc);
                            rightEnclosingEdge->fLeftPoly = rightPoly;
                        }
                    }
                    Edge* join = alloc.make<Edge>(leftPoly->lastVertex(), v, 1, Edge::Type::kInner);
                    leftPoly = leftPoly->addEdge(join, Poly::kRight_Side, alloc);
                    rightPoly = rightPoly->addEdge(join, Poly::kLeft_Side, alloc);
                }
            }
            Edge* leftEdge = v->fFirstEdgeBelow;
            leftEdge->fLeftPoly = leftPoly;
            insert_edge(leftEdge, leftEnclosingEdge, &activeEdges);
            for (Edge* rightEdge = leftEdge->fNextEdgeBelow; rightEdge;
                 rightEdge = rightEdge->fNextEdgeBelow) {
                insert_edge(rightEdge, leftEdge, &activeEdges);
                int winding = leftEdge->fLeftPoly ? leftEdge->fLeftPoly->fWinding : 0;
                winding += leftEdge->fWinding;
                if (winding != 0) {
                    Poly* poly = new_poly(&polys, v, winding, alloc);
                    leftEdge->fRightPoly = rightEdge->fLeftPoly = poly;
                }
                leftEdge = rightEdge;
            }
            v->fLastEdgeBelow->fRightPoly = rightPoly;
        }
#if LOGGING_ENABLED
        LOG("\nactive edges:\n");
        for (Edge* e = activeEdges.fHead; e != nullptr; e = e->fRight) {
            LOG("%g -> %g, lpoly %d, rpoly %d\n", e->fTop->fID, e->fBottom->fID,
                e->fLeftPoly ? e->fLeftPoly->fID : -1, e->fRightPoly ? e->fRightPoly->fID : -1);
        }
#endif
    }
    return polys;
}

void remove_non_boundary_edges(const VertexList& mesh, SkPath::FillType fillType,
                               SkArenaAlloc& alloc) {
    LOG("removing non-boundary edges\n");
    EdgeList activeEdges;
    for (Vertex* v = mesh.fHead; v != nullptr; v = v->fNext) {
        if (!connected(v)) {
            continue;
        }
        Edge* leftEnclosingEdge;
        Edge* rightEnclosingEdge;
        find_enclosing_edges(v, &activeEdges, &leftEnclosingEdge, &rightEnclosingEdge);
        bool prevFilled = leftEnclosingEdge &&
                          apply_fill_type(fillType, leftEnclosingEdge->fWinding);
        for (Edge* e = v->fFirstEdgeAbove; e;) {
            Edge* next = e->fNextEdgeAbove;
            remove_edge(e, &activeEdges);
            bool filled = apply_fill_type(fillType, e->fWinding);
            if (filled == prevFilled) {
                disconnect(e);
            }
            prevFilled = filled;
            e = next;
        }
        Edge* prev = leftEnclosingEdge;
        for (Edge* e = v->fFirstEdgeBelow; e; e = e->fNextEdgeBelow) {
            if (prev) {
                e->fWinding += prev->fWinding;
            }
            insert_edge(e, prev, &activeEdges);
            prev = e;
        }
    }
}

// Note: this is the normal to the edge, but not necessarily unit length.
void get_edge_normal(const Edge* e, SkVector* normal) {
    normal->set(SkDoubleToScalar(e->fLine.fA),
                SkDoubleToScalar(e->fLine.fB));
}

// Stage 5c: detect and remove "pointy" vertices whose edge normals point in opposite directions
// and whose adjacent vertices are less than a quarter pixel from an edge. These are guaranteed to
// invert on stroking.

void simplify_boundary(EdgeList* boundary, Comparator& c, SkArenaAlloc& alloc) {
    Edge* prevEdge = boundary->fTail;
    SkVector prevNormal;
    get_edge_normal(prevEdge, &prevNormal);
    for (Edge* e = boundary->fHead; e != nullptr;) {
        Vertex* prev = prevEdge->fWinding == 1 ? prevEdge->fTop : prevEdge->fBottom;
        Vertex* next = e->fWinding == 1 ? e->fBottom : e->fTop;
        double distPrev = e->dist(prev->fPoint);
        double distNext = prevEdge->dist(next->fPoint);
        SkVector normal;
        get_edge_normal(e, &normal);
        constexpr double kQuarterPixelSq = 0.25f * 0.25f;
        if (prev == next) {
            remove_edge(prevEdge, boundary);
            remove_edge(e, boundary);
            prevEdge = boundary->fTail;
            e = boundary->fHead;
            if (prevEdge) {
                get_edge_normal(prevEdge, &prevNormal);
            }
        } else if (prevNormal.dot(normal) < 0.0 &&
            (distPrev * distPrev <= kQuarterPixelSq || distNext * distNext <= kQuarterPixelSq)) {
            Edge* join = new_edge(prev, next, Edge::Type::kInner, c, alloc);
            if (prev->fPoint != next->fPoint) {
                join->fLine.normalize();
                join->fLine = join->fLine * join->fWinding;
            }
            insert_edge(join, e, boundary);
            remove_edge(prevEdge, boundary);
            remove_edge(e, boundary);
            if (join->fLeft && join->fRight) {
                prevEdge = join->fLeft;
                e = join;
            } else {
                prevEdge = boundary->fTail;
                e = boundary->fHead; // join->fLeft ? join->fLeft : join;
            }
            get_edge_normal(prevEdge, &prevNormal);
        } else {
            prevEdge = e;
            prevNormal = normal;
            e = e->fRight;
        }
    }
}

void ss_connect(Vertex* v, Vertex* dest, Comparator& c, SkArenaAlloc& alloc) {
    if (v == dest) {
        return;
    }
    LOG("ss_connecting vertex %g to vertex %g\n", v->fID, dest->fID);
    if (v->fSynthetic) {
        connect(v, dest, Edge::Type::kConnector, c, alloc, 0);
    } else if (v->fPartner) {
        LOG("setting %g's partner to %g ", v->fPartner->fID, dest->fID);
        LOG("and %g's partner to null\n", v->fID);
        v->fPartner->fPartner = dest;
        v->fPartner = nullptr;
    }
}

void Event::apply(VertexList* mesh, Comparator& c, EventList* events, SkArenaAlloc& alloc) {
    if (!fEdge) {
        return;
    }
    Vertex* prev = fEdge->fPrev->fVertex;
    Vertex* next = fEdge->fNext->fVertex;
    SSEdge* prevEdge = fEdge->fPrev->fPrev;
    SSEdge* nextEdge = fEdge->fNext->fNext;
    if (!prevEdge || !nextEdge || !prevEdge->fEdge || !nextEdge->fEdge) {
        return;
    }
    Vertex* dest = create_sorted_vertex(fPoint, fAlpha, mesh, prev, c, alloc);
    dest->fSynthetic = true;
    SSVertex* ssv = alloc.make<SSVertex>(dest);
    LOG("collapsing %g, %g (original edge %g -> %g) to %g (%g, %g) alpha %d\n",
        prev->fID, next->fID, fEdge->fEdge->fTop->fID, fEdge->fEdge->fBottom->fID,
        dest->fID, fPoint.fX, fPoint.fY, fAlpha);
    fEdge->fEdge = nullptr;

    ss_connect(prev, dest, c, alloc);
    ss_connect(next, dest, c, alloc);

    prevEdge->fNext = nextEdge->fPrev = ssv;
    ssv->fPrev = prevEdge;
    ssv->fNext = nextEdge;
    if (!prevEdge->fEdge || !nextEdge->fEdge) {
        return;
    }
    if (prevEdge->fEvent) {
        prevEdge->fEvent->fEdge = nullptr;
    }
    if (nextEdge->fEvent) {
        nextEdge->fEvent->fEdge = nullptr;
    }
    if (prevEdge->fPrev == nextEdge->fNext) {
        ss_connect(prevEdge->fPrev->fVertex, dest, c, alloc);
        prevEdge->fEdge = nextEdge->fEdge = nullptr;
    } else {
        compute_bisector(prevEdge->fEdge, nextEdge->fEdge, dest, alloc);
        SkASSERT(prevEdge != fEdge && nextEdge != fEdge);
        if (dest->fPartner) {
            create_event(prevEdge, events, alloc);
            create_event(nextEdge, events, alloc);
        } else {
            create_event(prevEdge, prevEdge->fPrev->fVertex, nextEdge, dest, events, c, alloc);
            create_event(nextEdge, nextEdge->fNext->fVertex, prevEdge, dest, events, c, alloc);
        }
    }
}

bool is_overlap_edge(Edge* e) {
    if (e->fType == Edge::Type::kOuter) {
        return e->fWinding != 0 && e->fWinding != 1;
    } else if (e->fType == Edge::Type::kInner) {
        return e->fWinding != 0 && e->fWinding != -2;
    } else {
        return false;
    }
}

// This is a stripped-down version of tessellate() which computes edges which
// join two filled regions, which represent overlap regions, and collapses them.
bool collapse_overlap_regions(VertexList* mesh, Comparator& c, SkArenaAlloc& alloc,
                              EventComparator comp) {
    LOG("\nfinding overlap regions\n");
    EdgeList activeEdges;
    EventList events(comp);
    SSVertexMap ssVertices;
    SSEdgeList ssEdges;
    for (Vertex* v = mesh->fHead; v != nullptr; v = v->fNext) {
        if (!connected(v)) {
            continue;
        }
        Edge* leftEnclosingEdge;
        Edge* rightEnclosingEdge;
        find_enclosing_edges(v, &activeEdges, &leftEnclosingEdge, &rightEnclosingEdge);
        for (Edge* e = v->fLastEdgeAbove; e && e != leftEnclosingEdge;) {
            Edge* prev = e->fPrevEdgeAbove ? e->fPrevEdgeAbove : leftEnclosingEdge;
            remove_edge(e, &activeEdges);
            bool leftOverlap = prev && is_overlap_edge(prev);
            bool rightOverlap = is_overlap_edge(e);
            bool isOuterBoundary = e->fType == Edge::Type::kOuter &&
                                   (!prev || prev->fWinding == 0 || e->fWinding == 0);
            if (prev) {
                e->fWinding -= prev->fWinding;
            }
            if (leftOverlap && rightOverlap) {
                LOG("found interior overlap edge %g -> %g, disconnecting\n",
                    e->fTop->fID, e->fBottom->fID);
                disconnect(e);
            } else if (leftOverlap || rightOverlap) {
                LOG("found overlap edge %g -> %g%s\n", e->fTop->fID, e->fBottom->fID,
                    isOuterBoundary ? ", is outer boundary" : "");
                Vertex* prevVertex = e->fWinding < 0 ? e->fBottom : e->fTop;
                Vertex* nextVertex = e->fWinding < 0 ? e->fTop : e->fBottom;
                SSVertex* ssPrev = ssVertices[prevVertex];
                if (!ssPrev) {
                    ssPrev = ssVertices[prevVertex] = alloc.make<SSVertex>(prevVertex);
                }
                SSVertex* ssNext = ssVertices[nextVertex];
                if (!ssNext) {
                    ssNext = ssVertices[nextVertex] = alloc.make<SSVertex>(nextVertex);
                }
                SSEdge* ssEdge = alloc.make<SSEdge>(e, ssPrev, ssNext);
                ssEdges.push_back(ssEdge);
//                SkASSERT(!ssPrev->fNext && !ssNext->fPrev);
                ssPrev->fNext = ssNext->fPrev = ssEdge;
                create_event(ssEdge, &events, alloc);
                if (!isOuterBoundary) {
                    disconnect(e);
                }
            }
            e = prev;
        }
        Edge* prev = leftEnclosingEdge;
        for (Edge* e = v->fFirstEdgeBelow; e; e = e->fNextEdgeBelow) {
            if (prev) {
                e->fWinding += prev->fWinding;
            }
            insert_edge(e, prev, &activeEdges);
            prev = e;
        }
    }
    bool complex = events.size() > 0;

    LOG("\ncollapsing overlap regions\n");
<<<<<<< HEAD
=======
    LOG("skeleton before:\n");
    dump_skel(ssEdges);
>>>>>>> 40be567a
    while (events.size() > 0) {
        Event* event = events.top();
        events.pop();
        event->apply(mesh, c, &events, alloc);
    }
<<<<<<< HEAD
=======
    LOG("skeleton after:\n");
>>>>>>> 40be567a
    dump_skel(ssEdges);
    for (SSEdge* edge : ssEdges) {
        if (Edge* e = edge->fEdge) {
            connect(edge->fPrev->fVertex, edge->fNext->fVertex, e->fType, c, alloc, 0);
        }
    }
    return complex;
}

bool inversion(Vertex* prev, Vertex* next, Edge* origEdge, Comparator& c) {
    if (!prev || !next) {
        return true;
    }
    int winding = c.sweep_lt(prev->fPoint, next->fPoint) ? 1 : -1;
    return winding != origEdge->fWinding;
}

// Stage 5d: Displace edges by half a pixel inward and outward along their normals. Intersect to
// find new vertices, and set zero alpha on the exterior and one alpha on the interior. Build a
// new antialiased mesh from those vertices.

void stroke_boundary(EdgeList* boundary, VertexList* innerMesh, VertexList* outerMesh,
                     Comparator& c, SkArenaAlloc& alloc) {
    LOG("\nstroking boundary\n");
    // A boundary with fewer than 3 edges is degenerate.
    if (!boundary->fHead || !boundary->fHead->fRight || !boundary->fHead->fRight->fRight) {
        return;
    }
    Edge* prevEdge = boundary->fTail;
    Vertex* prevV = prevEdge->fWinding > 0 ? prevEdge->fTop : prevEdge->fBottom;
    SkVector prevNormal;
    get_edge_normal(prevEdge, &prevNormal);
    double radius = 0.5;
    Line prevInner(prevEdge->fLine);
    prevInner.fC -= radius;
    Line prevOuter(prevEdge->fLine);
    prevOuter.fC += radius;
    VertexList innerVertices;
    VertexList outerVertices;
    bool innerInversion = true;
    bool outerInversion = true;
    for (Edge* e = boundary->fHead; e != nullptr; e = e->fRight) {
        Vertex* v = e->fWinding > 0 ? e->fTop : e->fBottom;
        SkVector normal;
        get_edge_normal(e, &normal);
        Line inner(e->fLine);
        inner.fC -= radius;
        Line outer(e->fLine);
        outer.fC += radius;
        SkPoint innerPoint, outerPoint;
        LOG("stroking vertex %g (%g, %g)\n", v->fID, v->fPoint.fX, v->fPoint.fY);
        if (!prevEdge->fLine.nearParallel(e->fLine) && prevInner.intersect(inner, &innerPoint) &&
            prevOuter.intersect(outer, &outerPoint)) {
            float cosAngle = normal.dot(prevNormal);
            if (cosAngle < -kCosMiterAngle) {
                Vertex* nextV = e->fWinding > 0 ? e->fBottom : e->fTop;

                // This is a pointy vertex whose angle is smaller than the threshold; miter it.
                Line bisector(innerPoint, outerPoint);
                Line tangent(v->fPoint, v->fPoint + SkPoint::Make(bisector.fA, bisector.fB));
                if (tangent.fA == 0 && tangent.fB == 0) {
                    continue;
                }
                tangent.normalize();
                Line innerTangent(tangent);
                Line outerTangent(tangent);
                innerTangent.fC -= 0.5;
                outerTangent.fC += 0.5;
                SkPoint innerPoint1, innerPoint2, outerPoint1, outerPoint2;
                if (prevNormal.cross(normal) > 0) {
                    // Miter inner points
                    if (!innerTangent.intersect(prevInner, &innerPoint1) ||
                        !innerTangent.intersect(inner, &innerPoint2) ||
                        !outerTangent.intersect(bisector, &outerPoint)) {
                        continue;
                    }
                    Line prevTangent(prevV->fPoint,
                                     prevV->fPoint + SkVector::Make(prevOuter.fA, prevOuter.fB));
                    Line nextTangent(nextV->fPoint,
                                     nextV->fPoint + SkVector::Make(outer.fA, outer.fB));
                    if (prevTangent.dist(outerPoint) > 0) {
                        bisector.intersect(prevTangent, &outerPoint);
                    }
                    if (nextTangent.dist(outerPoint) < 0) {
                        bisector.intersect(nextTangent, &outerPoint);
                    }
                    outerPoint1 = outerPoint2 = outerPoint;
                } else {
                    // Miter outer points
                    if (!outerTangent.intersect(prevOuter, &outerPoint1) ||
                        !outerTangent.intersect(outer, &outerPoint2)) {
                        continue;
                    }
                    Line prevTangent(prevV->fPoint,
                                     prevV->fPoint + SkVector::Make(prevInner.fA, prevInner.fB));
                    Line nextTangent(nextV->fPoint,
                                     nextV->fPoint + SkVector::Make(inner.fA, inner.fB));
                    if (prevTangent.dist(innerPoint) > 0) {
                        bisector.intersect(prevTangent, &innerPoint);
                    }
                    if (nextTangent.dist(innerPoint) < 0) {
                        bisector.intersect(nextTangent, &innerPoint);
                    }
                    innerPoint1 = innerPoint2 = innerPoint;
                }
                if (!innerPoint1.isFinite() || !innerPoint2.isFinite() ||
                    !outerPoint1.isFinite() || !outerPoint2.isFinite()) {
                    continue;
                }
                LOG("inner (%g, %g), (%g, %g), ",
                    innerPoint1.fX, innerPoint1.fY, innerPoint2.fX, innerPoint2.fY);
                LOG("outer (%g, %g), (%g, %g)\n",
                    outerPoint1.fX, outerPoint1.fY, outerPoint2.fX, outerPoint2.fY);
                Vertex* innerVertex1 = alloc.make<Vertex>(innerPoint1, 255);
                Vertex* innerVertex2 = alloc.make<Vertex>(innerPoint2, 255);
                Vertex* outerVertex1 = alloc.make<Vertex>(outerPoint1, 0);
                Vertex* outerVertex2 = alloc.make<Vertex>(outerPoint2, 0);
                innerVertex1->fPartner = outerVertex1;
                innerVertex2->fPartner = outerVertex2;
                outerVertex1->fPartner = innerVertex1;
                outerVertex2->fPartner = innerVertex2;
                if (!inversion(innerVertices.fTail, innerVertex1, prevEdge, c)) {
                    innerInversion = false;
                }
                if (!inversion(outerVertices.fTail, outerVertex1, prevEdge, c)) {
                    outerInversion = false;
                }
                innerVertices.append(innerVertex1);
                innerVertices.append(innerVertex2);
                outerVertices.append(outerVertex1);
                outerVertices.append(outerVertex2);
            } else {
                LOG("inner (%g, %g), ", innerPoint.fX, innerPoint.fY);
                LOG("outer (%g, %g)\n", outerPoint.fX, outerPoint.fY);
                Vertex* innerVertex = alloc.make<Vertex>(innerPoint, 255);
                Vertex* outerVertex = alloc.make<Vertex>(outerPoint, 0);
                innerVertex->fPartner = outerVertex;
                outerVertex->fPartner = innerVertex;
                if (!inversion(innerVertices.fTail, innerVertex, prevEdge, c)) {
                    innerInversion = false;
                }
                if (!inversion(outerVertices.fTail, outerVertex, prevEdge, c)) {
                    outerInversion = false;
                }
                innerVertices.append(innerVertex);
                outerVertices.append(outerVertex);
            }
        }
        prevInner = inner;
        prevOuter = outer;
        prevV = v;
        prevEdge = e;
        prevNormal = normal;
    }
    if (!inversion(innerVertices.fTail, innerVertices.fHead, prevEdge, c)) {
        innerInversion = false;
    }
    if (!inversion(outerVertices.fTail, outerVertices.fHead, prevEdge, c)) {
        outerInversion = false;
    }
    // Outer edges get 1 winding, and inner edges get -2 winding. This ensures that the interior
    // is always filled (1 + -2 = -1 for normal cases, 1 + 2 = 3 for thin features where the
    // interior inverts).
    // For total inversion cases, the shape has now reversed handedness, so invert the winding
    // so it will be detected during collapse_overlap_regions().
    int innerWinding = innerInversion ? 2 : -2;
    int outerWinding = outerInversion ? -1 : 1;
    for (Vertex* v = innerVertices.fHead; v && v->fNext; v = v->fNext) {
        connect(v, v->fNext, Edge::Type::kInner, c, alloc, innerWinding);
    }
    connect(innerVertices.fTail, innerVertices.fHead, Edge::Type::kInner, c, alloc, innerWinding);
    for (Vertex* v = outerVertices.fHead; v && v->fNext; v = v->fNext) {
        connect(v, v->fNext, Edge::Type::kOuter, c, alloc, outerWinding);
    }
    connect(outerVertices.fTail, outerVertices.fHead, Edge::Type::kOuter, c, alloc, outerWinding);
    innerMesh->append(innerVertices);
    outerMesh->append(outerVertices);
}

void extract_boundary(EdgeList* boundary, Edge* e, SkPath::FillType fillType, SkArenaAlloc& alloc) {
    LOG("\nextracting boundary\n");
    bool down = apply_fill_type(fillType, e->fWinding);
    Vertex* start = down ? e->fTop : e->fBottom;
    do {
        e->fWinding = down ? 1 : -1;
        Edge* next;
        e->fLine.normalize();
        e->fLine = e->fLine * e->fWinding;
        boundary->append(e);
        if (down) {
            // Find outgoing edge, in clockwise order.
            if ((next = e->fNextEdgeAbove)) {
                down = false;
            } else if ((next = e->fBottom->fLastEdgeBelow)) {
                down = true;
            } else if ((next = e->fPrevEdgeAbove)) {
                down = false;
            }
        } else {
            // Find outgoing edge, in counter-clockwise order.
            if ((next = e->fPrevEdgeBelow)) {
                down = true;
            } else if ((next = e->fTop->fFirstEdgeAbove)) {
                down = false;
            } else if ((next = e->fNextEdgeBelow)) {
                down = true;
            }
        }
        disconnect(e);
        e = next;
    } while (e && (down ? e->fTop : e->fBottom) != start);
}

// Stage 5b: Extract boundaries from mesh, simplify and stroke them into a new mesh.

void extract_boundaries(const VertexList& inMesh, VertexList* innerVertices,
                        VertexList* outerVertices, SkPath::FillType fillType,
                        Comparator& c, SkArenaAlloc& alloc) {
    remove_non_boundary_edges(inMesh, fillType, alloc);
    for (Vertex* v = inMesh.fHead; v; v = v->fNext) {
        while (v->fFirstEdgeBelow) {
            EdgeList boundary;
            extract_boundary(&boundary, v->fFirstEdgeBelow, fillType, alloc);
            simplify_boundary(&boundary, c, alloc);
            stroke_boundary(&boundary, innerVertices, outerVertices, c, alloc);
        }
    }
}

// This is a driver function that calls stages 2-5 in turn.

void contours_to_mesh(VertexList* contours, int contourCnt, bool antialias,
                      VertexList* mesh, Comparator& c, SkArenaAlloc& alloc) {
#if LOGGING_ENABLED
    for (int i = 0; i < contourCnt; ++i) {
        Vertex* v = contours[i].fHead;
        SkASSERT(v);
        LOG("path.moveTo(%20.20g, %20.20g);\n", v->fPoint.fX, v->fPoint.fY);
        for (v = v->fNext; v; v = v->fNext) {
            LOG("path.lineTo(%20.20g, %20.20g);\n", v->fPoint.fX, v->fPoint.fY);
        }
    }
#endif
    sanitize_contours(contours, contourCnt, antialias);
    build_edges(contours, contourCnt, mesh, c, alloc);
}

void sort_mesh(VertexList* vertices, Comparator& c, SkArenaAlloc& alloc) {
    if (!vertices || !vertices->fHead) {
        return;
    }

    // Sort vertices in Y (secondarily in X).
    if (c.fDirection == Comparator::Direction::kHorizontal) {
        merge_sort<sweep_lt_horiz>(vertices);
    } else {
        merge_sort<sweep_lt_vert>(vertices);
    }
#if LOGGING_ENABLED
    for (Vertex* v = vertices->fHead; v != nullptr; v = v->fNext) {
        static float gID = 0.0f;
        v->fID = gID++;
    }
#endif
}

Poly* contours_to_polys(VertexList* contours, int contourCnt, SkPath::FillType fillType,
                        const SkRect& pathBounds, bool antialias, VertexList* outerMesh,
                        SkArenaAlloc& alloc) {
    Comparator c(pathBounds.width() > pathBounds.height() ? Comparator::Direction::kHorizontal
                                                          : Comparator::Direction::kVertical);
    VertexList mesh;
    contours_to_mesh(contours, contourCnt, antialias, &mesh, c, alloc);
    sort_mesh(&mesh, c, alloc);
    merge_coincident_vertices(&mesh, c, alloc);
    simplify(&mesh, c, alloc);
    LOG("\nsimplified mesh:\n");
    dump_mesh(mesh);
    if (antialias) {
        VertexList innerMesh;
        extract_boundaries(mesh, &innerMesh, outerMesh, fillType, c, alloc);
        sort_mesh(&innerMesh, c, alloc);
        sort_mesh(outerMesh, c, alloc);
        merge_coincident_vertices(&innerMesh, c, alloc);
        bool was_complex = merge_coincident_vertices(outerMesh, c, alloc);
        was_complex = simplify(&innerMesh, c, alloc) || was_complex;
        was_complex = simplify(outerMesh, c, alloc) || was_complex;
        LOG("\ninner mesh before:\n");
        dump_mesh(innerMesh);
        LOG("\nouter mesh before:\n");
        dump_mesh(*outerMesh);
        EventComparator eventLT(EventComparator::Op::kLessThan);
        EventComparator eventGT(EventComparator::Op::kGreaterThan);
        was_complex = collapse_overlap_regions(&innerMesh, c, alloc, eventLT) || was_complex;
        was_complex = collapse_overlap_regions(outerMesh, c, alloc, eventGT) || was_complex;
        if (was_complex) {
            LOG("found complex mesh; taking slow path\n");
            VertexList aaMesh;
            LOG("\ninner mesh after:\n");
            dump_mesh(innerMesh);
            LOG("\nouter mesh after:\n");
            dump_mesh(*outerMesh);
            connect_partners(outerMesh, c, alloc);
            connect_partners(&innerMesh, c, alloc);
            sorted_merge(&innerMesh, outerMesh, &aaMesh, c);
            merge_coincident_vertices(&aaMesh, c, alloc);
            simplify(&aaMesh, c, alloc);
            LOG("combined and simplified mesh:\n");
            dump_mesh(aaMesh);
            outerMesh->fHead = outerMesh->fTail = nullptr;
            return tessellate(aaMesh, alloc);
        } else {
            LOG("no complex polygons; taking fast path\n");
            return tessellate(innerMesh, alloc);
        }
    } else {
        return tessellate(mesh, alloc);
    }
}

// Stage 6: Triangulate the monotone polygons into a vertex buffer.
void* polys_to_triangles(Poly* polys, SkPath::FillType fillType, bool emitCoverage, void* data) {
    for (Poly* poly = polys; poly; poly = poly->fNext) {
        if (apply_fill_type(fillType, poly)) {
            data = poly->emit(emitCoverage, data);
        }
    }
    return data;
}

Poly* path_to_polys(const SkPath& path, SkScalar tolerance, const SkRect& clipBounds,
                    int contourCnt, SkArenaAlloc& alloc, bool antialias, bool* isLinear,
                    VertexList* outerMesh) {
    SkPath::FillType fillType = path.getFillType();
    if (SkPath::IsInverseFillType(fillType)) {
        contourCnt++;
    }
    std::unique_ptr<VertexList[]> contours(new VertexList[contourCnt]);

    path_to_contours(path, tolerance, clipBounds, contours.get(), alloc, isLinear);
    return contours_to_polys(contours.get(), contourCnt, path.getFillType(), path.getBounds(),
                             antialias, outerMesh, alloc);
}

int get_contour_count(const SkPath& path, SkScalar tolerance) {
    int contourCnt;
    int maxPts = GrPathUtils::worstCasePointCount(path, &contourCnt, tolerance);
    if (maxPts <= 0) {
        return 0;
    }
    return contourCnt;
}

int64_t count_points(Poly* polys, SkPath::FillType fillType) {
    int64_t count = 0;
    for (Poly* poly = polys; poly; poly = poly->fNext) {
        if (apply_fill_type(fillType, poly) && poly->fCount >= 3) {
            count += (poly->fCount - 2) * (TESSELLATOR_WIREFRAME ? 6 : 3);
        }
    }
    return count;
}

int64_t count_outer_mesh_points(const VertexList& outerMesh) {
    int64_t count = 0;
    for (Vertex* v = outerMesh.fHead; v; v = v->fNext) {
        for (Edge* e = v->fFirstEdgeBelow; e; e = e->fNextEdgeBelow) {
            count += TESSELLATOR_WIREFRAME ? 12 : 6;
        }
    }
    return count;
}

void* outer_mesh_to_triangles(const VertexList& outerMesh, bool emitCoverage, void* data) {
    for (Vertex* v = outerMesh.fHead; v; v = v->fNext) {
        for (Edge* e = v->fFirstEdgeBelow; e; e = e->fNextEdgeBelow) {
            Vertex* v0 = e->fTop;
            Vertex* v1 = e->fBottom;
            Vertex* v2 = e->fBottom->fPartner;
            Vertex* v3 = e->fTop->fPartner;
            data = emit_triangle(v0, v1, v2, emitCoverage, data);
            data = emit_triangle(v0, v2, v3, emitCoverage, data);
        }
    }
    return data;
}

} // namespace

namespace GrTessellator {

// Stage 6: Triangulate the monotone polygons into a vertex buffer.

int PathToTriangles(const SkPath& path, SkScalar tolerance, const SkRect& clipBounds,
                    VertexAllocator* vertexAllocator, bool antialias, bool* isLinear) {
    int contourCnt = get_contour_count(path, tolerance);
    if (contourCnt <= 0) {
        *isLinear = true;
        return 0;
    }
    SkArenaAlloc alloc(kArenaChunkSize);
    VertexList outerMesh;
    Poly* polys = path_to_polys(path, tolerance, clipBounds, contourCnt, alloc, antialias,
                                isLinear, &outerMesh);
    SkPath::FillType fillType = antialias ? SkPath::kWinding_FillType : path.getFillType();
    int64_t count64 = count_points(polys, fillType);
    if (antialias) {
        count64 += count_outer_mesh_points(outerMesh);
    }
    if (0 == count64 || count64 > SK_MaxS32) {
        return 0;
    }
    int count = count64;

    void* verts = vertexAllocator->lock(count);
    if (!verts) {
        SkDebugf("Could not allocate vertices\n");
        return 0;
    }

    LOG("emitting %d verts\n", count);
    void* end = polys_to_triangles(polys, fillType, antialias, verts);
    end = outer_mesh_to_triangles(outerMesh, true, end);

    int actualCount = static_cast<int>((static_cast<uint8_t*>(end) - static_cast<uint8_t*>(verts))
                                       / vertexAllocator->stride());
    SkASSERT(actualCount <= count);
    vertexAllocator->unlock(actualCount);
    return actualCount;
}

int PathToVertices(const SkPath& path, SkScalar tolerance, const SkRect& clipBounds,
                   GrTessellator::WindingVertex** verts) {
    int contourCnt = get_contour_count(path, tolerance);
    if (contourCnt <= 0) {
        *verts = nullptr;
        return 0;
    }
    SkArenaAlloc alloc(kArenaChunkSize);
    bool isLinear;
    Poly* polys = path_to_polys(path, tolerance, clipBounds, contourCnt, alloc, false, &isLinear,
                                nullptr);
    SkPath::FillType fillType = path.getFillType();
    int64_t count64 = count_points(polys, fillType);
    if (0 == count64 || count64 > SK_MaxS32) {
        *verts = nullptr;
        return 0;
    }
    int count = count64;

    *verts = new GrTessellator::WindingVertex[count];
    GrTessellator::WindingVertex* vertsEnd = *verts;
    SkPoint* points = new SkPoint[count];
    SkPoint* pointsEnd = points;
    for (Poly* poly = polys; poly; poly = poly->fNext) {
        if (apply_fill_type(fillType, poly)) {
            SkPoint* start = pointsEnd;
            pointsEnd = static_cast<SkPoint*>(poly->emit(false, pointsEnd));
            while (start != pointsEnd) {
                vertsEnd->fPos = *start;
                vertsEnd->fWinding = poly->fWinding;
                ++start;
                ++vertsEnd;
            }
        }
    }
    int actualCount = static_cast<int>(vertsEnd - *verts);
    SkASSERT(actualCount <= count);
    SkASSERT(pointsEnd - points == actualCount);
    delete[] points;
    return actualCount;
}

} // namespace<|MERGE_RESOLUTION|>--- conflicted
+++ resolved
@@ -8,13 +8,8 @@
 #include "src/gpu/GrTessellator.h"
 
 #include "src/gpu/GrDefaultGeoProcFactory.h"
-<<<<<<< HEAD
-#include "src/gpu/GrPathUtils.h"
-#include "src/gpu/GrVertexWriter.h"
-=======
 #include "src/gpu/GrVertexWriter.h"
 #include "src/gpu/geometry/GrPathUtils.h"
->>>>>>> 40be567a
 
 #include "include/core/SkPath.h"
 #include "src/core/SkArenaAlloc.h"
@@ -541,31 +536,20 @@
     if (!v->fPartner) {
         return;
     }
-<<<<<<< HEAD
-=======
     Vertex* top = edge->fEdge->fTop;
     Vertex* bottom = edge->fEdge->fBottom;
     if (!top || !bottom ) {
         return;
     }
->>>>>>> 40be567a
     Line line = edge->fEdge->fLine;
     line.fC = -(dest->fPoint.fX * line.fA  + dest->fPoint.fY * line.fB);
     Edge bisector(v, v->fPartner, 1, Edge::Type::kConnector);
     SkPoint p;
     uint8_t alpha = dest->fAlpha;
-<<<<<<< HEAD
-    if (line.intersect(bisector.fLine, &p) && !c.sweep_lt(p, edge->fEdge->fTop->fPoint) &&
-                                              c.sweep_lt(p, edge->fEdge->fBottom->fPoint)) {
-        LOG("found p edge event for %g, %g (original %g -> %g), will collapse to %g,%g alpha %d\n",
-            dest->fID, v->fID, edge->fEdge->fTop->fID, edge->fEdge->fBottom->fID, p.fX, p.fY,
-            alpha);
-=======
     if (line.intersect(bisector.fLine, &p) && !c.sweep_lt(p, top->fPoint) &&
                                                c.sweep_lt(p, bottom->fPoint)) {
         LOG("found p edge event for %g, %g (original %g -> %g), will collapse to %g,%g alpha %d\n",
             dest->fID, v->fID, top->fID, bottom->fID, p.fX, p.fY, alpha);
->>>>>>> 40be567a
         edge->fEvent = alloc.make<Event>(edge, p, alpha);
         events->push(edge->fEvent);
     }
@@ -1482,16 +1466,6 @@
 
 void dump_skel(const SSEdgeList& ssEdges) {
 #if LOGGING_ENABLED
-<<<<<<< HEAD
-    LOG("skeleton:\n");
-    for (SSEdge* edge : ssEdges) {
-        if (edge->fEdge) {
-            LOG("skel edge %g -> %g (original %g -> %g)\n",
-                edge->fPrev->fVertex->fID,
-                edge->fNext->fVertex->fID,
-                edge->fEdge->fTop->fID,
-                edge->fEdge->fBottom->fID);
-=======
     for (SSEdge* edge : ssEdges) {
         if (edge->fEdge) {
             LOG("skel edge %g -> %g",
@@ -1504,7 +1478,6 @@
             } else {
                 LOG("\n");
             }
->>>>>>> 40be567a
         }
     }
 #endif
@@ -1946,20 +1919,14 @@
     bool complex = events.size() > 0;
 
     LOG("\ncollapsing overlap regions\n");
-<<<<<<< HEAD
-=======
     LOG("skeleton before:\n");
     dump_skel(ssEdges);
->>>>>>> 40be567a
     while (events.size() > 0) {
         Event* event = events.top();
         events.pop();
         event->apply(mesh, c, &events, alloc);
     }
-<<<<<<< HEAD
-=======
     LOG("skeleton after:\n");
->>>>>>> 40be567a
     dump_skel(ssEdges);
     for (SSEdge* edge : ssEdges) {
         if (Edge* e = edge->fEdge) {
