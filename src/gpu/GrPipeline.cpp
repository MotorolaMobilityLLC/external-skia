--- conflicted
+++ resolved
@@ -18,12 +18,8 @@
 
 GrPipeline::GrPipeline(const InitArgs& args,
                        GrProcessorSet&& processors,
-<<<<<<< HEAD
-                       GrAppliedClip&& appliedClip) {
-=======
                        GrAppliedClip&& appliedClip)
         : fOutputSwizzle(args.fOutputSwizzle) {
->>>>>>> 40be567a
     SkASSERT(processors.isFinalized());
 
     fFlags = (Flags)args.fInputFlags;
@@ -68,55 +64,33 @@
         fFragmentProcessors[currFPIdx] = appliedClip.detachClipCoverageFragmentProcessor(i);
     }
 
-<<<<<<< HEAD
-void GrPipeline::addDependenciesTo(GrOpList* opList, const GrCaps& caps) const {
-    for (int i = 0; i < fFragmentProcessors.count(); ++i) {
-        GrFragmentProcessor::TextureAccessIter iter(fFragmentProcessors[i].get());
-        while (const GrFragmentProcessor::TextureSampler* sampler = iter.next()) {
-            opList->addDependency(sampler->proxy(), caps);
-=======
 #ifdef SK_DEBUG
     for (int i = 0; i < numTotalProcessors; ++i) {
         if (!fFragmentProcessors[i]->isInstantiated()) {
             this->markAsBad();
             break;
->>>>>>> 40be567a
         }
     }
 #endif
 }
 
 GrXferBarrierType GrPipeline::xferBarrierType(GrTexture* texture, const GrCaps& caps) const {
-<<<<<<< HEAD
-    if (fDstTextureProxy.get() && fDstTextureProxy.get()->peekTexture() == texture) {
-=======
     if (fDstTextureProxy && fDstTextureProxy->peekTexture() == texture) {
->>>>>>> 40be567a
         return kTexture_GrXferBarrierType;
     }
     return this->getXferProcessor().xferBarrierType(caps);
 }
 
-<<<<<<< HEAD
-GrPipeline::GrPipeline(GrScissorTest scissorTest, SkBlendMode blendmode, InputFlags inputFlags,
-=======
 GrPipeline::GrPipeline(GrScissorTest scissorTest, sk_sp<const GrXferProcessor> xp,
                        const GrSwizzle& outputSwizzle, InputFlags inputFlags,
->>>>>>> 40be567a
                        const GrUserStencilSettings* userStencil)
         : fWindowRectsState()
         , fUserStencilSettings(userStencil)
         , fFlags((Flags)inputFlags)
-<<<<<<< HEAD
-        , fXferProcessor(GrPorterDuffXPFactory::MakeNoCoverageXP(blendmode))
-        , fFragmentProcessors()
-        , fNumColorProcessors(0) {
-=======
         , fXferProcessor(std::move(xp))
         , fFragmentProcessors()
         , fNumColorProcessors(0)
         , fOutputSwizzle(outputSwizzle) {
->>>>>>> 40be567a
     if (GrScissorTest::kEnabled == scissorTest) {
         fFlags |= Flags::kScissorEnabled;
     }
@@ -126,12 +100,7 @@
 }
 
 uint32_t GrPipeline::getBlendInfoKey() const {
-<<<<<<< HEAD
-    GrXferProcessor::BlendInfo blendInfo;
-    this->getXferProcessor().getBlendInfo(&blendInfo);
-=======
     const GrXferProcessor::BlendInfo& blendInfo = this->getXferProcessor().getBlendInfo();
->>>>>>> 40be567a
 
     static const uint32_t kBlendWriteShift = 1;
     static const uint32_t kBlendCoeffShift = 5;
