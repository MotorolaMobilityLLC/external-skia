--- conflicted
+++ resolved
@@ -154,11 +154,7 @@
     for (int i = 0; i < numActiveProxies; ++i) {
         SkASSERT(proxies[i]);
         SkASSERT(proxies[i]->isize() == fAtlasSize);
-<<<<<<< HEAD
-        fTextureSamplers[i].reset(proxies[i]->textureType(), proxies[i]->config(), params);
-=======
         fTextureSamplers[i].reset(proxies[i]->textureType(), params, proxies[i]->textureSwizzle());
->>>>>>> 40be567a
     }
     this->setTextureSamplerCnt(numActiveProxies);
 }
@@ -177,12 +173,8 @@
         SkASSERT(proxies[i]->isize() == fAtlasSize);
 
         if (!fTextureSamplers[i].isInitialized()) {
-<<<<<<< HEAD
-            fTextureSamplers[i].reset(proxies[i]->textureType(), proxies[i]->config(), params);
-=======
             fTextureSamplers[i].reset(proxies[i]->textureType(), params,
                                       proxies[i]->textureSwizzle());
->>>>>>> 40be567a
         }
     }
     this->setTextureSamplerCnt(numActiveProxies);
