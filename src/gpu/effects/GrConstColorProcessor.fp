/*
 * Copyright 2018 Google Inc.
 *
 * Use of this source code is governed by a BSD-style license that can be
 * found in the LICENSE file.
 */

enum class InputMode {
    kIgnore,
    kModulateRGBA,
    kModulateA,

    kLast = kModulateA
};

layout(ctype=SkPMColor4f, tracked) in uniform half4 color;
layout(key) in InputMode mode;

@optimizationFlags {
    OptFlags(color, mode)
}

void main() {
    @switch (mode) {
        case InputMode::kIgnore:
            sk_OutColor = color;
            break;
        case InputMode::kModulateRGBA:
            sk_OutColor = sk_InColor * color;
            break;
        case InputMode::kModulateA:
            sk_OutColor = sk_InColor.a * color;
            break;
    }
}

@class {
    static const int kInputModeCnt = (int) InputMode::kLast + 1;

    static OptimizationFlags OptFlags(const SkPMColor4f& color, InputMode mode) {
        OptimizationFlags flags = kConstantOutputForConstantInput_OptimizationFlag;
        if (mode != InputMode::kIgnore) {
            flags |= kCompatibleWithCoverageAsAlpha_OptimizationFlag;
        }
        if (color.isOpaque()) {
            flags |= kPreservesOpaqueInput_OptimizationFlag;
        }
        return flags;
    }

    SkPMColor4f constantOutputForConstantInput(const SkPMColor4f& input) const override {
        switch (mode) {
            case InputMode::kIgnore:
                return color;
            case InputMode::kModulateA:
                return color * input.fA;
            case InputMode::kModulateRGBA:
                return color * input;
        }
        SK_ABORT("Unexpected mode");
<<<<<<< HEAD
        return SK_PMColor4fTRANSPARENT;
=======
>>>>>>> 40be567a
    }
}

@test(d) {
    SkPMColor4f color;
    int colorPicker = d->fRandom->nextULessThan(3);
    switch (colorPicker) {
        case 0: {
            uint32_t a = d->fRandom->nextULessThan(0x100);
            uint32_t r = d->fRandom->nextULessThan(a+1);
            uint32_t g = d->fRandom->nextULessThan(a+1);
            uint32_t b = d->fRandom->nextULessThan(a+1);
            color = SkPMColor4f::FromBytes_RGBA(GrColorPackRGBA(r, g, b, a));
            break;
        }
        case 1:
            color = SK_PMColor4fTRANSPARENT;
            break;
        case 2:
            uint32_t c = d->fRandom->nextULessThan(0x100);
            color = SkPMColor4f::FromBytes_RGBA(c | (c << 8) | (c << 16) | (c << 24));
            break;
    }
    InputMode mode = static_cast<InputMode>(d->fRandom->nextULessThan(kInputModeCnt));
    return GrConstColorProcessor::Make(color, mode);
}<|MERGE_RESOLUTION|>--- conflicted
+++ resolved
@@ -58,10 +58,6 @@
                 return color * input;
         }
         SK_ABORT("Unexpected mode");
-<<<<<<< HEAD
-        return SK_PMColor4fTRANSPARENT;
-=======
->>>>>>> 40be567a
     }
 }
 
