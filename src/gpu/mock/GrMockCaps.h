/*
 * Copyright 2017 Google Inc.
 *
 * Use of this source code is governed by a BSD-style license that can be
 * found in the LICENSE file.
 */

#ifndef GrMockCaps_DEFINED
#define GrMockCaps_DEFINED

#include "include/gpu/mock/GrMockTypes.h"
#include "src/gpu/GrCaps.h"
#include "src/gpu/SkGr.h"

class GrMockCaps : public GrCaps {
public:
    GrMockCaps(const GrContextOptions& contextOptions, const GrMockOptions& options)
            : INHERITED(contextOptions), fOptions(options) {
        fMipMapSupport = options.fMipMapSupport;
        fInstanceAttribSupport = options.fInstanceAttribSupport;
        fHalfFloatVertexAttributeSupport = options.fHalfFloatVertexAttributeSupport;
        fMapBufferFlags = options.fMapBufferFlags;
        fBufferMapThreshold = SK_MaxS32; // Overridable in GrContextOptions.
        fMaxTextureSize = options.fMaxTextureSize;
        fMaxRenderTargetSize = SkTMin(options.fMaxRenderTargetSize, fMaxTextureSize);
        fMaxPreferredRenderTargetSize = fMaxRenderTargetSize;
        fMaxVertexAttributes = options.fMaxVertexAttributes;
        fSampleLocationsSupport = true;

        fShaderCaps.reset(new GrShaderCaps(contextOptions));
        fShaderCaps->fGeometryShaderSupport = options.fGeometryShaderSupport;
        fShaderCaps->fIntegerSupport = options.fIntegerSupport;
        fShaderCaps->fFlatInterpolationSupport = options.fFlatInterpolationSupport;
        fShaderCaps->fMaxFragmentSamplers = options.fMaxFragmentSamplers;
        fShaderCaps->fShaderDerivativeSupport = options.fShaderDerivativeSupport;
        fShaderCaps->fDualSourceBlendingSupport = options.fDualSourceBlendingSupport;
<<<<<<< HEAD
=======
        fShaderCaps->fSampleVariablesSupport = true;
        fShaderCaps->fSampleVariablesStencilSupport = true;
>>>>>>> 40be567a

        this->applyOptionsOverrides(contextOptions);
    }

    bool isFormatSRGB(const GrBackendFormat& format) const override {
        auto ct = format.asMockColorType();
        return GrGetColorTypeDesc(ct).encoding() == GrColorTypeEncoding::kSRGBUnorm;
    }

    // Mock caps doesn't support any compressed formats right now
    bool isFormatCompressed(const GrBackendFormat&) const override {
        return false;
    }

    bool isFormatTexturableAndUploadable(GrColorType,
                                         const GrBackendFormat& format) const override {
        return this->isFormatTexturable(format);
    }
    bool isFormatTexturable(const GrBackendFormat& format) const override {
        auto index = static_cast<int>(format.asMockColorType());
        return fOptions.fConfigOptions[index].fTexturable;
    }

    bool isFormatCopyable(const GrBackendFormat& format) const override {
        return false;
    }

    bool isFormatAsColorTypeRenderable(GrColorType ct, const GrBackendFormat& format,
                                       int sampleCount = 1) const override {
        // Currently we don't allow RGB_888X to be renderable because we don't have a way to
        // handle blends that reference dst alpha when the values in the dst alpha channel are
        // uninitialized.
        if (ct == GrColorType::kRGB_888x) {
            return false;
        }
        return this->isFormatRenderable(format, sampleCount);
    }

    bool isFormatRenderable(const GrBackendFormat& format, int sampleCount) const override {
        return sampleCount <= this->maxRenderTargetSampleCount(format.asMockColorType());
    }

    int getRenderTargetSampleCount(int requestCount, GrColorType ct) const {
        requestCount = SkTMax(requestCount, 1);

        switch (fOptions.fConfigOptions[(int)ct].fRenderability) {
            case GrMockOptions::ConfigOptions::Renderability::kNo:
                return 0;
            case GrMockOptions::ConfigOptions::Renderability::kNonMSAA:
                return requestCount > 1 ? 0 : 1;
            case GrMockOptions::ConfigOptions::Renderability::kMSAA:
                return requestCount > kMaxSampleCnt ? 0 : GrNextPow2(requestCount);
        }
        return 0;
    }

    int getRenderTargetSampleCount(int requestCount,
                                   const GrBackendFormat& format) const override {
        return this->getRenderTargetSampleCount(requestCount, format.asMockColorType());
    }

    int maxRenderTargetSampleCount(GrColorType ct) const {
        switch (fOptions.fConfigOptions[(int)ct].fRenderability) {
            case GrMockOptions::ConfigOptions::Renderability::kNo:
                return 0;
            case GrMockOptions::ConfigOptions::Renderability::kNonMSAA:
                return 1;
            case GrMockOptions::ConfigOptions::Renderability::kMSAA:
                return kMaxSampleCnt;
        }
        return 0;
    }

<<<<<<< HEAD
    bool surfaceSupportsReadPixels(const GrSurface*) const override { return true; }

    bool initDescForDstCopy(const GrRenderTargetProxy* src, GrSurfaceDesc* desc, GrSurfaceOrigin*,
                            bool* rectsMustMatch, bool* disallowSubrect) const override {
        return false;
    }

    GrPixelConfig validateBackendRenderTarget(const GrBackendRenderTarget&,
                                              SkColorType) const override {
        return kUnknown_GrPixelConfig;
=======
    int maxRenderTargetSampleCount(const GrBackendFormat& format) const override {
        return this->maxRenderTargetSampleCount(format.asMockColorType());
    }

    SupportedWrite supportedWritePixelsColorType(GrColorType surfaceColorType,
                                                 const GrBackendFormat& surfaceFormat,
                                                 GrColorType srcColorType) const override {
        return {surfaceColorType, 1};
    }

    SurfaceReadPixelsSupport surfaceSupportsReadPixels(const GrSurface*) const override {
        return SurfaceReadPixelsSupport::kSupported;
    }

    GrColorType getYUVAColorTypeFromBackendFormat(const GrBackendFormat& format,
                                                  bool isAlphaChannel) const override {
        return format.asMockColorType();
    }

    GrBackendFormat getBackendFormatFromCompressionType(SkImage::CompressionType) const override {
        return {};
    }

    bool canClearTextureOnCreation() const override { return true; }

    GrSwizzle getTextureSwizzle(const GrBackendFormat&, GrColorType) const override {
        return GrSwizzle();
    }
    GrSwizzle getOutputSwizzle(const GrBackendFormat&, GrColorType) const override {
        return GrSwizzle();
    }

#if GR_TEST_UTILS
    std::vector<GrCaps::TestFormatColorTypeCombination> getTestingCombinations() const override;
#endif

private:
    bool onSurfaceSupportsWritePixels(const GrSurface*) const override { return true; }
    bool onCanCopySurface(const GrSurfaceProxy* dst, const GrSurfaceProxy* src,
                          const SkIRect& srcRect, const SkIPoint& dstPoint) const override {
        return true;
>>>>>>> 40be567a
    }
    GrBackendFormat onGetDefaultBackendFormat(GrColorType ct, GrRenderable) const override {
        return GrBackendFormat::MakeMock(ct);
    }

<<<<<<< HEAD
    GrPixelConfig getConfigFromBackendFormat(const GrBackendFormat& format,
                                             SkColorType ct) const override {
        const GrPixelConfig* mockFormat = format.getMockFormat();
        if (!mockFormat) {
            return kUnknown_GrPixelConfig;
        }
        return *mockFormat;
    }

    GrPixelConfig getYUVAConfigFromBackendFormat(const GrBackendFormat& format) const override {
        const GrPixelConfig* mockFormat = format.getMockFormat();
        if (!mockFormat) {
            return kUnknown_GrPixelConfig;
        }
        return *mockFormat;
    }

    GrBackendFormat getBackendFormatFromGrColorType(GrColorType ct,
                                                    GrSRGBEncoded srgbEncoded) const override {
        GrPixelConfig config = GrColorTypeToPixelConfig(ct, srgbEncoded);
        if (config == kUnknown_GrPixelConfig) {
            return GrBackendFormat();
        }
        return GrBackendFormat::MakeMock(config);
    }

    GrSwizzle getTextureSwizzle(const GrBackendFormat&, GrColorType) const override {
        return GrSwizzle();
    }
    GrSwizzle getOutputSwizzle(const GrBackendFormat&, GrColorType) const override {
        return GrSwizzle();
    }

private:
    bool onSurfaceSupportsWritePixels(const GrSurface*) const override { return true; }
    bool onCanCopySurface(const GrSurfaceProxy* dst, const GrSurfaceProxy* src,
                          const SkIRect& srcRect, const SkIPoint& dstPoint) const override {
        return true;
    }
    size_t onTransferFromOffsetAlignment(GrColorType bufferColorType) const override {
        // arbitrary
        return GrSizeAlignUp(GrColorTypeBytesPerPixel(bufferColorType), 4);
    }

=======
    GrPixelConfig onGetConfigFromBackendFormat(const GrBackendFormat& format,
                                               GrColorType) const override {
        return GrColorTypeToPixelConfig(format.asMockColorType());
    }

    bool onAreColorTypeAndFormatCompatible(GrColorType ct,
                                           const GrBackendFormat& format) const override {
        if (ct == GrColorType::kUnknown) {
            return false;
        }

        return ct == format.asMockColorType();
    }

    SupportedRead onSupportedReadPixelsColorType(GrColorType srcColorType, const GrBackendFormat&,
                                                 GrColorType) const override {
        return SupportedRead{srcColorType, 1};
    }

>>>>>>> 40be567a
    static const int kMaxSampleCnt = 16;

    GrMockOptions fOptions;
    typedef GrCaps INHERITED;
};

#endif<|MERGE_RESOLUTION|>--- conflicted
+++ resolved
@@ -34,11 +34,8 @@
         fShaderCaps->fMaxFragmentSamplers = options.fMaxFragmentSamplers;
         fShaderCaps->fShaderDerivativeSupport = options.fShaderDerivativeSupport;
         fShaderCaps->fDualSourceBlendingSupport = options.fDualSourceBlendingSupport;
-<<<<<<< HEAD
-=======
         fShaderCaps->fSampleVariablesSupport = true;
         fShaderCaps->fSampleVariablesStencilSupport = true;
->>>>>>> 40be567a
 
         this->applyOptionsOverrides(contextOptions);
     }
@@ -112,18 +109,6 @@
         return 0;
     }
 
-<<<<<<< HEAD
-    bool surfaceSupportsReadPixels(const GrSurface*) const override { return true; }
-
-    bool initDescForDstCopy(const GrRenderTargetProxy* src, GrSurfaceDesc* desc, GrSurfaceOrigin*,
-                            bool* rectsMustMatch, bool* disallowSubrect) const override {
-        return false;
-    }
-
-    GrPixelConfig validateBackendRenderTarget(const GrBackendRenderTarget&,
-                                              SkColorType) const override {
-        return kUnknown_GrPixelConfig;
-=======
     int maxRenderTargetSampleCount(const GrBackendFormat& format) const override {
         return this->maxRenderTargetSampleCount(format.asMockColorType());
     }
@@ -165,58 +150,11 @@
     bool onCanCopySurface(const GrSurfaceProxy* dst, const GrSurfaceProxy* src,
                           const SkIRect& srcRect, const SkIPoint& dstPoint) const override {
         return true;
->>>>>>> 40be567a
     }
     GrBackendFormat onGetDefaultBackendFormat(GrColorType ct, GrRenderable) const override {
         return GrBackendFormat::MakeMock(ct);
     }
 
-<<<<<<< HEAD
-    GrPixelConfig getConfigFromBackendFormat(const GrBackendFormat& format,
-                                             SkColorType ct) const override {
-        const GrPixelConfig* mockFormat = format.getMockFormat();
-        if (!mockFormat) {
-            return kUnknown_GrPixelConfig;
-        }
-        return *mockFormat;
-    }
-
-    GrPixelConfig getYUVAConfigFromBackendFormat(const GrBackendFormat& format) const override {
-        const GrPixelConfig* mockFormat = format.getMockFormat();
-        if (!mockFormat) {
-            return kUnknown_GrPixelConfig;
-        }
-        return *mockFormat;
-    }
-
-    GrBackendFormat getBackendFormatFromGrColorType(GrColorType ct,
-                                                    GrSRGBEncoded srgbEncoded) const override {
-        GrPixelConfig config = GrColorTypeToPixelConfig(ct, srgbEncoded);
-        if (config == kUnknown_GrPixelConfig) {
-            return GrBackendFormat();
-        }
-        return GrBackendFormat::MakeMock(config);
-    }
-
-    GrSwizzle getTextureSwizzle(const GrBackendFormat&, GrColorType) const override {
-        return GrSwizzle();
-    }
-    GrSwizzle getOutputSwizzle(const GrBackendFormat&, GrColorType) const override {
-        return GrSwizzle();
-    }
-
-private:
-    bool onSurfaceSupportsWritePixels(const GrSurface*) const override { return true; }
-    bool onCanCopySurface(const GrSurfaceProxy* dst, const GrSurfaceProxy* src,
-                          const SkIRect& srcRect, const SkIPoint& dstPoint) const override {
-        return true;
-    }
-    size_t onTransferFromOffsetAlignment(GrColorType bufferColorType) const override {
-        // arbitrary
-        return GrSizeAlignUp(GrColorTypeBytesPerPixel(bufferColorType), 4);
-    }
-
-=======
     GrPixelConfig onGetConfigFromBackendFormat(const GrBackendFormat& format,
                                                GrColorType) const override {
         return GrColorTypeToPixelConfig(format.asMockColorType());
@@ -236,7 +174,6 @@
         return SupportedRead{srcColorType, 1};
     }
 
->>>>>>> 40be567a
     static const int kMaxSampleCnt = 16;
 
     GrMockOptions fOptions;
