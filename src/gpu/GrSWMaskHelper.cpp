/*
 * Copyright 2012 Google Inc.
 *
 * Use of this source code is governed by a BSD-style license that can be
 * found in the LICENSE file.
 */

#include "src/gpu/GrSWMaskHelper.h"

#include "include/private/GrRecordingContext.h"
<<<<<<< HEAD
#include "include/private/GrTextureProxy.h"
#include "src/gpu/GrCaps.h"
#include "src/gpu/GrProxyProvider.h"
#include "src/gpu/GrRecordingContextPriv.h"
#include "src/gpu/GrShape.h"
#include "src/gpu/GrSurfaceContext.h"
=======
#include "src/gpu/GrCaps.h"
#include "src/gpu/GrProxyProvider.h"
#include "src/gpu/GrRecordingContextPriv.h"
#include "src/gpu/GrSurfaceContext.h"
#include "src/gpu/GrTextureProxy.h"
#include "src/gpu/geometry/GrShape.h"
>>>>>>> 40be567a

/*
 * Convert a boolean operation into a transfer mode code
 */
static SkBlendMode op_to_mode(SkRegion::Op op) {

    static const SkBlendMode modeMap[] = {
        SkBlendMode::kDstOut,   // kDifference_Op
        SkBlendMode::kModulate, // kIntersect_Op
        SkBlendMode::kSrcOver,  // kUnion_Op
        SkBlendMode::kXor,      // kXOR_Op
        SkBlendMode::kClear,    // kReverseDifference_Op
        SkBlendMode::kSrc,      // kReplace_Op
    };

    return modeMap[op];
}

/**
 * Draw a single rect element of the clip stack into the accumulation bitmap
 */
void GrSWMaskHelper::drawRect(const SkRect& rect, const SkMatrix& matrix, SkRegion::Op op, GrAA aa,
                              uint8_t alpha) {
    SkPaint paint;
    paint.setBlendMode(op_to_mode(op));
    paint.setAntiAlias(GrAA::kYes == aa);
    paint.setColor(SkColorSetARGB(alpha, alpha, alpha, alpha));

    SkMatrix translatedMatrix = matrix;
    translatedMatrix.postTranslate(fTranslate.fX, fTranslate.fY);
    fDraw.fMatrix = &translatedMatrix;

    fDraw.drawRect(rect, paint);
}

/**
 * Draw a single path element of the clip stack into the accumulation bitmap
 */
void GrSWMaskHelper::drawShape(const GrShape& shape, const SkMatrix& matrix, SkRegion::Op op,
                               GrAA aa, uint8_t alpha) {
    SkPaint paint;
    paint.setPathEffect(shape.style().refPathEffect());
    shape.style().strokeRec().applyToPaint(&paint);
    paint.setAntiAlias(GrAA::kYes == aa);

    SkMatrix translatedMatrix = matrix;
    translatedMatrix.postTranslate(fTranslate.fX, fTranslate.fY);
    fDraw.fMatrix = &translatedMatrix;

    SkPath path;
    shape.asPath(&path);
    if (SkRegion::kReplace_Op == op && 0xFF == alpha) {
        SkASSERT(0xFF == paint.getAlpha());
        fDraw.drawPathCoverage(path, paint);
    } else {
        paint.setBlendMode(op_to_mode(op));
        paint.setColor(SkColorSetARGB(alpha, alpha, alpha, alpha));
        fDraw.drawPath(path, paint);
    }
};

bool GrSWMaskHelper::init(const SkIRect& resultBounds) {
    // We will need to translate draws so the bound's UL corner is at the origin
    fTranslate = {-SkIntToScalar(resultBounds.fLeft), -SkIntToScalar(resultBounds.fTop)};
    SkIRect bounds = SkIRect::MakeWH(resultBounds.width(), resultBounds.height());

    const SkImageInfo bmImageInfo = SkImageInfo::MakeA8(bounds.width(), bounds.height());
    if (!fPixels->tryAlloc(bmImageInfo)) {
        return false;
    }
    fPixels->erase(0);

    fDraw.fDst      = *fPixels;
    fRasterClip.setRect(bounds);
    fDraw.fRC       = &fRasterClip;
    return true;
}

sk_sp<GrTextureProxy> GrSWMaskHelper::toTextureProxy(GrRecordingContext* context,
                                                     SkBackingFit fit) {
    SkImageInfo ii = SkImageInfo::MakeA8(fPixels->width(), fPixels->height());
    size_t rowBytes = fPixels->rowBytes();

    sk_sp<SkData> data = fPixels->detachPixelsAsData();
    if (!data) {
        return nullptr;
    }

    sk_sp<SkImage> img = SkImage::MakeRasterData(ii, std::move(data), rowBytes);
    if (!img) {
        return nullptr;
    }

<<<<<<< HEAD
    auto clearFlag = kNone_GrSurfaceFlags;
    if (context->priv().caps()->shouldInitializeTextures() && fit == SkBackingFit::kApprox) {
        clearFlag = kPerformInitialClear_GrSurfaceFlag;
    }
    return context->priv().proxyProvider()->createTextureProxy(
            std::move(img), clearFlag, 1, SkBudgeted::kYes, fit);
=======
    return context->priv().proxyProvider()->createTextureProxy(std::move(img), 1, SkBudgeted::kYes,
                                                               fit);
>>>>>>> 40be567a
}<|MERGE_RESOLUTION|>--- conflicted
+++ resolved
@@ -8,21 +8,12 @@
 #include "src/gpu/GrSWMaskHelper.h"
 
 #include "include/private/GrRecordingContext.h"
-<<<<<<< HEAD
-#include "include/private/GrTextureProxy.h"
-#include "src/gpu/GrCaps.h"
-#include "src/gpu/GrProxyProvider.h"
-#include "src/gpu/GrRecordingContextPriv.h"
-#include "src/gpu/GrShape.h"
-#include "src/gpu/GrSurfaceContext.h"
-=======
 #include "src/gpu/GrCaps.h"
 #include "src/gpu/GrProxyProvider.h"
 #include "src/gpu/GrRecordingContextPriv.h"
 #include "src/gpu/GrSurfaceContext.h"
 #include "src/gpu/GrTextureProxy.h"
 #include "src/gpu/geometry/GrShape.h"
->>>>>>> 40be567a
 
 /*
  * Convert a boolean operation into a transfer mode code
@@ -116,15 +107,6 @@
         return nullptr;
     }
 
-<<<<<<< HEAD
-    auto clearFlag = kNone_GrSurfaceFlags;
-    if (context->priv().caps()->shouldInitializeTextures() && fit == SkBackingFit::kApprox) {
-        clearFlag = kPerformInitialClear_GrSurfaceFlag;
-    }
-    return context->priv().proxyProvider()->createTextureProxy(
-            std::move(img), clearFlag, 1, SkBudgeted::kYes, fit);
-=======
     return context->priv().proxyProvider()->createTextureProxy(std::move(img), 1, SkBudgeted::kYes,
                                                                fit);
->>>>>>> 40be567a
 }