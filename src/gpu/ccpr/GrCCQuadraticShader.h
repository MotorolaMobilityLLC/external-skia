--- conflicted
+++ resolved
@@ -29,16 +29,11 @@
             GrGLSLVaryingHandler*, GrGLSLVarying::Scope, SkString* code, const char* position,
             const char* coverage, const char* cornerCoverage, const char* wind) override;
 
-<<<<<<< HEAD
-    void onEmitFragmentCode(GrGLSLFPFragmentBuilder*, const char* outputCoverage) const override;
-
-=======
     void emitFragmentCoverageCode(
             GrGLSLFPFragmentBuilder*, const char* outputCoverage) const override;
 
     void emitSampleMaskCode(GrGLSLFPFragmentBuilder*) const override;
 
->>>>>>> 40be567a
 private:
     void calcHullCoverage(SkString* code, const char* coordAndGrad, const char* d,
                           const char* outputCoverage) const;
