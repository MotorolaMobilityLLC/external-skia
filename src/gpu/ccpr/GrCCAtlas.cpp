/*
 * Copyright 2017 Google Inc.
 *
 * Use of this source code is governed by a BSD-style license that can be
 * found in the LICENSE file.
 */

#include "src/gpu/ccpr/GrCCAtlas.h"

#include "include/gpu/GrTexture.h"
<<<<<<< HEAD
#include "include/private/GrTextureProxy.h"
=======
>>>>>>> 40be567a
#include "src/core/SkIPoint16.h"
#include "src/core/SkMakeUnique.h"
#include "src/core/SkMathPriv.h"
#include "src/gpu/GrCaps.h"
#include "src/gpu/GrOnFlushResourceProvider.h"
#include "src/gpu/GrProxyProvider.h"
#include "src/gpu/GrRectanizer_skyline.h"
<<<<<<< HEAD
#include "src/gpu/GrRenderTargetContext.h"
=======
#include "src/gpu/GrRenderTarget.h"
#include "src/gpu/GrRenderTargetContext.h"
#include "src/gpu/GrTextureProxy.h"
>>>>>>> 40be567a
#include "src/gpu/ccpr/GrCCPathCache.h"
#include <atomic>

class GrCCAtlas::Node {
public:
    Node(std::unique_ptr<Node> previous, int l, int t, int r, int b)
            : fPrevious(std::move(previous)), fX(l), fY(t), fRectanizer(r - l, b - t) {}

    Node* previous() const { return fPrevious.get(); }

    bool addRect(int w, int h, SkIPoint16* loc, int maxAtlasSize) {
        // Pad all paths except those that are expected to take up an entire physical texture.
        if (w < maxAtlasSize) {
            w = SkTMin(w + kPadding, maxAtlasSize);
        }
        if (h < maxAtlasSize) {
            h = SkTMin(h + kPadding, maxAtlasSize);
        }
        if (!fRectanizer.addRect(w, h, loc)) {
            return false;
        }
        loc->fX += fX;
        loc->fY += fY;
        return true;
    }

private:
    const std::unique_ptr<Node> fPrevious;
    const int fX, fY;
    GrRectanizerSkyline fRectanizer;
};

<<<<<<< HEAD
=======
sk_sp<GrTextureProxy> GrCCAtlas::MakeLazyAtlasProxy(
        const LazyInstantiateAtlasCallback& callback, CoverageType coverageType, const GrCaps& caps) {
    GrPixelConfig pixelConfig;
    int sampleCount;

    auto colorType = CoverageTypeToColorType(coverageType);
    GrBackendFormat format = caps.getDefaultBackendFormat(colorType, GrRenderable::kYes);
    switch (coverageType) {
        case CoverageType::kFP16_CoverageCount:
            pixelConfig = kAlpha_half_GrPixelConfig;
            sampleCount = 1;
            break;
        case CoverageType::kA8_Multisample:
            SkASSERT(caps.internalMultisampleCount(format) > 1);
            pixelConfig = kAlpha_8_GrPixelConfig;
            sampleCount = (caps.mixedSamplesSupport()) ? 1 : caps.internalMultisampleCount(format);
            break;
        case CoverageType::kA8_LiteralCoverage:
            pixelConfig = kAlpha_8_GrPixelConfig;
            sampleCount = 1;
            break;
    }

    auto instantiate = [cb = std::move(callback), pixelConfig, format,
                        sampleCount](GrResourceProvider* rp) {
        return cb(rp, pixelConfig, format, sampleCount);
    };
    sk_sp<GrTextureProxy> proxy = GrProxyProvider::MakeFullyLazyProxy(
            std::move(instantiate), format, GrRenderable::kYes, sampleCount, GrProtected::kNo,
            kTextureOrigin, pixelConfig, caps);

    return proxy;
}

>>>>>>> 40be567a
GrCCAtlas::GrCCAtlas(CoverageType coverageType, const Specs& specs, const GrCaps& caps)
        : fCoverageType(coverageType)
        , fMaxTextureSize(SkTMax(SkTMax(specs.fMinHeight, specs.fMinWidth),
                                 specs.fMaxPreferredTextureSize)) {
    // Caller should have cropped any paths to the destination render target instead of asking for
    // an atlas larger than maxRenderTargetSize.
    SkASSERT(fMaxTextureSize <= caps.maxTextureSize());
    SkASSERT(specs.fMaxPreferredTextureSize > 0);

    // Begin with the first pow2 dimensions whose area is theoretically large enough to contain the
    // pending paths, favoring height over width if necessary.
    int log2area = SkNextLog2(SkTMax(specs.fApproxNumPixels, 1));
    fHeight = 1 << ((log2area + 1) / 2);
    fWidth = 1 << (log2area / 2);

    fWidth = SkTClamp(fWidth, specs.fMinTextureSize, specs.fMaxPreferredTextureSize);
    fHeight = SkTClamp(fHeight, specs.fMinTextureSize, specs.fMaxPreferredTextureSize);

    if (fWidth < specs.fMinWidth || fHeight < specs.fMinHeight) {
        // They want to stuff a particularly large path into the atlas. Just punt and go with their
        // min width and height. The atlas will grow as needed.
        fWidth = SkTMin(specs.fMinWidth + kPadding, fMaxTextureSize);
        fHeight = SkTMin(specs.fMinHeight + kPadding, fMaxTextureSize);
    }

    fTopNode = skstd::make_unique<Node>(nullptr, 0, 0, fWidth, fHeight);

<<<<<<< HEAD
    GrColorType colorType = (CoverageType::kFP16_CoverageCount == fCoverageType)
            ? GrColorType::kAlpha_F16 : GrColorType::kAlpha_8;
    const GrBackendFormat format =
            caps.getBackendFormatFromGrColorType(colorType, GrSRGBEncoded::kNo);
    GrPixelConfig pixelConfig = (CoverageType::kFP16_CoverageCount == fCoverageType)
            ? kAlpha_half_GrPixelConfig : kAlpha_8_GrPixelConfig;

    fTextureProxy = GrProxyProvider::MakeFullyLazyProxy(
            [this, pixelConfig](GrResourceProvider* resourceProvider) {
                    if (!fBackingTexture) {
                        GrSurfaceDesc desc;
                        desc.fFlags = kRenderTarget_GrSurfaceFlag;
                        desc.fWidth = fWidth;
                        desc.fHeight = fHeight;
                        desc.fConfig = pixelConfig;
                        fBackingTexture = resourceProvider->createTexture(
                            desc, SkBudgeted::kYes, GrResourceProvider::Flags::kNoPendingIO);
                    }
                    return GrSurfaceProxy::LazyInstantiationResult(fBackingTexture);
            },
            format, GrProxyProvider::Renderable::kYes, kTextureOrigin, pixelConfig, caps);
=======
    fTextureProxy = MakeLazyAtlasProxy(
            [this](GrResourceProvider* resourceProvider, GrPixelConfig pixelConfig,
                   const GrBackendFormat& format, int sampleCount) {
                if (!fBackingTexture) {
                    GrSurfaceDesc desc;
                    desc.fWidth = fWidth;
                    desc.fHeight = fHeight;
                    desc.fConfig = pixelConfig;
                    fBackingTexture = resourceProvider->createTexture(
                            desc, format, GrRenderable::kYes, sampleCount, SkBudgeted::kYes,
                            GrProtected::kNo, GrResourceProvider::Flags::kNoPendingIO);
                }
                return fBackingTexture;
            },
            fCoverageType, caps);
>>>>>>> 40be567a

    fTextureProxy->priv().setIgnoredByResourceAllocator();
}

GrCCAtlas::~GrCCAtlas() {
}

bool GrCCAtlas::addRect(const SkIRect& devIBounds, SkIVector* offset) {
    // This can't be called anymore once makeRenderTargetContext() has been called.
    SkASSERT(!fTextureProxy->isInstantiated());

    SkIPoint16 location;
    if (!this->internalPlaceRect(devIBounds.width(), devIBounds.height(), &location)) {
        return false;
    }
    offset->set(location.x() - devIBounds.left(), location.y() - devIBounds.top());

    fDrawBounds.fWidth = SkTMax(fDrawBounds.width(), location.x() + devIBounds.width());
    fDrawBounds.fHeight = SkTMax(fDrawBounds.height(), location.y() + devIBounds.height());
    return true;
}

bool GrCCAtlas::internalPlaceRect(int w, int h, SkIPoint16* loc) {
    for (Node* node = fTopNode.get(); node; node = node->previous()) {
        if (node->addRect(w, h, loc, fMaxTextureSize)) {
            return true;
        }
    }

    // The rect didn't fit. Grow the atlas and try again.
    do {
        if (fWidth == fMaxTextureSize && fHeight == fMaxTextureSize) {
            return false;
        }
        if (fHeight <= fWidth) {
            int top = fHeight;
            fHeight = SkTMin(fHeight * 2, fMaxTextureSize);
            fTopNode = skstd::make_unique<Node>(std::move(fTopNode), 0, top, fWidth, fHeight);
        } else {
            int left = fWidth;
            fWidth = SkTMin(fWidth * 2, fMaxTextureSize);
            fTopNode = skstd::make_unique<Node>(std::move(fTopNode), left, 0, fWidth, fHeight);
        }
    } while (!fTopNode->addRect(w, h, loc, fMaxTextureSize));

    return true;
}

void GrCCAtlas::setFillBatchID(int id) {
    // This can't be called anymore once makeRenderTargetContext() has been called.
    SkASSERT(!fTextureProxy->isInstantiated());
    fFillBatchID = id;
}

void GrCCAtlas::setStrokeBatchID(int id) {
    // This can't be called anymore once makeRenderTargetContext() has been called.
    SkASSERT(!fTextureProxy->isInstantiated());
    fStrokeBatchID = id;
}

<<<<<<< HEAD
=======
void GrCCAtlas::setEndStencilResolveInstance(int idx) {
    // This can't be called anymore once makeRenderTargetContext() has been called.
    SkASSERT(!fTextureProxy->isInstantiated());
    fEndStencilResolveInstance = idx;
}

>>>>>>> 40be567a
static uint32_t next_atlas_unique_id() {
    static std::atomic<uint32_t> nextID;
    return nextID++;
}

sk_sp<GrCCCachedAtlas> GrCCAtlas::refOrMakeCachedAtlas(GrOnFlushResourceProvider* onFlushRP) {
    if (!fCachedAtlas) {
        static const GrUniqueKey::Domain kAtlasDomain = GrUniqueKey::GenerateDomain();

        GrUniqueKey atlasUniqueKey;
        GrUniqueKey::Builder builder(&atlasUniqueKey, kAtlasDomain, 1, "CCPR Atlas");
        builder[0] = next_atlas_unique_id();
        builder.finish();

        onFlushRP->assignUniqueKeyToProxy(atlasUniqueKey, fTextureProxy.get());

        fCachedAtlas = sk_make_sp<GrCCCachedAtlas>(fCoverageType, atlasUniqueKey, fTextureProxy);
    }

    SkASSERT(fCachedAtlas->coverageType() == fCoverageType);
    SkASSERT(fCachedAtlas->getOnFlushProxy() == fTextureProxy.get());
    return fCachedAtlas;
}

<<<<<<< HEAD
sk_sp<GrRenderTargetContext> GrCCAtlas::makeRenderTargetContext(
=======
std::unique_ptr<GrRenderTargetContext> GrCCAtlas::makeRenderTargetContext(
>>>>>>> 40be567a
        GrOnFlushResourceProvider* onFlushRP, sk_sp<GrTexture> backingTexture) {
    SkASSERT(!fTextureProxy->isInstantiated());  // This method should only be called once.
    // Caller should have cropped any paths to the destination render target instead of asking for
    // an atlas larger than maxRenderTargetSize.
    SkASSERT(SkTMax(fHeight, fWidth) <= fMaxTextureSize);
    SkASSERT(fMaxTextureSize <= onFlushRP->caps()->maxRenderTargetSize());

    // Finalize the content size of our proxy. The GPU can potentially make optimizations if it
    // knows we only intend to write out a smaller sub-rectangle of the backing texture.
    fTextureProxy->priv().setLazySize(fDrawBounds.width(), fDrawBounds.height());

    if (backingTexture) {
<<<<<<< HEAD
        SkASSERT(backingTexture->config() == kAlpha_half_GrPixelConfig);
        SkASSERT(backingTexture->width() == fWidth);
        SkASSERT(backingTexture->height() == fHeight);
        fBackingTexture = std::move(backingTexture);
    }

    sk_sp<GrRenderTargetContext> rtc =
            onFlushRP->makeRenderTargetContext(fTextureProxy, nullptr, nullptr);
=======
#ifdef SK_DEBUG
        auto backingRT = backingTexture->asRenderTarget();
        SkASSERT(backingRT);
        SkASSERT(backingRT->config() == fTextureProxy->config());
        SkASSERT(backingRT->numSamples() == fTextureProxy->asRenderTargetProxy()->numSamples());
        SkASSERT(backingRT->width() == fWidth);
        SkASSERT(backingRT->height() == fHeight);
#endif
        fBackingTexture = std::move(backingTexture);
    }
    auto colorType = (CoverageType::kFP16_CoverageCount == fCoverageType)
            ? GrColorType::kAlpha_F16 : GrColorType::kAlpha_8;
    auto rtc = onFlushRP->makeRenderTargetContext(fTextureProxy, colorType, nullptr, nullptr);
>>>>>>> 40be567a
    if (!rtc) {
        SkDebugf("WARNING: failed to allocate a %ix%i atlas. Some paths will not be drawn.\n",
                 fWidth, fHeight);
        return nullptr;
    }

    SkIRect clearRect = SkIRect::MakeSize(fDrawBounds);
    rtc->clear(&clearRect, SK_PMColor4fTRANSPARENT,
               GrRenderTargetContext::CanClearFullscreen::kYes);
    return rtc;
}

GrCCAtlas* GrCCAtlasStack::addRect(const SkIRect& devIBounds, SkIVector* devToAtlasOffset) {
    GrCCAtlas* retiredAtlas = nullptr;
    if (fAtlases.empty() || !fAtlases.back().addRect(devIBounds, devToAtlasOffset)) {
        // The retired atlas is out of room and can't grow any bigger.
        retiredAtlas = !fAtlases.empty() ? &fAtlases.back() : nullptr;
        fAtlases.emplace_back(fCoverageType, fSpecs, *fCaps);
        SkASSERT(devIBounds.width() <= fSpecs.fMinWidth);
        SkASSERT(devIBounds.height() <= fSpecs.fMinHeight);
        SkAssertResult(fAtlases.back().addRect(devIBounds, devToAtlasOffset));
    }
    return retiredAtlas;
}<|MERGE_RESOLUTION|>--- conflicted
+++ resolved
@@ -8,10 +8,6 @@
 #include "src/gpu/ccpr/GrCCAtlas.h"
 
 #include "include/gpu/GrTexture.h"
-<<<<<<< HEAD
-#include "include/private/GrTextureProxy.h"
-=======
->>>>>>> 40be567a
 #include "src/core/SkIPoint16.h"
 #include "src/core/SkMakeUnique.h"
 #include "src/core/SkMathPriv.h"
@@ -19,13 +15,9 @@
 #include "src/gpu/GrOnFlushResourceProvider.h"
 #include "src/gpu/GrProxyProvider.h"
 #include "src/gpu/GrRectanizer_skyline.h"
-<<<<<<< HEAD
-#include "src/gpu/GrRenderTargetContext.h"
-=======
 #include "src/gpu/GrRenderTarget.h"
 #include "src/gpu/GrRenderTargetContext.h"
 #include "src/gpu/GrTextureProxy.h"
->>>>>>> 40be567a
 #include "src/gpu/ccpr/GrCCPathCache.h"
 #include <atomic>
 
@@ -58,8 +50,6 @@
     GrRectanizerSkyline fRectanizer;
 };
 
-<<<<<<< HEAD
-=======
 sk_sp<GrTextureProxy> GrCCAtlas::MakeLazyAtlasProxy(
         const LazyInstantiateAtlasCallback& callback, CoverageType coverageType, const GrCaps& caps) {
     GrPixelConfig pixelConfig;
@@ -94,7 +84,6 @@
     return proxy;
 }
 
->>>>>>> 40be567a
 GrCCAtlas::GrCCAtlas(CoverageType coverageType, const Specs& specs, const GrCaps& caps)
         : fCoverageType(coverageType)
         , fMaxTextureSize(SkTMax(SkTMax(specs.fMinHeight, specs.fMinWidth),
@@ -122,29 +111,6 @@
 
     fTopNode = skstd::make_unique<Node>(nullptr, 0, 0, fWidth, fHeight);
 
-<<<<<<< HEAD
-    GrColorType colorType = (CoverageType::kFP16_CoverageCount == fCoverageType)
-            ? GrColorType::kAlpha_F16 : GrColorType::kAlpha_8;
-    const GrBackendFormat format =
-            caps.getBackendFormatFromGrColorType(colorType, GrSRGBEncoded::kNo);
-    GrPixelConfig pixelConfig = (CoverageType::kFP16_CoverageCount == fCoverageType)
-            ? kAlpha_half_GrPixelConfig : kAlpha_8_GrPixelConfig;
-
-    fTextureProxy = GrProxyProvider::MakeFullyLazyProxy(
-            [this, pixelConfig](GrResourceProvider* resourceProvider) {
-                    if (!fBackingTexture) {
-                        GrSurfaceDesc desc;
-                        desc.fFlags = kRenderTarget_GrSurfaceFlag;
-                        desc.fWidth = fWidth;
-                        desc.fHeight = fHeight;
-                        desc.fConfig = pixelConfig;
-                        fBackingTexture = resourceProvider->createTexture(
-                            desc, SkBudgeted::kYes, GrResourceProvider::Flags::kNoPendingIO);
-                    }
-                    return GrSurfaceProxy::LazyInstantiationResult(fBackingTexture);
-            },
-            format, GrProxyProvider::Renderable::kYes, kTextureOrigin, pixelConfig, caps);
-=======
     fTextureProxy = MakeLazyAtlasProxy(
             [this](GrResourceProvider* resourceProvider, GrPixelConfig pixelConfig,
                    const GrBackendFormat& format, int sampleCount) {
@@ -160,7 +126,6 @@
                 return fBackingTexture;
             },
             fCoverageType, caps);
->>>>>>> 40be567a
 
     fTextureProxy->priv().setIgnoredByResourceAllocator();
 }
@@ -221,15 +186,12 @@
     fStrokeBatchID = id;
 }
 
-<<<<<<< HEAD
-=======
 void GrCCAtlas::setEndStencilResolveInstance(int idx) {
     // This can't be called anymore once makeRenderTargetContext() has been called.
     SkASSERT(!fTextureProxy->isInstantiated());
     fEndStencilResolveInstance = idx;
 }
 
->>>>>>> 40be567a
 static uint32_t next_atlas_unique_id() {
     static std::atomic<uint32_t> nextID;
     return nextID++;
@@ -254,11 +216,7 @@
     return fCachedAtlas;
 }
 
-<<<<<<< HEAD
-sk_sp<GrRenderTargetContext> GrCCAtlas::makeRenderTargetContext(
-=======
 std::unique_ptr<GrRenderTargetContext> GrCCAtlas::makeRenderTargetContext(
->>>>>>> 40be567a
         GrOnFlushResourceProvider* onFlushRP, sk_sp<GrTexture> backingTexture) {
     SkASSERT(!fTextureProxy->isInstantiated());  // This method should only be called once.
     // Caller should have cropped any paths to the destination render target instead of asking for
@@ -271,16 +229,6 @@
     fTextureProxy->priv().setLazySize(fDrawBounds.width(), fDrawBounds.height());
 
     if (backingTexture) {
-<<<<<<< HEAD
-        SkASSERT(backingTexture->config() == kAlpha_half_GrPixelConfig);
-        SkASSERT(backingTexture->width() == fWidth);
-        SkASSERT(backingTexture->height() == fHeight);
-        fBackingTexture = std::move(backingTexture);
-    }
-
-    sk_sp<GrRenderTargetContext> rtc =
-            onFlushRP->makeRenderTargetContext(fTextureProxy, nullptr, nullptr);
-=======
 #ifdef SK_DEBUG
         auto backingRT = backingTexture->asRenderTarget();
         SkASSERT(backingRT);
@@ -294,7 +242,6 @@
     auto colorType = (CoverageType::kFP16_CoverageCount == fCoverageType)
             ? GrColorType::kAlpha_F16 : GrColorType::kAlpha_8;
     auto rtc = onFlushRP->makeRenderTargetContext(fTextureProxy, colorType, nullptr, nullptr);
->>>>>>> 40be567a
     if (!rtc) {
         SkDebugf("WARNING: failed to allocate a %ix%i atlas. Some paths will not be drawn.\n",
                  fWidth, fHeight);
