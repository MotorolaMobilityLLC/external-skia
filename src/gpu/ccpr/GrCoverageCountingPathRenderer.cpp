--- conflicted
+++ resolved
@@ -6,46 +6,6 @@
  */
 
 #include "src/gpu/ccpr/GrCoverageCountingPathRenderer.h"
-<<<<<<< HEAD
-
-#include "include/pathops/SkPathOps.h"
-#include "src/core/SkMakeUnique.h"
-#include "src/gpu/GrCaps.h"
-#include "src/gpu/GrClip.h"
-#include "src/gpu/GrProxyProvider.h"
-#include "src/gpu/ccpr/GrCCClipProcessor.h"
-#include "src/gpu/ccpr/GrCCDrawPathsOp.h"
-#include "src/gpu/ccpr/GrCCPathCache.h"
-
-using PathInstance = GrCCPathProcessor::Instance;
-
-bool GrCoverageCountingPathRenderer::IsSupported(const GrCaps& caps) {
-    const GrShaderCaps& shaderCaps = *caps.shaderCaps();
-    if (caps.driverBlacklistCCPR() || !caps.allowCoverageCounting() ||
-        !shaderCaps.integerSupport() || !caps.instanceAttribSupport() ||
-        !shaderCaps.floatIs32Bits() || GrCaps::kNone_MapFlags == caps.mapBufferFlags() ||
-        !caps.isConfigTexturable(kAlpha_half_GrPixelConfig) ||
-        !caps.isConfigRenderable(kAlpha_half_GrPixelConfig) ||
-        !caps.isConfigTexturable(kAlpha_8_GrPixelConfig) ||
-        !caps.isConfigRenderable(kAlpha_8_GrPixelConfig) ||
-        !caps.halfFloatVertexAttributeSupport()) {
-        return false;
-    }
-    return true;
-}
-
-sk_sp<GrCoverageCountingPathRenderer> GrCoverageCountingPathRenderer::CreateIfSupported(
-        const GrCaps& caps, AllowCaching allowCaching, uint32_t contextUniqueID) {
-    return sk_sp<GrCoverageCountingPathRenderer>((IsSupported(caps))
-            ? new GrCoverageCountingPathRenderer(allowCaching, contextUniqueID)
-            : nullptr);
-}
-
-GrCoverageCountingPathRenderer::GrCoverageCountingPathRenderer(AllowCaching allowCaching,
-                                                               uint32_t contextUniqueID) {
-    if (AllowCaching::kYes == allowCaching) {
-        fPathCache = skstd::make_unique<GrCCPathCache>(contextUniqueID);
-=======
 
 #include "include/pathops/SkPathOps.h"
 #include "src/core/SkMakeUnique.h"
@@ -68,17 +28,8 @@
         !defaultA8Format.isValid() || // This checks both texturable and renderable
         !caps.halfFloatVertexAttributeSupport()) {
         return false;
->>>>>>> 40be567a
-    }
-}
-
-<<<<<<< HEAD
-GrCCPerOpListPaths* GrCoverageCountingPathRenderer::lookupPendingPaths(uint32_t opListID) {
-    auto it = fPendingPaths.find(opListID);
-    if (fPendingPaths.end() == it) {
-        sk_sp<GrCCPerOpListPaths> paths = sk_make_sp<GrCCPerOpListPaths>();
-        it = fPendingPaths.insert(std::make_pair(opListID, std::move(paths))).first;
-=======
+    }
+
     GrBackendFormat defaultAHalfFormat = caps.getDefaultBackendFormat(GrColorType::kAlpha_F16,
                                                                       GrRenderable::kYes);
     if (caps.allowCoverageCounting() &&
@@ -87,115 +38,8 @@
             *coverageType = CoverageType::kFP16_CoverageCount;
         }
         return true;
->>>>>>> 40be567a
-    }
-    return it->second.get();
-}
-
-<<<<<<< HEAD
-GrPathRenderer::CanDrawPath GrCoverageCountingPathRenderer::onCanDrawPath(
-        const CanDrawPathArgs& args) const {
-    const GrShape& shape = *args.fShape;
-    if (!(AATypeFlags::kCoverage & args.fAATypeFlags) || shape.style().hasPathEffect() ||
-        args.fViewMatrix->hasPerspective() || shape.inverseFilled()) {
-        return CanDrawPath::kNo;
-    }
-
-    SkPath path;
-    shape.asPath(&path);
-
-    const SkStrokeRec& stroke = shape.style().strokeRec();
-    switch (stroke.getStyle()) {
-        case SkStrokeRec::kFill_Style: {
-            SkRect devBounds;
-            args.fViewMatrix->mapRect(&devBounds, path.getBounds());
-
-            SkIRect clippedIBounds;
-            devBounds.roundOut(&clippedIBounds);
-            if (!clippedIBounds.intersect(*args.fClipConservativeBounds)) {
-                // The path is completely clipped away. Our code will eventually notice this before
-                // doing any real work.
-                return CanDrawPath::kYes;
-            }
-
-            int64_t numPixels = sk_64_mul(clippedIBounds.height(), clippedIBounds.width());
-            if (path.countVerbs() > 1000 && path.countPoints() > numPixels) {
-                // This is a complicated path that has more vertices than pixels! Let's let the SW
-                // renderer have this one: It will probably be faster and a bitmap will require less
-                // total memory on the GPU than CCPR instance buffers would for the raw path data.
-                return CanDrawPath::kNo;
-            }
-
-            if (numPixels > 256 * 256) {
-                // Large paths can blow up the atlas fast. And they are not ideal for a two-pass
-                // rendering algorithm. Give the simpler direct renderers a chance before we commit
-                // to drawing it.
-                return CanDrawPath::kAsBackup;
-            }
-
-            if (args.fShape->hasUnstyledKey() && path.countVerbs() > 50) {
-                // Complex paths do better cached in an SDF, if the renderer will accept them.
-                return CanDrawPath::kAsBackup;
-            }
-
-            return CanDrawPath::kYes;
-        }
-
-        case SkStrokeRec::kStroke_Style:
-            if (!args.fViewMatrix->isSimilarity()) {
-                // The stroker currently only supports rigid-body transfoms for the stroke lines
-                // themselves. This limitation doesn't affect hairlines since their stroke lines are
-                // defined relative to device space.
-                return CanDrawPath::kNo;
-            }
-            // fallthru
-        case SkStrokeRec::kHairline_Style: {
-            float inflationRadius;
-            GetStrokeDevWidth(*args.fViewMatrix, stroke, &inflationRadius);
-            if (!(inflationRadius <= kMaxBoundsInflationFromStroke)) {
-                // Let extremely wide strokes be converted to fill paths and drawn by the CCPR
-                // filler instead. (Cast the logic negatively in order to also catch r=NaN.)
-                return CanDrawPath::kNo;
-            }
-            SkASSERT(!SkScalarIsNaN(inflationRadius));
-            if (SkPathPriv::ConicWeightCnt(path)) {
-                // The stroker does not support conics yet.
-                return CanDrawPath::kNo;
-            }
-            return CanDrawPath::kYes;
-        }
-
-        case SkStrokeRec::kStrokeAndFill_Style:
-            return CanDrawPath::kNo;
-    }
-
-    SK_ABORT("Invalid stroke style.");
-    return CanDrawPath::kNo;
-}
-
-bool GrCoverageCountingPathRenderer::onDrawPath(const DrawPathArgs& args) {
-    SkASSERT(!fFlushing);
-
-    SkIRect clipIBounds;
-    GrRenderTargetContext* rtc = args.fRenderTargetContext;
-    args.fClip->getConservativeBounds(rtc->width(), rtc->height(), &clipIBounds, nullptr);
-
-    auto op = GrCCDrawPathsOp::Make(args.fContext, clipIBounds, *args.fViewMatrix, *args.fShape,
-                                    std::move(args.fPaint));
-    this->recordOp(std::move(op), args);
-    return true;
-}
-
-void GrCoverageCountingPathRenderer::recordOp(std::unique_ptr<GrCCDrawPathsOp> op,
-                                              const DrawPathArgs& args) {
-    if (op) {
-        auto addToOwningPerOpListPaths = [this](GrOp* op, uint32_t opListID) {
-            op->cast<GrCCDrawPathsOp>()->addToOwningPerOpListPaths(
-                    sk_ref_sp(this->lookupPendingPaths(opListID)));
-        };
-        args.fRenderTargetContext->addDrawOp(*args.fClip, std::move(op), addToOwningPerOpListPaths);
-    }
-=======
+    }
+
     if (!caps.driverBlacklistMSAACCPR() &&
         caps.internalMultisampleCount(defaultA8Format) > 1 &&
         caps.sampleLocationsSupport() &&
@@ -333,7 +177,6 @@
                                     std::move(args.fPaint));
     this->recordOp(std::move(op), args);
     return true;
->>>>>>> 40be567a
 }
 
 void GrCoverageCountingPathRenderer::recordOp(std::unique_ptr<GrCCDrawPathsOp> op,
@@ -348,16 +191,6 @@
 }
 
 std::unique_ptr<GrFragmentProcessor> GrCoverageCountingPathRenderer::makeClipProcessor(
-<<<<<<< HEAD
-        uint32_t opListID, const SkPath& deviceSpacePath, const SkIRect& accessRect, int rtWidth,
-        int rtHeight, const GrCaps& caps) {
-    using MustCheckBounds = GrCCClipProcessor::MustCheckBounds;
-
-    SkASSERT(!fFlushing);
-
-    GrCCClipPath& clipPath =
-            this->lookupPendingPaths(opListID)->fClipPaths[deviceSpacePath.getGenerationID()];
-=======
         uint32_t opListID, const SkPath& deviceSpacePath, const SkIRect& accessRect,
         const GrCaps& caps) {
     SkASSERT(!fFlushing);
@@ -370,7 +203,6 @@
     }
     GrCCClipPath& clipPath =
             this->lookupPendingPaths(opListID)->fClipPaths[key];
->>>>>>> 40be567a
     if (!clipPath.isInitialized()) {
         // This ClipPath was just created during lookup. Initialize it.
         const SkRect& pathDevBounds = deviceSpacePath.getBounds();
@@ -379,30 +211,14 @@
             SkPath croppedPath;
             int maxRTSize = caps.maxRenderTargetSize();
             CropPath(deviceSpacePath, SkIRect::MakeWH(maxRTSize, maxRTSize), &croppedPath);
-<<<<<<< HEAD
-            clipPath.init(croppedPath, accessRect, rtWidth, rtHeight, caps);
-        } else {
-            clipPath.init(deviceSpacePath, accessRect, rtWidth, rtHeight, caps);
-=======
             clipPath.init(croppedPath, accessRect, fCoverageType, caps);
         } else {
             clipPath.init(deviceSpacePath, accessRect, fCoverageType, caps);
->>>>>>> 40be567a
         }
     } else {
         clipPath.addAccess(accessRect);
     }
 
-<<<<<<< HEAD
-    bool mustCheckBounds = !clipPath.pathDevIBounds().contains(accessRect);
-    return skstd::make_unique<GrCCClipProcessor>(&clipPath, MustCheckBounds(mustCheckBounds),
-                                                 deviceSpacePath.getFillType());
-}
-
-void GrCoverageCountingPathRenderer::preFlush(GrOnFlushResourceProvider* onFlushRP,
-                                              const uint32_t* opListIDs, int numOpListIDs,
-                                              SkTArray<sk_sp<GrRenderTargetContext>>* out) {
-=======
     auto isCoverageCount = GrCCClipProcessor::IsCoverageCount(
             CoverageType::kFP16_CoverageCount == fCoverageType);
     auto mustCheckBounds = GrCCClipProcessor::MustCheckBounds(
@@ -415,7 +231,6 @@
         const uint32_t* opListIDs,
         int numOpListIDs,
         SkTArray<std::unique_ptr<GrRenderTargetContext>>* out) {
->>>>>>> 40be567a
     using DoCopiesToA8Coverage = GrCCDrawPathsOp::DoCopiesToA8Coverage;
     SkASSERT(!fFlushing);
     SkASSERT(fFlushingPaths.empty());
@@ -470,11 +285,7 @@
         specs.cancelCopies();
     }
 
-<<<<<<< HEAD
-    auto resources = sk_make_sp<GrCCPerFlushResources>(onFlushRP, specs);
-=======
     auto resources = sk_make_sp<GrCCPerFlushResources>(onFlushRP, fCoverageType, specs);
->>>>>>> 40be567a
     if (!resources->isMapped()) {
         return;  // Some allocation failed.
     }
