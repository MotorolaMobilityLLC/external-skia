/*
 * Copyright 2015 Google Inc.
 *
 * Use of this source code is governed by a BSD-style license that can be
 * found in the LICENSE file.
 */

#ifndef SkSVGCanvas_DEFINED
#define SkSVGCanvas_DEFINED

#include "include/core/SkCanvas.h"

class SkWStream;

class SK_API SkSVGCanvas {
public:
    enum {
        kConvertTextToPaths_Flag = 0x01, // emit text as <path>s
        kNoPrettyXML_Flag        = 0x02, // suppress newlines and tabs in output
    };

    /**
     *  Returns a new canvas that will generate SVG commands from its draw calls, and send
     *  them to the provided stream. Ownership of the stream is not transfered, and it must
     *  remain valid for the lifetime of the returned canvas.
     *
     *  The canvas may buffer some drawing calls, so the output is not guaranteed to be valid
     *  or complete until the canvas instance is deleted.
     *
     *  The 'bounds' parameter defines an initial SVG viewport (viewBox attribute on the root
     *  SVG element).
     */
<<<<<<< HEAD
    static std::unique_ptr<SkCanvas> Make(const SkRect& bounds, SkWStream*);
=======
    static std::unique_ptr<SkCanvas> Make(const SkRect& bounds, SkWStream*, uint32_t flags = 0);
>>>>>>> 40be567a
};

#endif<|MERGE_RESOLUTION|>--- conflicted
+++ resolved
@@ -30,11 +30,7 @@
      *  The 'bounds' parameter defines an initial SVG viewport (viewBox attribute on the root
      *  SVG element).
      */
-<<<<<<< HEAD
-    static std::unique_ptr<SkCanvas> Make(const SkRect& bounds, SkWStream*);
-=======
     static std::unique_ptr<SkCanvas> Make(const SkRect& bounds, SkWStream*, uint32_t flags = 0);
->>>>>>> 40be567a
 };
 
 #endif