/*
 * Copyright 2013 Google Inc.
 *
 * Use of this source code is governed by a BSD-style license that can be
 * found in the LICENSE file.
 */

#ifndef SkDisplacementMapEffect_DEFINED
#define SkDisplacementMapEffect_DEFINED

#include "include/core/SkImageFilter.h"

enum class SkColorChannel;

// DEPRECATED: Use include/effects/SkImageFilters::DisplacementMap
class SK_API SkDisplacementMapEffect {
public:

    // DEPRECATED - Use SkColorChannel instead.
    enum ChannelSelectorType {
        kUnknown_ChannelSelectorType,
        kR_ChannelSelectorType,
        kG_ChannelSelectorType,
        kB_ChannelSelectorType,
        kA_ChannelSelectorType,

        kLast_ChannelSelectorType = kA_ChannelSelectorType
    };

    static sk_sp<SkImageFilter> Make(ChannelSelectorType xChannelSelector,
                                     ChannelSelectorType yChannelSelector,
                                     SkScalar scale,
                                     sk_sp<SkImageFilter> displacement,
                                     sk_sp<SkImageFilter> color,
<<<<<<< HEAD
                                     const CropRect* cropRect = nullptr);

    SkRect computeFastBounds(const SkRect& src) const override;

    virtual SkIRect onFilterBounds(const SkIRect& src, const SkMatrix& ctm,
                                   MapDirection, const SkIRect* inputRect) const override;
    SkIRect onFilterNodeBounds(const SkIRect&, const SkMatrix& ctm,
                               MapDirection, const SkIRect* inputRect) const override;

protected:
    sk_sp<SkSpecialImage> onFilterImage(SkSpecialImage* source, const Context&,
                                        SkIPoint* offset) const override;
=======
                                     const SkImageFilter::CropRect* cropRect = nullptr);
    static sk_sp<SkImageFilter> Make(SkColorChannel xChannelSelector,
                                     SkColorChannel yChannelSelector,
                                     SkScalar scale,
                                     sk_sp<SkImageFilter> displacement,
                                     sk_sp<SkImageFilter> color,
                                     const SkImageFilter::CropRect* cropRect = nullptr);
>>>>>>> 40be567a

    static void RegisterFlattenables();

private:
<<<<<<< HEAD
    SK_FLATTENABLE_HOOKS(SkDisplacementMapEffect)

    ChannelSelectorType fXChannelSelector;
    ChannelSelectorType fYChannelSelector;
    SkScalar fScale;
    typedef SkImageFilter INHERITED;
    const SkImageFilter* getDisplacementInput() const { return getInput(0); }
    const SkImageFilter* getColorInput() const { return getInput(1); }
=======
    SkDisplacementMapEffect() = delete;
>>>>>>> 40be567a
};

#endif<|MERGE_RESOLUTION|>--- conflicted
+++ resolved
@@ -32,20 +32,6 @@
                                      SkScalar scale,
                                      sk_sp<SkImageFilter> displacement,
                                      sk_sp<SkImageFilter> color,
-<<<<<<< HEAD
-                                     const CropRect* cropRect = nullptr);
-
-    SkRect computeFastBounds(const SkRect& src) const override;
-
-    virtual SkIRect onFilterBounds(const SkIRect& src, const SkMatrix& ctm,
-                                   MapDirection, const SkIRect* inputRect) const override;
-    SkIRect onFilterNodeBounds(const SkIRect&, const SkMatrix& ctm,
-                               MapDirection, const SkIRect* inputRect) const override;
-
-protected:
-    sk_sp<SkSpecialImage> onFilterImage(SkSpecialImage* source, const Context&,
-                                        SkIPoint* offset) const override;
-=======
                                      const SkImageFilter::CropRect* cropRect = nullptr);
     static sk_sp<SkImageFilter> Make(SkColorChannel xChannelSelector,
                                      SkColorChannel yChannelSelector,
@@ -53,23 +39,11 @@
                                      sk_sp<SkImageFilter> displacement,
                                      sk_sp<SkImageFilter> color,
                                      const SkImageFilter::CropRect* cropRect = nullptr);
->>>>>>> 40be567a
 
     static void RegisterFlattenables();
 
 private:
-<<<<<<< HEAD
-    SK_FLATTENABLE_HOOKS(SkDisplacementMapEffect)
-
-    ChannelSelectorType fXChannelSelector;
-    ChannelSelectorType fYChannelSelector;
-    SkScalar fScale;
-    typedef SkImageFilter INHERITED;
-    const SkImageFilter* getDisplacementInput() const { return getInput(0); }
-    const SkImageFilter* getColorInput() const { return getInput(1); }
-=======
     SkDisplacementMapEffect() = delete;
->>>>>>> 40be567a
 };
 
 #endif