--- conflicted
+++ resolved
@@ -8,10 +8,6 @@
 #ifndef SkComposeImageFilter_DEFINED
 #define SkComposeImageFilter_DEFINED
 
-<<<<<<< HEAD
-#include "include/core/SkFlattenable.h"
-=======
->>>>>>> 40be567a
 #include "include/core/SkImageFilter.h"
 
 // DEPRECATED: Use include/effects/SkImageFilters::Compose
@@ -19,30 +15,10 @@
 public:
     static sk_sp<SkImageFilter> Make(sk_sp<SkImageFilter> outer, sk_sp<SkImageFilter> inner);
 
-<<<<<<< HEAD
-    SkRect computeFastBounds(const SkRect& src) const override;
-
-protected:
-    explicit SkComposeImageFilter(sk_sp<SkImageFilter> inputs[2]) : INHERITED(inputs, 2, nullptr) {
-        SkASSERT(inputs[0].get());
-        SkASSERT(inputs[1].get());
-    }
-    sk_sp<SkSpecialImage> onFilterImage(SkSpecialImage* source, const Context&,
-                                        SkIPoint* offset) const override;
-    SkIRect onFilterBounds(const SkIRect&, const SkMatrix& ctm,
-                           MapDirection, const SkIRect* inputRect) const override;
-    bool onCanHandleComplexCTM() const override { return true; }
-
-private:
-    SK_FLATTENABLE_HOOKS(SkComposeImageFilter)
-
-    typedef SkImageFilter INHERITED;
-=======
     static void RegisterFlattenables();
 
 private:
     SkComposeImageFilter() = delete;
->>>>>>> 40be567a
 };
 
 #endif