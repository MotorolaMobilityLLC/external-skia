--- conflicted
+++ resolved
@@ -19,30 +19,10 @@
                                      sk_sp<SkImageFilter> input,
                                      const SkImageFilter::CropRect* cropRect = nullptr);
 
-<<<<<<< HEAD
-protected:
-    SkMagnifierImageFilter(const SkRect& srcRect,
-                           SkScalar inset,
-                           sk_sp<SkImageFilter> input,
-                           const CropRect* cropRect);
-    void flatten(SkWriteBuffer&) const override;
-
-    sk_sp<SkSpecialImage> onFilterImage(SkSpecialImage* source, const Context&,
-                                        SkIPoint* offset) const override;
-
-private:
-    SK_FLATTENABLE_HOOKS(SkMagnifierImageFilter)
-
-    SkRect   fSrcRect;
-    SkScalar fInset;
-
-    typedef SkImageFilter INHERITED;
-=======
     static void RegisterFlattenables();
 
 private:
     SkMagnifierImageFilter() = delete;
->>>>>>> 40be567a
 };
 
 #endif