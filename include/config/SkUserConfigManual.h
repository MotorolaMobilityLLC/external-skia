--- conflicted
+++ resolved
@@ -31,15 +31,12 @@
 
   #define SK_DISABLE_DAA  // skbug.com/6886
 
-<<<<<<< HEAD
-  // TODO(b/180114901): remove when fix in fastmmi
-  #define SK_SUPPORT_LEGACY_DRAWBITMAP
-
-=======
   #ifdef LOG_TAG
     #undef LOG_TAG
   #endif
   #define LOG_TAG "skia"
   #define SK_ABORT(...) __android_log_assert(nullptr, LOG_TAG, ##__VA_ARGS__)
->>>>>>> db55e850
+  // TODO(b/180114901): remove when fix in fastmmi
+  #define SK_SUPPORT_LEGACY_DRAWBITMAP
+
 #endif // SkUserConfigManual_DEFINED