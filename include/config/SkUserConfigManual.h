--- conflicted
+++ resolved
@@ -33,10 +33,7 @@
 
   #define SK_ABORT(...) __android_log_assert(nullptr, "skia", ##__VA_ARGS__)
 
-<<<<<<< HEAD
-=======
   // TODO (b/239048372): Remove this flag when we can safely migrate apps to the
   // new behavior.
   #define SK_SUPPORT_LEGACY_ALPHA_BITMAP_AS_COVERAGE
->>>>>>> a2d48235
 #endif // SkUserConfigManual_DEFINED