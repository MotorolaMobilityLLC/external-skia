--- conflicted
+++ resolved
@@ -31,16 +31,8 @@
 
   #define SK_DISABLE_DAA  // skbug.com/6886
 
-<<<<<<< HEAD
-  #ifdef LOG_TAG
-    #undef LOG_TAG
-  #endif
-  #define LOG_TAG "skia"
-  #define SK_ABORT(...) __android_log_assert(nullptr, LOG_TAG, ##__VA_ARGS__)
+  #define SK_ABORT(...) __android_log_assert(nullptr, "skia", ##__VA_ARGS__)
   // TODO(b/180114901): remove when fix in fastmmi
   #define SK_SUPPORT_LEGACY_DRAWBITMAP
 
-=======
-  #define SK_ABORT(...) __android_log_assert(nullptr, "skia", ##__VA_ARGS__)
->>>>>>> 5f9c9574
 #endif // SkUserConfigManual_DEFINED