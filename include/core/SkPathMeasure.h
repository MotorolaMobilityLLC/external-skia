--- conflicted
+++ resolved
@@ -10,16 +10,9 @@
 
 #include "include/core/SkContourMeasure.h"
 #include "include/core/SkPath.h"
-<<<<<<< HEAD
-#include "include/private/SkNoncopyable.h"
-#include "include/private/SkTDArray.h"
-
-class SK_API SkPathMeasure : SkNoncopyable {
-=======
 #include "include/private/SkTDArray.h"
 
 class SK_API SkPathMeasure {
->>>>>>> 40be567a
 public:
     SkPathMeasure();
     /** Initialize the pathmeasure with the specified path. The parts of the path that are needed
@@ -87,12 +80,9 @@
 private:
     SkContourMeasureIter    fIter;
     sk_sp<SkContourMeasure> fContour;
-<<<<<<< HEAD
-=======
 
     SkPathMeasure(const SkPathMeasure&) = delete;
     SkPathMeasure& operator=(const SkPathMeasure&) = delete;
->>>>>>> 40be567a
 };
 
 #endif