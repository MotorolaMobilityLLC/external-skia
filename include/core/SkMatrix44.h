--- conflicted
+++ resolved
@@ -156,10 +156,6 @@
                { 0, 0, 0, 1, }}
         , fTypeMask(kIdentity_Mask) {}
 
-<<<<<<< HEAD
-    constexpr SkMatrix44() : SkMatrix44{kIdentity_Constructor} {}
-
-=======
     SkMatrix44(NaN_Constructor)
         : fMat{{ SK_MScalarNaN, SK_MScalarNaN, SK_MScalarNaN, SK_MScalarNaN },
                { SK_MScalarNaN, SK_MScalarNaN, SK_MScalarNaN, SK_MScalarNaN },
@@ -169,7 +165,6 @@
 
     constexpr SkMatrix44() : SkMatrix44{kIdentity_Constructor} {}
 
->>>>>>> 40be567a
     SkMatrix44(const SkMatrix44& src) = default;
 
     SkMatrix44& operator=(const SkMatrix44& src) = default;
