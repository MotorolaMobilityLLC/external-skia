/*
 * Copyright 2006 The Android Open Source Project
 *
 * Use of this source code is governed by a BSD-style license that can be
 * found in the LICENSE file.
 */

#ifndef SkString_DEFINED
#define SkString_DEFINED

#include "include/core/SkRefCnt.h"
#include "include/core/SkScalar.h"
#include "include/core/SkTypes.h"
#include "include/private/SkMalloc.h"
#include "include/private/SkTArray.h"
#include "include/private/SkTo.h"

#include <stdarg.h>
#include <string.h>
#include <atomic>

/*  Some helper functions for C strings */
<<<<<<< HEAD
static bool SkStrStartsWith(const char string[], const char prefixStr[]) {
=======
static inline bool SkStrStartsWith(const char string[], const char prefixStr[]) {
>>>>>>> 40be567a
    SkASSERT(string);
    SkASSERT(prefixStr);
    return !strncmp(string, prefixStr, strlen(prefixStr));
}
static inline bool SkStrStartsWith(const char string[], const char prefixChar) {
    SkASSERT(string);
    return (prefixChar == *string);
}

bool SkStrEndsWith(const char string[], const char suffixStr[]);
bool SkStrEndsWith(const char string[], const char suffixChar);

int SkStrStartsWithOneOf(const char string[], const char prefixes[]);

static inline int SkStrFind(const char string[], const char substring[]) {
    const char *first = strstr(string, substring);
    if (nullptr == first) return -1;
    return SkToInt(first - &string[0]);
}

static inline int SkStrFindLastOf(const char string[], const char subchar) {
    const char* last = strrchr(string, subchar);
    if (nullptr == last) return -1;
    return SkToInt(last - &string[0]);
}

static inline bool SkStrContains(const char string[], const char substring[]) {
    SkASSERT(string);
    SkASSERT(substring);
    return (-1 != SkStrFind(string, substring));
}
static inline bool SkStrContains(const char string[], const char subchar) {
    SkASSERT(string);
    char tmp[2];
    tmp[0] = subchar;
    tmp[1] = '\0';
    return (-1 != SkStrFind(string, tmp));
}

static inline char *SkStrDup(const char string[]) {
    char *ret = (char *) sk_malloc_throw(strlen(string)+1);
    memcpy(ret,string,strlen(string)+1);
    return ret;
}

/*
 *  The SkStrAppend... methods will write into the provided buffer, assuming it is large enough.
 *  Each method has an associated const (e.g. SkStrAppendU32_MaxSize) which will be the largest
 *  value needed for that method's buffer.
 *
 *  char storage[SkStrAppendU32_MaxSize];
 *  SkStrAppendU32(storage, value);
 *
 *  Note : none of the SkStrAppend... methods write a terminating 0 to their buffers. Instead,
 *  the methods return the ptr to the end of the written part of the buffer. This can be used
 *  to compute the length, and/or know where to write a 0 if that is desired.
 *
 *  char storage[SkStrAppendU32_MaxSize + 1];
 *  char* stop = SkStrAppendU32(storage, value);
 *  size_t len = stop - storage;
 *  *stop = 0;   // valid, since storage was 1 byte larger than the max.
 */

#define SkStrAppendU32_MaxSize  10
char*   SkStrAppendU32(char buffer[], uint32_t);
#define SkStrAppendU64_MaxSize  20
char*   SkStrAppendU64(char buffer[], uint64_t, int minDigits);

#define SkStrAppendS32_MaxSize  (SkStrAppendU32_MaxSize + 1)
char*   SkStrAppendS32(char buffer[], int32_t);
#define SkStrAppendS64_MaxSize  (SkStrAppendU64_MaxSize + 1)
char*   SkStrAppendS64(char buffer[], int64_t, int minDigits);

/**
 *  Floats have at most 8 significant digits, so we limit our %g to that.
 *  However, the total string could be 15 characters: -1.2345678e-005
 *
 *  In theory we should only expect up to 2 digits for the exponent, but on
 *  some platforms we have seen 3 (as in the example above).
 */
#define SkStrAppendScalar_MaxSize  15

/**
 *  Write the scaler in decimal format into buffer, and return a pointer to
 *  the next char after the last one written. Note: a terminating 0 is not
 *  written into buffer, which must be at least SkStrAppendScalar_MaxSize.
 *  Thus if the caller wants to add a 0 at the end, buffer must be at least
 *  SkStrAppendScalar_MaxSize + 1 bytes large.
 */
#define SkStrAppendScalar SkStrAppendFloat

char* SkStrAppendFloat(char buffer[], float);

/** \class SkString

    Light weight class for managing strings. Uses reference
    counting to make string assignments and copies very fast
    with no extra RAM cost. Assumes UTF8 encoding.
*/
class SK_API SkString {
public:
                SkString();
    explicit    SkString(size_t len);
    explicit    SkString(const char text[]);
                SkString(const char text[], size_t len);
                SkString(const SkString&);
                SkString(SkString&&);
                ~SkString();

    bool        isEmpty() const { return 0 == fRec->fLength; }
    size_t      size() const { return (size_t) fRec->fLength; }
    const char* c_str() const { return fRec->data(); }
    char operator[](size_t n) const { return this->c_str()[n]; }

    bool equals(const SkString&) const;
    bool equals(const char text[]) const;
    bool equals(const char text[], size_t len) const;

    bool startsWith(const char prefixStr[]) const {
        return SkStrStartsWith(fRec->data(), prefixStr);
    }
    bool startsWith(const char prefixChar) const {
        return SkStrStartsWith(fRec->data(), prefixChar);
    }
    bool endsWith(const char suffixStr[]) const {
        return SkStrEndsWith(fRec->data(), suffixStr);
    }
    bool endsWith(const char suffixChar) const {
        return SkStrEndsWith(fRec->data(), suffixChar);
    }
    bool contains(const char substring[]) const {
        return SkStrContains(fRec->data(), substring);
    }
    bool contains(const char subchar) const {
        return SkStrContains(fRec->data(), subchar);
    }
    int find(const char substring[]) const {
        return SkStrFind(fRec->data(), substring);
    }
    int findLastOf(const char subchar) const {
        return SkStrFindLastOf(fRec->data(), subchar);
    }

    friend bool operator==(const SkString& a, const SkString& b) {
        return a.equals(b);
    }
    friend bool operator!=(const SkString& a, const SkString& b) {
        return !a.equals(b);
    }

    // these methods edit the string

    SkString& operator=(const SkString&);
    SkString& operator=(SkString&&);
    SkString& operator=(const char text[]);

    char* writable_str();
    char& operator[](size_t n) { return this->writable_str()[n]; }

    void reset();
    /** Destructive resize, does not preserve contents. */
    void resize(size_t len) { this->set(nullptr, len); }
    void set(const SkString& src) { *this = src; }
    void set(const char text[]);
    void set(const char text[], size_t len);

    void insert(size_t offset, const SkString& src) { this->insert(offset, src.c_str(), src.size()); }
    void insert(size_t offset, const char text[]);
    void insert(size_t offset, const char text[], size_t len);
    void insertUnichar(size_t offset, SkUnichar);
    void insertS32(size_t offset, int32_t value);
    void insertS64(size_t offset, int64_t value, int minDigits = 0);
    void insertU32(size_t offset, uint32_t value);
    void insertU64(size_t offset, uint64_t value, int minDigits = 0);
    void insertHex(size_t offset, uint32_t value, int minDigits = 0);
    void insertScalar(size_t offset, SkScalar);

    void append(const SkString& str) { this->insert((size_t)-1, str); }
    void append(const char text[]) { this->insert((size_t)-1, text); }
    void append(const char text[], size_t len) { this->insert((size_t)-1, text, len); }
    void appendUnichar(SkUnichar uni) { this->insertUnichar((size_t)-1, uni); }
    void appendS32(int32_t value) { this->insertS32((size_t)-1, value); }
    void appendS64(int64_t value, int minDigits = 0) { this->insertS64((size_t)-1, value, minDigits); }
    void appendU32(uint32_t value) { this->insertU32((size_t)-1, value); }
    void appendU64(uint64_t value, int minDigits = 0) { this->insertU64((size_t)-1, value, minDigits); }
    void appendHex(uint32_t value, int minDigits = 0) { this->insertHex((size_t)-1, value, minDigits); }
    void appendScalar(SkScalar value) { this->insertScalar((size_t)-1, value); }

    void prepend(const SkString& str) { this->insert(0, str); }
    void prepend(const char text[]) { this->insert(0, text); }
    void prepend(const char text[], size_t len) { this->insert(0, text, len); }
    void prependUnichar(SkUnichar uni) { this->insertUnichar(0, uni); }
    void prependS32(int32_t value) { this->insertS32(0, value); }
    void prependS64(int32_t value, int minDigits = 0) { this->insertS64(0, value, minDigits); }
    void prependHex(uint32_t value, int minDigits = 0) { this->insertHex(0, value, minDigits); }
    void prependScalar(SkScalar value) { this->insertScalar((size_t)-1, value); }

    void printf(const char format[], ...) SK_PRINTF_LIKE(2, 3);
    void appendf(const char format[], ...) SK_PRINTF_LIKE(2, 3);
    void appendVAList(const char format[], va_list);
    void prependf(const char format[], ...) SK_PRINTF_LIKE(2, 3);
    void prependVAList(const char format[], va_list);

    void remove(size_t offset, size_t length);

    SkString& operator+=(const SkString& s) { this->append(s); return *this; }
    SkString& operator+=(const char text[]) { this->append(text); return *this; }
    SkString& operator+=(const char c) { this->append(&c, 1); return *this; }

    /**
     *  Swap contents between this and other. This function is guaranteed
     *  to never fail or throw.
     */
    void swap(SkString& other);

private:
    struct Rec {
    public:
        constexpr Rec(uint32_t len, int32_t refCnt)
            : fLength(len), fRefCnt(refCnt), fBeginningOfData(0)
        { }
        static sk_sp<Rec> Make(const char text[], size_t len);
        uint32_t    fLength; // logically size_t, but we want it to stay 32bits
        mutable std::atomic<int32_t> fRefCnt;
        char        fBeginningOfData;

        char* data() { return &fBeginningOfData; }
        const char* data() const { return &fBeginningOfData; }

        void ref() const;
        void unref() const;
        bool unique() const;
    private:
        // Ensure the unsized delete is called.
        void operator delete(void* p) { ::operator delete(p); }
    };
    sk_sp<Rec> fRec;

#ifdef SK_DEBUG
    const SkString& validate() const;
#else
    const SkString& validate() const { return *this; }
#endif

    static const Rec gEmptyRec;
};

/// Creates a new string and writes into it using a printf()-style format.
SkString SkStringPrintf(const char* format, ...);
/// This makes it easier to write a caller as a VAR_ARGS function where the format string is
/// optional.
static inline SkString SkStringPrintf() { return SkString(); }

static inline void swap(SkString& a, SkString& b) {
    a.swap(b);
}

enum SkStrSplitMode {
    // Strictly return all results. If the input is ",," and the separator is ',' this will return
    // an array of three empty strings.
    kStrict_SkStrSplitMode,

    // Only nonempty results will be added to the results. Multiple separators will be
    // coalesced. Separators at the beginning and end of the input will be ignored.  If the input is
    // ",," and the separator is ',', this will return an empty vector.
    kCoalesce_SkStrSplitMode
};

// Split str on any characters in delimiters into out.  (Think, strtok with a sane API.)
void SkStrSplit(const char* str, const char* delimiters, SkStrSplitMode splitMode,
                SkTArray<SkString>* out);
inline void SkStrSplit(const char* str, const char* delimiters, SkTArray<SkString>* out) {
    SkStrSplit(str, delimiters, kCoalesce_SkStrSplitMode, out);
}

#endif<|MERGE_RESOLUTION|>--- conflicted
+++ resolved
@@ -20,11 +20,7 @@
 #include <atomic>
 
 /*  Some helper functions for C strings */
-<<<<<<< HEAD
-static bool SkStrStartsWith(const char string[], const char prefixStr[]) {
-=======
 static inline bool SkStrStartsWith(const char string[], const char prefixStr[]) {
->>>>>>> 40be567a
     SkASSERT(string);
     SkASSERT(prefixStr);
     return !strncmp(string, prefixStr, strlen(prefixStr));
