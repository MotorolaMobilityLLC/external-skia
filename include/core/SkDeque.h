--- conflicted
+++ resolved
@@ -11,10 +11,6 @@
 #define SkDeque_DEFINED
 
 #include "include/core/SkTypes.h"
-<<<<<<< HEAD
-#include "include/private/SkNoncopyable.h"
-=======
->>>>>>> 40be567a
 
 /*
  * The deque class works by blindly creating memory space of a specified element
