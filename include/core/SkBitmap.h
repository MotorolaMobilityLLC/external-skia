--- conflicted
+++ resolved
@@ -544,13 +544,6 @@
 
 #ifdef SK_BUILD_FOR_ANDROID
     bool hasHardwareMipMap() const {
-<<<<<<< HEAD
-        return fHasHardwareMipMap;
-    }
-
-    void setHasHardwareMipMap(bool hasHardwareMipMap) {
-        fHasHardwareMipMap = hasHardwareMipMap;
-=======
         return (fFlags & kHasHardwareMipMap_Flag) != 0;
     }
 
@@ -560,7 +553,6 @@
         } else {
             fFlags &= ~kHasHardwareMipMap_Flag;
         }
->>>>>>> e2022cc3
     }
 #endif
 
@@ -681,10 +673,6 @@
     uint8_t     fFlags;
     uint8_t     fBytesPerPixel; // based on config
 
-#ifdef SK_BUILD_FOR_ANDROID
-    bool fHasHardwareMipMap;
-#endif
-
     /* Internal computations for safe size.
     */
     static Sk64 ComputeSafeSize64(Config   config,
