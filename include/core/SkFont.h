--- conflicted
+++ resolved
@@ -509,18 +509,10 @@
     bool hasSomeAntiAliasing() const;
 
     friend class GrTextBlob;
-<<<<<<< HEAD
-    friend class SkCanonicalizeFont;
-    friend class SkFontPriv;
-    friend class SkGlyphRunListPainter;
-    friend class SkTextBlobCacheDiffCanvas;
-    friend class SkStrikeSpecStorage;
-=======
     friend class SkFontPriv;
     friend class SkGlyphRunListPainter;
     friend class SkTextBlobCacheDiffCanvas;
     friend class SkStrikeSpec;
->>>>>>> 40be567a
 };
 
 #endif