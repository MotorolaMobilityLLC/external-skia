/*
 * Copyright 2006 The Android Open Source Project
 *
 * Use of this source code is governed by a BSD-style license that can be
 * found in the LICENSE file.
 */


#ifndef SkShader_DEFINED
#define SkShader_DEFINED

#include "SkBitmap.h"
#include "SkFlattenable.h"
#include "SkMask.h"
#include "SkMatrix.h"
#include "SkPaint.h"
#include "../gpu/GrColor.h"

class SkPath;
class SkPicture;
class SkXfermode;
class GrContext;
class GrFragmentProcessor;

/** \class SkShader
 *
 *  Shaders specify the source color(s) for what is being drawn. If a paint
 *  has no shader, then the paint's color is used. If the paint has a
 *  shader, then the shader's color(s) are use instead, but they are
 *  modulated by the paint's alpha. This makes it easy to create a shader
 *  once (e.g. bitmap tiling or gradient) and then change its transparency
 *  w/o having to modify the original shader... only the paint's alpha needs
 *  to be modified.
 */
class SK_API SkShader : public SkFlattenable {
public:
    SK_DECLARE_INST_COUNT(SkShader)

    SkShader(const SkMatrix* localMatrix = NULL);
    virtual ~SkShader();

    /**
     *  Returns the local matrix.
     *
     *  FIXME: This can be incorrect for a Shader with its own local matrix
     *  that is also wrapped via CreateLocalMatrixShader.
     */
    const SkMatrix& getLocalMatrix() const { return fLocalMatrix; }

    /**
     *  Returns true if the local matrix is not an identity matrix.
     *
     *  FIXME: This can be incorrect for a Shader with its own local matrix
     *  that is also wrapped via CreateLocalMatrixShader.
     */
    bool hasLocalMatrix() const { return !fLocalMatrix.isIdentity(); }

    enum TileMode {
        /** replicate the edge color if the shader draws outside of its
         *  original bounds
         */
        kClamp_TileMode,

        /** repeat the shader's image horizontally and vertically */
        kRepeat_TileMode,

        /** repeat the shader's image horizontally and vertically, alternating
         *  mirror images so that adjacent images always seam
         */
        kMirror_TileMode,

#if 0
        /** only draw within the original domain, return 0 everywhere else */
        kDecal_TileMode,
#endif

        kTileModeCount
    };

    // override these in your subclass

    enum Flags {
        //!< set if all of the colors will be opaque
        kOpaqueAlpha_Flag  = 0x01,

        //! set if this shader's shadeSpan16() method can be called
        kHasSpan16_Flag = 0x02,

        /** Set this bit if the shader's native data type is instrinsically 16
            bit, meaning that calling the 32bit shadeSpan() entry point will
            mean the the impl has to up-sample 16bit data into 32bit. Used as a
            a means of clearing a dither request if the it will have no effect
        */
        kIntrinsicly16_Flag = 0x04,

        /** set if the spans only vary in X (const in Y).
            e.g. an Nx1 bitmap that is being tiled in Y, or a linear-gradient
            that varies from left-to-right. This flag specifies this for
            shadeSpan().
         */
        kConstInY32_Flag = 0x08,

        /** same as kConstInY32_Flag, but is set if this is true for shadeSpan16
            which may not always be the case, since shadeSpan16 may be
            predithered, which would mean it was not const in Y, even though
            the 32bit shadeSpan() would be const.
         */
        kConstInY16_Flag = 0x10
    };

    /**
     *  Returns true if the shader is guaranteed to produce only opaque
     *  colors, subject to the SkPaint using the shader to apply an opaque
     *  alpha value. Subclasses should override this to allow some
     *  optimizations.
     */
    virtual bool isOpaque() const { return false; }

    /**
     *  ContextRec acts as a parameter bundle for creating Contexts.
     */
    struct ContextRec {
        ContextRec() : fDevice(NULL), fPaint(NULL), fMatrix(NULL), fLocalMatrix(NULL) {}
        ContextRec(const SkBitmap& device, const SkPaint& paint, const SkMatrix& matrix)
            : fDevice(&device)
            , fPaint(&paint)
            , fMatrix(&matrix)
            , fLocalMatrix(NULL) {}

        const SkBitmap* fDevice;        // the bitmap we are drawing into
        const SkPaint*  fPaint;         // the current paint associated with the draw
        const SkMatrix* fMatrix;        // the current matrix in the canvas
        const SkMatrix* fLocalMatrix;   // optional local matrix
    };

    class Context : public ::SkNoncopyable {
    public:
        Context(const SkShader& shader, const ContextRec&);

        virtual ~Context();

        /**
         *  Called sometimes before drawing with this shader. Return the type of
         *  alpha your shader will return. The default implementation returns 0.
         *  Your subclass should override if it can (even sometimes) report a
         *  non-zero value, since that will enable various blitters to perform
         *  faster.
         */
        virtual uint32_t getFlags() const { return 0; }

        /**
         *  Return the alpha associated with the data returned by shadeSpan16(). If
         *  kHasSpan16_Flag is not set, this value is meaningless.
         */
        virtual uint8_t getSpan16Alpha() const { return fPaintAlpha; }

        /**
         *  Called for each span of the object being drawn. Your subclass should
         *  set the appropriate colors (with premultiplied alpha) that correspond
         *  to the specified device coordinates.
         */
        virtual void shadeSpan(int x, int y, SkPMColor[], int count) = 0;

        typedef void (*ShadeProc)(void* ctx, int x, int y, SkPMColor[], int count);
        virtual ShadeProc asAShadeProc(void** ctx);

        /**
         *  Called only for 16bit devices when getFlags() returns
         *  kOpaqueAlphaFlag | kHasSpan16_Flag
         */
        virtual void shadeSpan16(int x, int y, uint16_t[], int count);

        /**
         *  Similar to shadeSpan, but only returns the alpha-channel for a span.
         *  The default implementation calls shadeSpan() and then extracts the alpha
         *  values from the returned colors.
         */
        virtual void shadeSpanAlpha(int x, int y, uint8_t alpha[], int count);

        /**
         *  Helper function that returns true if this shader's shadeSpan16() method
         *  can be called.
         */
        bool canCallShadeSpan16() {
            return SkShader::CanCallShadeSpan16(this->getFlags());
        }

        // Notification from blitter::blitMask in case we need to see the non-alpha channels
        virtual void set3DMask(const SkMask*) {}

    protected:
        // Reference to shader, so we don't have to dupe information.
        const SkShader& fShader;

        enum MatrixClass {
            kLinear_MatrixClass,            // no perspective
            kFixedStepInX_MatrixClass,      // fast perspective, need to call fixedStepInX() each
                                            // scanline
            kPerspective_MatrixClass        // slow perspective, need to mappoints each pixel
        };
        static MatrixClass ComputeMatrixClass(const SkMatrix&);

        uint8_t         getPaintAlpha() const { return fPaintAlpha; }
        const SkMatrix& getTotalInverse() const { return fTotalInverse; }
        MatrixClass     getInverseClass() const { return (MatrixClass)fTotalInverseClass; }
        const SkMatrix& getCTM() const { return fCTM; }
    private:
        SkMatrix    fCTM;
        SkMatrix    fTotalInverse;
        uint8_t     fPaintAlpha;
        uint8_t     fTotalInverseClass;

        typedef SkNoncopyable INHERITED;
    };

    /**
     *  Create the actual object that does the shading.
     *  Size of storage must be >= contextSize.
     */
    Context* createContext(const ContextRec&, void* storage) const;

    /**
     *  Return the size of a Context returned by createContext.
     *
     *  Override this if your subclass overrides createContext, to return the correct size of
     *  your subclass' context.
     */
    virtual size_t contextSize() const;

    /**
     *  Helper to check the flags to know if it is legal to call shadeSpan16()
     */
    static bool CanCallShadeSpan16(uint32_t flags) {
        return (flags & kHasSpan16_Flag) != 0;
    }

    /**
     Gives method bitmap should be read to implement a shader.
     Also determines number and interpretation of "extra" parameters returned
     by asABitmap
     */
    enum BitmapType {
        kNone_BitmapType,   //<! Shader is not represented as a bitmap
        kDefault_BitmapType,//<! Access bitmap using local coords transformed
                            //   by matrix. No extras
        kRadial_BitmapType, //<! Access bitmap by transforming local coordinates
                            //   by the matrix and taking the distance of result
                            //   from  (0,0) as bitmap column. Bitmap is 1 pixel
                            //   tall. No extras
        kSweep_BitmapType,  //<! Access bitmap by transforming local coordinates
                            //   by the matrix and taking the angle of result
                            //   to (0,0) as bitmap x coord, where angle = 0 is
                            //   bitmap left edge of bitmap = 2pi is the
                            //   right edge. Bitmap is 1 pixel tall. No extras
        kTwoPointRadial_BitmapType,
                            //<! Matrix transforms to space where (0,0) is
                            //   the center of the starting circle.  The second
                            //   circle will be centered (x, 0) where x  may be
                            //   0. The post-matrix space is normalized such
                            //   that 1 is the second radius - first radius.
                            //   Three extra parameters are returned:
                            //      0: x-offset of second circle center
                            //         to first.
                            //      1: radius of first circle in post-matrix
                            //         space
                            //      2: the second radius minus the first radius
                            //         in pre-transformed space.
        kTwoPointConical_BitmapType,
                            //<! Matrix transforms to space where (0,0) is
                            //   the center of the starting circle.  The second
                            //   circle will be centered (x, 0) where x  may be
                            //   0.
                            //   Three extra parameters are returned:
                            //      0: x-offset of second circle center
                            //         to first.
                            //      1: radius of first circle
                            //      2: the second radius minus the first radius
        kLinear_BitmapType, //<! Access bitmap using local coords transformed
                            //   by matrix. No extras

       kLast_BitmapType = kLinear_BitmapType
    };
    /** Optional methods for shaders that can pretend to be a bitmap/texture
        to play along with opengl. Default just returns kNone_BitmapType and
        ignores the out parameters.

        @param outTexture if non-NULL will be the bitmap representing the shader
                          after return.
        @param outMatrix  if non-NULL will be the matrix to apply to vertices
                          to access the bitmap after return.
        @param xy         if non-NULL will be the tile modes that should be
                          used to access the bitmap after return.
        @param twoPointRadialParams Two extra return values needed for two point
                                    radial bitmaps. The first is the x-offset of
                                    the second point and the second is the radius
                                    about the first point.
    */
    virtual BitmapType asABitmap(SkBitmap* outTexture, SkMatrix* outMatrix,
                         TileMode xy[2]) const;

    /**
     *  If the shader subclass can be represented as a gradient, asAGradient
     *  returns the matching GradientType enum (or kNone_GradientType if it
     *  cannot). Also, if info is not null, asAGradient populates info with
     *  the relevant (see below) parameters for the gradient.  fColorCount
     *  is both an input and output parameter.  On input, it indicates how
     *  many entries in fColors and fColorOffsets can be used, if they are
     *  non-NULL.  After asAGradient has run, fColorCount indicates how
     *  many color-offset pairs there are in the gradient.  If there is
     *  insufficient space to store all of the color-offset pairs, fColors
     *  and fColorOffsets will not be altered.  fColorOffsets specifies
     *  where on the range of 0 to 1 to transition to the given color.
     *  The meaning of fPoint and fRadius is dependant on the type of gradient.
     *
     *  None:
     *      info is ignored.
     *  Color:
     *      fColorOffsets[0] is meaningless.
     *  Linear:
     *      fPoint[0] and fPoint[1] are the end-points of the gradient
     *  Radial:
     *      fPoint[0] and fRadius[0] are the center and radius
     *  Radial2:
     *      fPoint[0] and fRadius[0] are the center and radius of the 1st circle
     *      fPoint[1] and fRadius[1] are the center and radius of the 2nd circle
     *  Sweep:
     *      fPoint[0] is the center of the sweep.
     */

    enum GradientType {
        kNone_GradientType,
        kColor_GradientType,
        kLinear_GradientType,
        kRadial_GradientType,
        kRadial2_GradientType,
        kSweep_GradientType,
        kConical_GradientType,
        kLast_GradientType = kConical_GradientType
    };

    struct GradientInfo {
        int         fColorCount;    //!< In-out parameter, specifies passed size
                                    //   of fColors/fColorOffsets on input, and
                                    //   actual number of colors/offsets on
                                    //   output.
        SkColor*    fColors;        //!< The colors in the gradient.
        SkScalar*   fColorOffsets;  //!< The unit offset for color transitions.
        SkPoint     fPoint[2];      //!< Type specific, see above.
        SkScalar    fRadius[2];     //!< Type specific, see above.
        TileMode    fTileMode;      //!< The tile mode used.
        uint32_t    fGradientFlags; //!< see SkGradientShader::Flags
    };

    virtual GradientType asAGradient(GradientInfo* info) const;

    /**
     *  If the shader subclass is composed of two shaders, return true, and if rec is not NULL,
     *  fill it out with info about the shader.
     *
     *  These are bare pointers; the ownership and reference count are unchanged.
     */

    struct ComposeRec {
        const SkShader*     fShaderA;
        const SkShader*     fShaderB;
        const SkXfermode*   fMode;
    };

    virtual bool asACompose(ComposeRec*) const { return false; }


    /**
     *  Returns true if the shader subclass succeeds in creating an effect or if none is required.
     *  False is returned if it fails or if there is not an implementation of this method in the
     *  shader subclass.
     *
     *  On success an implementation of this method must inspect the SkPaint and set paintColor to
     *  the color the effect expects as its input color. If the SkShader wishes to emit a solid
     *  color then it should set paintColor to that color and not create an effect. Note that
     *  GrColor is always premul. The common patterns are to convert paint's SkColor to GrColor or
     *  to extract paint's alpha and replicate it to all channels in paintColor. Upon failure
     *  paintColor should not be modified. It is not recommended to specialize the effect to
     *  the paint's color as then many GPU shaders may be generated.
     *
     *  The GrContext may be used by the effect to create textures. The GPU device does not
     *  call createContext. Instead we pass the SkPaint here in case the shader needs paint info.
     *
     *  A view matrix is always required to create the correct GrFragmentProcessor.  Some shaders
     *  may also use the optional localMatrix to define a matrix relevant only for sampling.
     */
    virtual bool asFragmentProcessor(GrContext*, const SkPaint&, const SkMatrix& viewM,
                                     const SkMatrix* localMatrix, GrColor*,
                                     GrFragmentProcessor**) const;

    /**
     *  If the shader can represent its "average" luminance in a single color, return true and
     *  if color is not NULL, return that color. If it cannot, return false and ignore the color
     *  parameter.
     *
     *  Note: if this returns true, the returned color will always be opaque, as only the RGB
     *  components are used to compute luminance.
     */
    bool asLuminanceColor(SkColor*) const;

#ifdef SK_BUILD_FOR_ANDROID_FRAMEWORK
    /**
     *  If the shader is a custom shader which has data the caller might want, call this function
     *  to get that data.
     */
<<<<<<< HEAD
    virtual bool asACustomShader(void** /*customData*/) const { return false; }
=======
    virtual bool asACustomShader(void** /* customData */) const { return false; }
>>>>>>> e4934abd
#endif

    //////////////////////////////////////////////////////////////////////////
    //  Factory methods for stock shaders

    /**
     *  Call this to create a new "empty" shader, that will not draw anything.
     */
    static SkShader* CreateEmptyShader();

    /**
     *  Call this to create a new shader that just draws the specified color. This should always
     *  draw the same as a paint with this color (and no shader).
     */
    static SkShader* CreateColorShader(SkColor);

    /** Call this to create a new shader that will draw with the specified bitmap.
     *
     *  If the bitmap cannot be used (e.g. has no pixels, or its dimensions
     *  exceed implementation limits (currently at 64K - 1)) then SkEmptyShader
     *  may be returned.
     *
     *  If the src is kA8_Config then that mask will be colorized using the color on
     *  the paint.
     *
     *  @param src  The bitmap to use inside the shader
     *  @param tmx  The tiling mode to use when sampling the bitmap in the x-direction.
     *  @param tmy  The tiling mode to use when sampling the bitmap in the y-direction.
     *  @return     Returns a new shader object. Note: this function never returns null.
    */
    static SkShader* CreateBitmapShader(const SkBitmap& src,
                                        TileMode tmx, TileMode tmy,
                                        const SkMatrix* localMatrix = NULL);

    /** Call this to create a new shader that will draw with the specified picture.
     *
     *  @param src  The picture to use inside the shader (if not NULL, its ref count
     *              is incremented). The SkPicture must not be changed after
     *              successfully creating a picture shader.
     *  @param tmx  The tiling mode to use when sampling the bitmap in the x-direction.
     *  @param tmy  The tiling mode to use when sampling the bitmap in the y-direction.
     *  @param tile The tile rectangle in picture coordinates: this represents the subset
     *              (or superset) of the picture used when building a tile. It is not
     *              affected by localMatrix and does not imply scaling (only translation
     *              and cropping). If null, the tile rect is considered equal to the picture
     *              bounds.
     *  @return     Returns a new shader object. Note: this function never returns null.
    */
    static SkShader* CreatePictureShader(const SkPicture* src,
                                         TileMode tmx, TileMode tmy,
                                         const SkMatrix* localMatrix,
                                         const SkRect* tile);

    /**
     *  Return a shader that will apply the specified localMatrix to the proxy shader.
     *  The specified matrix will be applied before any matrix associated with the proxy.
     *
     *  Note: ownership of the proxy is not transferred (though a ref is taken).
     */
    static SkShader* CreateLocalMatrixShader(SkShader* proxy, const SkMatrix& localMatrix);

    /**
     *  If this shader can be represented by another shader + a localMatrix, return that shader
     *  and, if not NULL, the localMatrix. If not, return NULL and ignore the localMatrix parameter.
     *
     *  Note: the returned shader (if not NULL) will have been ref'd, and it is the responsibility
     *  of the caller to balance that with unref() when they are done.
     */
    virtual SkShader* refAsALocalMatrixShader(SkMatrix* localMatrix) const;

    SK_TO_STRING_VIRT()
    SK_DEFINE_FLATTENABLE_TYPE(SkShader)

protected:
    virtual void flatten(SkWriteBuffer&) const SK_OVERRIDE;

    bool computeTotalInverse(const ContextRec&, SkMatrix* totalInverse) const;

    /**
     *  Your subclass must also override contextSize() if it overrides onCreateContext().
     *  Base class impl returns NULL.
     */
    virtual Context* onCreateContext(const ContextRec&, void* storage) const;

    virtual bool onAsLuminanceColor(SkColor*) const {
        return false;
    }
private:
    // This is essentially const, but not officially so it can be modified in
    // constructors.
    SkMatrix fLocalMatrix;

    // So the SkLocalMatrixShader can whack fLocalMatrix in its SkReadBuffer constructor.
    friend class SkLocalMatrixShader;

    typedef SkFlattenable INHERITED;
};

#endif<|MERGE_RESOLUTION|>--- conflicted
+++ resolved
@@ -407,11 +407,7 @@
      *  If the shader is a custom shader which has data the caller might want, call this function
      *  to get that data.
      */
-<<<<<<< HEAD
-    virtual bool asACustomShader(void** /*customData*/) const { return false; }
-=======
     virtual bool asACustomShader(void** /* customData */) const { return false; }
->>>>>>> e4934abd
 #endif
 
     //////////////////////////////////////////////////////////////////////////
