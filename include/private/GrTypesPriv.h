--- conflicted
+++ resolved
@@ -10,23 +10,16 @@
 
 #include <chrono>
 #include "include/core/SkCanvas.h"
-<<<<<<< HEAD
-#include "include/core/SkImageInfo.h"
-=======
 #include "include/core/SkImage.h"
 #include "include/core/SkImageInfo.h"
 #include "include/core/SkPath.h"
->>>>>>> 40be567a
 #include "include/core/SkRefCnt.h"
 #include "include/gpu/GrTypes.h"
 #include "include/private/GrSharedEnums.h"
 #include "include/private/SkImageInfoPriv.h"
 #include "include/private/SkWeakRefCnt.h"
 
-<<<<<<< HEAD
-=======
 class GrBackendFormat;
->>>>>>> 40be567a
 class GrCaps;
 
 // The old libstdc++ uses the draft name "monotonic_clock" rather than "steady_clock". This might
@@ -60,26 +53,14 @@
     kRG_88_GrPixelConfig,
     kBGRA_8888_GrPixelConfig,
     kSRGBA_8888_GrPixelConfig,
-<<<<<<< HEAD
-    kSBGRA_8888_GrPixelConfig,
-    kRGBA_1010102_GrPixelConfig,
-    kRGBA_float_GrPixelConfig,
-    kRG_float_GrPixelConfig,
-    kAlpha_half_GrPixelConfig,
-=======
     kRGBA_1010102_GrPixelConfig,
     kRGBA_float_GrPixelConfig,
     kAlpha_half_GrPixelConfig,
     kAlpha_half_as_Lum_GrPixelConfig,
->>>>>>> 40be567a
     kAlpha_half_as_Red_GrPixelConfig,
     kRGBA_half_GrPixelConfig,
     kRGBA_half_Clamped_GrPixelConfig,
     kRGB_ETC1_GrPixelConfig,
-<<<<<<< HEAD
-
-    kLast_GrPixelConfig = kRGB_ETC1_GrPixelConfig
-=======
     kR_16_GrPixelConfig,
     kRG_1616_GrPixelConfig,
 
@@ -88,7 +69,6 @@
     kRG_half_GrPixelConfig,
 
     kLast_GrPixelConfig = kRG_half_GrPixelConfig
->>>>>>> 40be567a
 };
 static const int kGrPixelConfigCnt = kLast_GrPixelConfig + 1;
 
@@ -166,45 +146,11 @@
 }
 
 /**
-<<<<<<< HEAD
- * Optional bitfield flags that can be set on GrSurfaceDesc (below).
- */
-enum GrSurfaceFlags {
-    kNone_GrSurfaceFlags = 0x0,
-    /**
-     * Creates a texture that can be rendered to as a GrRenderTarget. Use
-     * GrTexture::asRenderTarget() to access.
-     */
-    kRenderTarget_GrSurfaceFlag = 0x1,
-    /**
-     * Clears to zero on creation. It will cause creation failure if initial data is supplied to the
-     * texture. This only affects the base level if the texture is created with MIP levels.
-     */
-    kPerformInitialClear_GrSurfaceFlag = 0x2
-};
-GR_MAKE_BITFIELD_OPS(GrSurfaceFlags)
-
-typedef GrSurfaceFlags GrSurfaceDescFlags;
-
-/**
- * Describes a surface to be created.
- */
-struct GrSurfaceDesc {
-    GrSurfaceDesc()
-            : fFlags(kNone_GrSurfaceFlags)
-            , fWidth(0)
-            , fHeight(0)
-            , fConfig(kUnknown_GrPixelConfig)
-            , fSampleCnt(1) {}
-
-    GrSurfaceDescFlags     fFlags;  //!< bitfield of TextureFlags
-=======
  * Describes a surface to be created.
  */
 struct GrSurfaceDesc {
     GrSurfaceDesc() : fWidth(0), fHeight(0), fConfig(kUnknown_GrPixelConfig) {}
 
->>>>>>> 40be567a
     int                    fWidth;  //!< Width of the texture
     int                    fHeight; //!< Height of the texture
 
@@ -213,18 +159,6 @@
      * internal format used by 3D API.
      */
     GrPixelConfig          fConfig;
-<<<<<<< HEAD
-
-    /**
-     * The number of samples per pixel. Zero is treated equivalently to 1. This only
-     * applies if the kRenderTarget_GrSurfaceFlag is set. The actual number
-     * of samples may not exactly match the request. The request will be rounded
-     * up to the next supported sample count. A value larger than the largest
-     * supported sample count will fail.
-     */
-    int                    fSampleCnt;
-=======
->>>>>>> 40be567a
 };
 
 /** Ownership rules for external GPU resources imported into Skia. */
@@ -311,8 +245,6 @@
     kYes = true
 };
 
-<<<<<<< HEAD
-=======
 enum class GrFillRule : bool {
     kNonzero,
     kEvenOdd
@@ -330,7 +262,6 @@
     SkUNREACHABLE;
 }
 
->>>>>>> 40be567a
 /** This enum indicates the type of antialiasing to be performed. */
 enum class GrAAType : unsigned {
     /** No antialiasing */
@@ -440,15 +371,10 @@
     kTexture2DSampler_GrSLType,
     kTextureExternalSampler_GrSLType,
     kTexture2DRectSampler_GrSLType,
-<<<<<<< HEAD
-
-    kLast_GrSLType = kTexture2DRectSampler_GrSLType
-=======
     kTexture2D_GrSLType,
     kSampler_GrSLType,
 
     kLast_GrSLType = kSampler_GrSLType
->>>>>>> 40be567a
 };
 static const int kGrSLTypeCount = kLast_GrSLType + 1;
 
@@ -458,10 +384,7 @@
  * and sampling parameters are legal for proxies that will be instantiated with wrapped textures.
  */
 enum class GrTextureType {
-<<<<<<< HEAD
-=======
     kNone,
->>>>>>> 40be567a
     k2D,
     /* Rectangle uses unnormalized texture coordinates. */
     kRectangle,
@@ -484,31 +407,6 @@
     kFragment_GrShaderFlag = 1 << kFragment_GrShaderType
 };
 GR_MAKE_BITFIELD_OPS(GrShaderFlags)
-<<<<<<< HEAD
-
-/**
- * Precisions of shader language variables. Not all shading languages support precisions or actually
- * vary the internal precision based on the qualifiers. These currently only apply to float types (
- * including float vectors and matrices).
- */
-enum GrSLPrecision : int {
-    kLow_GrSLPrecision,
-    kMedium_GrSLPrecision,
-    kHigh_GrSLPrecision,
-
-    // Default precision is a special tag that means "whatever the default for the program/type
-    // combination is". In other words, it maps to the empty string in shader code. There are some
-    // scenarios where kDefault is not allowed (as the default precision for a program, or for
-    // varyings, for example).
-    kDefault_GrSLPrecision,
-
-    // We only consider the "real" precisions here
-    kLast_GrSLPrecision = kHigh_GrSLPrecision,
-};
-
-static const int kGrSLPrecisionCount = kLast_GrSLPrecision + 1;
-=======
->>>>>>> 40be567a
 
 /** Is the shading language type float (including vectors/matrices)? */
 static constexpr bool GrSLTypeIsFloatType(GrSLType type) {
@@ -556,6 +454,8 @@
         case kInt4_GrSLType:
         case kUint_GrSLType:
         case kUint2_GrSLType:
+        case kTexture2D_GrSLType:
+        case kSampler_GrSLType:
             return false;
     }
     SkUNREACHABLE;
@@ -613,11 +513,8 @@
         case kTexture2DSampler_GrSLType:
         case kTextureExternalSampler_GrSLType:
         case kTexture2DRectSampler_GrSLType:
-<<<<<<< HEAD
-=======
         case kTexture2D_GrSLType:
         case kSampler_GrSLType:
->>>>>>> 40be567a
             return -1;
     }
     SkUNREACHABLE;
@@ -631,17 +528,6 @@
             return kTexture2DRectSampler_GrSLType;
         case GrTextureType::kExternal:
             return kTextureExternalSampler_GrSLType;
-<<<<<<< HEAD
-    }
-    SK_ABORT("Unexpected texture type");
-    return kTexture2DSampler_GrSLType;
-}
-
-/** Rectangle and external textures ony support the clamp wrap mode and do not support MIP maps. */
-static inline bool GrTextureTypeHasRestrictedSampling(GrTextureType type) {
-    switch (type) {
-        case GrTextureType::k2D:
-=======
         default:
             SK_ABORT("Unexpected texture type");
     }
@@ -710,70 +596,9 @@
         case kUShort4_GrSLType:
         case kTexture2D_GrSLType:
         case kSampler_GrSLType:
->>>>>>> 40be567a
             return false;
-        case GrTextureType::kRectangle:
-            return true;
-        case GrTextureType::kExternal:
-            return true;
-    }
-<<<<<<< HEAD
-    SK_ABORT("Unexpected texture type");
-    return false;
-}
-
-static inline bool GrSLTypeIsCombinedSamplerType(GrSLType type) {
-    switch (type) {
-        case kTexture2DSampler_GrSLType:
-        case kTextureExternalSampler_GrSLType:
-        case kTexture2DRectSampler_GrSLType:
-            return true;
-
-        case kVoid_GrSLType:
-        case kFloat_GrSLType:
-        case kFloat2_GrSLType:
-        case kFloat3_GrSLType:
-        case kFloat4_GrSLType:
-        case kFloat2x2_GrSLType:
-        case kFloat3x3_GrSLType:
-        case kFloat4x4_GrSLType:
-        case kHalf_GrSLType:
-        case kHalf2_GrSLType:
-        case kHalf3_GrSLType:
-        case kHalf4_GrSLType:
-        case kHalf2x2_GrSLType:
-        case kHalf3x3_GrSLType:
-        case kHalf4x4_GrSLType:
-        case kInt_GrSLType:
-        case kInt2_GrSLType:
-        case kInt3_GrSLType:
-        case kInt4_GrSLType:
-        case kUint_GrSLType:
-        case kUint2_GrSLType:
-        case kBool_GrSLType:
-        case kByte_GrSLType:
-        case kByte2_GrSLType:
-        case kByte3_GrSLType:
-        case kByte4_GrSLType:
-        case kUByte_GrSLType:
-        case kUByte2_GrSLType:
-        case kUByte3_GrSLType:
-        case kUByte4_GrSLType:
-        case kShort_GrSLType:
-        case kShort2_GrSLType:
-        case kShort3_GrSLType:
-        case kShort4_GrSLType:
-        case kUShort_GrSLType:
-        case kUShort2_GrSLType:
-        case kUShort3_GrSLType:
-        case kUShort4_GrSLType:
-            return false;
-    }
-    SK_ABORT("Unexpected type");
-    return false;
-=======
-    SkUNREACHABLE;
->>>>>>> 40be567a
+    }
+    SkUNREACHABLE;
 }
 
 //////////////////////////////////////////////////////////////////////////////
@@ -820,8 +645,6 @@
 
     kUShort_norm_GrVertexAttribType,
 
-<<<<<<< HEAD
-=======
     // Experimental (for Y416)
     kUShort4_norm_GrVertexAttribType, // vector of 4 unsigned shorts. 0 -> 0.0f, 65535 -> 1.0f.
 
@@ -829,7 +652,6 @@
 };
 static const int kGrVertexAttribTypeCount = kLast_GrVertexAttribType + 1;
 
->>>>>>> 40be567a
 //////////////////////////////////////////////////////////////////////////////
 
 static const int kGrClipEdgeTypeCnt = (int) GrClipEdgeType::kLast + 1;
@@ -902,35 +724,11 @@
 enum class GrInternalSurfaceFlags {
     kNone                           = 0,
 
-<<<<<<< HEAD
-    // Surface-level
-=======
->>>>>>> 40be567a
     // Texture-level
 
     // Means the pixels in the texture are read-only. Cannot also be a GrRenderTarget[Proxy].
     kReadOnly                       = 1 << 0,
 
-<<<<<<< HEAD
-    kTextureMask                    = kReadOnly,
-
-    // RT-level
-
-    // For internal resources:
-    //    this is enabled whenever MSAA is enabled and GrCaps reports mixed samples are supported
-    // For wrapped resources:
-    //    this is disabled for FBO0
-    //    but, otherwise, is enabled whenever MSAA is enabled and GrCaps reports mixed samples
-    //        are supported
-    kMixedSampled                   = 1 << 1,
-
-    // This flag is for use with GL only. It tells us that the internal render target wraps FBO 0.
-    kGLRTFBOIDIs0                   = 1 << 2,
-
-    kRenderTargetMask               = kMixedSampled | kGLRTFBOIDIs0,
-};
-GR_MAKE_BITFIELD_CLASS_OPS(GrInternalSurfaceFlags)
-=======
     // RT-level
 
     // This flag is for use with GL only. It tells us that the internal render target wraps FBO 0.
@@ -955,7 +753,6 @@
 
 constexpr static int kGrInternalTextureRenderTargetFlagsMask =
         kGrInternalTextureFlagsMask | kGrInternalRenderTargetFlagsMask;
->>>>>>> 40be567a
 
 #ifdef SK_DEBUG
 // Takes a pointer to a GrCaps, and will suppress prints if required
@@ -1016,15 +813,6 @@
 GR_MAKE_BITFIELD_CLASS_OPS(GpuPathRenderers)
 
 /**
-<<<<<<< HEAD
- * Refers to the encoding of a GPU buffer as it will be interpreted by the GPU when sampling and
- * blending.
- */
-enum class GrSRGBEncoded : bool { kNo = false, kYes = true };
-
-/**
-=======
->>>>>>> 40be567a
  * Describes whether pixel data encoding should be converted to/from linear/sRGB encoding.
  */
 enum class GrSRGBConversion {
@@ -1037,54 +825,14 @@
  * Utility functions for GrPixelConfig
  */
 
-<<<<<<< HEAD
-// Returns whether the config's color channels are sRGB encoded.
-static inline GrSRGBEncoded GrPixelConfigIsSRGBEncoded(GrPixelConfig config) {
-    switch (config) {
-        case kSRGBA_8888_GrPixelConfig:
-        case kSBGRA_8888_GrPixelConfig:
-            return GrSRGBEncoded::kYes;
-        case kUnknown_GrPixelConfig:
-        case kAlpha_8_GrPixelConfig:
-        case kAlpha_8_as_Alpha_GrPixelConfig:
-        case kAlpha_8_as_Red_GrPixelConfig:
-        case kGray_8_GrPixelConfig:
-        case kGray_8_as_Lum_GrPixelConfig:
-        case kGray_8_as_Red_GrPixelConfig:
-        case kRGB_565_GrPixelConfig:
-        case kRGBA_4444_GrPixelConfig:
-        case kRGB_888_GrPixelConfig:
-        case kRGB_888X_GrPixelConfig:
-        case kRG_88_GrPixelConfig:
-        case kRGBA_8888_GrPixelConfig:
-        case kBGRA_8888_GrPixelConfig:
-        case kRGBA_1010102_GrPixelConfig:
-        case kRGBA_float_GrPixelConfig:
-        case kRG_float_GrPixelConfig:
-        case kAlpha_half_GrPixelConfig:
-        case kAlpha_half_as_Red_GrPixelConfig:
-        case kRGBA_half_GrPixelConfig:
-        case kRGBA_half_Clamped_GrPixelConfig:
-        case kRGB_ETC1_GrPixelConfig:
-            return GrSRGBEncoded::kNo;
-=======
 static constexpr GrPixelConfig GrCompressionTypePixelConfig(SkImage::CompressionType compression) {
     switch (compression) {
         case SkImage::kETC1_CompressionType: return kRGB_ETC1_GrPixelConfig;
->>>>>>> 40be567a
-    }
-    SkUNREACHABLE;
-}
-
-<<<<<<< HEAD
-static inline bool GrPixelConfigIsSRGB(GrPixelConfig config) {
-    return GrSRGBEncoded::kYes == GrPixelConfigIsSRGBEncoded(config);
-}
-
-static inline size_t GrBytesPerPixel(GrPixelConfig config) {
-=======
+    }
+    SkUNREACHABLE;
+}
+
 static constexpr size_t GrBytesPerPixel(GrPixelConfig config) {
->>>>>>> 40be567a
     switch (config) {
         case kAlpha_8_GrPixelConfig:
         case kAlpha_8_as_Alpha_GrPixelConfig:
@@ -1136,15 +884,10 @@
         case kGray_8_GrPixelConfig:
         case kGray_8_as_Lum_GrPixelConfig:
         case kGray_8_as_Red_GrPixelConfig:
-<<<<<<< HEAD
-        case kRG_float_GrPixelConfig:
-        case kRGB_ETC1_GrPixelConfig:
-=======
         case kRGB_ETC1_GrPixelConfig:
         case kR_16_GrPixelConfig:
         case kRG_1616_GrPixelConfig:
         case kRG_half_GrPixelConfig: // Experimental (for mutant P016/P010)
->>>>>>> 40be567a
             return true;
         case kAlpha_8_GrPixelConfig:
         case kAlpha_8_as_Alpha_GrPixelConfig:
@@ -1193,14 +936,11 @@
         case kRGBA_half_GrPixelConfig:
         case kRGBA_half_Clamped_GrPixelConfig:
         case kRGB_ETC1_GrPixelConfig:
-<<<<<<< HEAD
-=======
         case kR_16_GrPixelConfig:
         case kRG_1616_GrPixelConfig:
         // Experimental (for Y416 and mutant P016/P010)
         case kRGBA_16161616_GrPixelConfig:
         case kRG_half_GrPixelConfig:
->>>>>>> 40be567a
             return false;
     }
     SkUNREACHABLE;
@@ -1208,55 +948,6 @@
 
 static constexpr bool GrPixelConfigIsFloatingPoint(GrPixelConfig config) {
     switch (config) {
-<<<<<<< HEAD
-        case kUnknown_GrPixelConfig:
-        case kAlpha_8_GrPixelConfig:
-        case kAlpha_8_as_Alpha_GrPixelConfig:
-        case kAlpha_8_as_Red_GrPixelConfig:
-        case kGray_8_GrPixelConfig:
-        case kGray_8_as_Lum_GrPixelConfig:
-        case kGray_8_as_Red_GrPixelConfig:
-        case kRGB_565_GrPixelConfig:
-        case kRGBA_4444_GrPixelConfig:
-        case kRGB_888_GrPixelConfig:
-        case kRGB_888X_GrPixelConfig:
-        case kRG_88_GrPixelConfig:
-        case kRGBA_8888_GrPixelConfig:
-        case kBGRA_8888_GrPixelConfig:
-        case kSRGBA_8888_GrPixelConfig:
-        case kSBGRA_8888_GrPixelConfig:
-        case kRGBA_1010102_GrPixelConfig:
-        case kRGB_ETC1_GrPixelConfig:
-            return false;
-        case kRGBA_float_GrPixelConfig:
-        case kRG_float_GrPixelConfig:
-        case kAlpha_half_GrPixelConfig:
-        case kAlpha_half_as_Red_GrPixelConfig:
-        case kRGBA_half_GrPixelConfig:
-        case kRGBA_half_Clamped_GrPixelConfig:
-            return true;
-    }
-    SK_ABORT("Invalid pixel config.");
-    return false;
-}
-
-static inline GrClampType GrPixelConfigClampType(GrPixelConfig config) {
-    if (!GrPixelConfigIsFloatingPoint(config)) {
-        return GrClampType::kAuto;
-    }
-    return kRGBA_half_Clamped_GrPixelConfig == config ? GrClampType::kManual : GrClampType::kNone;
-}
-
-/**
- * Returns true if the pixel config is a GPU-specific compressed format
- * representation.
- */
-static inline bool GrPixelConfigIsCompressed(GrPixelConfig config) {
-    switch (config) {
-        case kRGB_ETC1_GrPixelConfig:
-            return true;
-=======
->>>>>>> 40be567a
         case kUnknown_GrPixelConfig:
         case kAlpha_8_GrPixelConfig:
         case kAlpha_8_as_Alpha_GrPixelConfig:
@@ -1273,19 +964,10 @@
         case kBGRA_8888_GrPixelConfig:
         case kSRGBA_8888_GrPixelConfig:
         case kRGBA_1010102_GrPixelConfig:
-<<<<<<< HEAD
-        case kRGBA_float_GrPixelConfig:
-        case kRG_float_GrPixelConfig:
-        case kAlpha_half_GrPixelConfig:
-        case kAlpha_half_as_Red_GrPixelConfig:
-        case kRGBA_half_GrPixelConfig:
-        case kRGBA_half_Clamped_GrPixelConfig:
-=======
         case kRGB_ETC1_GrPixelConfig:
         case kR_16_GrPixelConfig:
         case kRG_1616_GrPixelConfig:
         case kRGBA_16161616_GrPixelConfig: // Experimental (for Y416)
->>>>>>> 40be567a
             return false;
         case kRGBA_float_GrPixelConfig:
         case kAlpha_half_GrPixelConfig:
@@ -1299,86 +981,6 @@
     SkUNREACHABLE;
 }
 
-<<<<<<< HEAD
-/**
- * If the pixel config is compressed, return an equivalent uncompressed format.
- */
-static inline GrPixelConfig GrMakePixelConfigUncompressed(GrPixelConfig config) {
-    switch (config) {
-        case kRGB_ETC1_GrPixelConfig:
-            return kRGBA_8888_GrPixelConfig;
-        case kUnknown_GrPixelConfig:
-        case kAlpha_8_GrPixelConfig:
-        case kAlpha_8_as_Alpha_GrPixelConfig:
-        case kAlpha_8_as_Red_GrPixelConfig:
-        case kGray_8_GrPixelConfig:
-        case kGray_8_as_Lum_GrPixelConfig:
-        case kGray_8_as_Red_GrPixelConfig:
-        case kRGB_565_GrPixelConfig:
-        case kRGBA_4444_GrPixelConfig:
-        case kRGB_888_GrPixelConfig:
-        case kRGB_888X_GrPixelConfig:
-        case kRG_88_GrPixelConfig:
-        case kRGBA_8888_GrPixelConfig:
-        case kBGRA_8888_GrPixelConfig:
-        case kSRGBA_8888_GrPixelConfig:
-        case kSBGRA_8888_GrPixelConfig:
-        case kRGBA_1010102_GrPixelConfig:
-        case kRGBA_float_GrPixelConfig:
-        case kRG_float_GrPixelConfig:
-        case kAlpha_half_GrPixelConfig:
-        case kAlpha_half_as_Red_GrPixelConfig:
-        case kRGBA_half_GrPixelConfig:
-        case kRGBA_half_Clamped_GrPixelConfig:
-            return config;
-        }
-    SK_ABORT("Invalid pixel config");
-    return config;
-}
-
-/**
- * Returns the data size for the given compressed pixel config
- */
-static inline size_t GrCompressedFormatDataSize(GrPixelConfig config,
-                                                int width, int height) {
-    SkASSERT(GrPixelConfigIsCompressed(config));
-
-    switch (config) {
-        case kRGB_ETC1_GrPixelConfig:
-            SkASSERT((width & 3) == 0);
-            SkASSERT((height & 3) == 0);
-            return (width >> 2) * (height >> 2) * 8;
-
-        case kUnknown_GrPixelConfig:
-        case kAlpha_8_GrPixelConfig:
-        case kAlpha_8_as_Alpha_GrPixelConfig:
-        case kAlpha_8_as_Red_GrPixelConfig:
-        case kGray_8_GrPixelConfig:
-        case kGray_8_as_Lum_GrPixelConfig:
-        case kGray_8_as_Red_GrPixelConfig:
-        case kRGB_565_GrPixelConfig:
-        case kRGBA_4444_GrPixelConfig:
-        case kRGB_888_GrPixelConfig:
-        case kRGB_888X_GrPixelConfig:
-        case kRG_88_GrPixelConfig:
-        case kRGBA_8888_GrPixelConfig:
-        case kBGRA_8888_GrPixelConfig:
-        case kSRGBA_8888_GrPixelConfig:
-        case kSBGRA_8888_GrPixelConfig:
-        case kRGBA_1010102_GrPixelConfig:
-        case kRGBA_float_GrPixelConfig:
-        case kRG_float_GrPixelConfig:
-        case kAlpha_half_GrPixelConfig:
-        case kAlpha_half_as_Red_GrPixelConfig:
-        case kRGBA_half_GrPixelConfig:
-        case kRGBA_half_Clamped_GrPixelConfig:
-            SK_ABORT("Unknown compressed pixel config");
-            return 4 * width * height;
-    }
-
-    SK_ABORT("Invalid pixel config");
-    return 4 * width * height;
-=======
 static constexpr GrClampType GrPixelConfigClampType(GrPixelConfig config) {
     if (!GrPixelConfigIsFloatingPoint(config)) {
         return GrClampType::kAuto;
@@ -1398,7 +1000,6 @@
             return false;
     }
     SkUNREACHABLE;
->>>>>>> 40be567a
 }
 
 /**
@@ -1409,35 +1010,6 @@
     SkASSERT(GrPixelConfigIsCompressed(config));
 
     switch (config) {
-<<<<<<< HEAD
-        case kUnknown_GrPixelConfig:
-        case kAlpha_8_GrPixelConfig:
-        case kAlpha_8_as_Alpha_GrPixelConfig:
-        case kAlpha_8_as_Red_GrPixelConfig:
-        case kGray_8_GrPixelConfig:
-        case kGray_8_as_Lum_GrPixelConfig:
-        case kGray_8_as_Red_GrPixelConfig:
-        case kRGB_565_GrPixelConfig:
-        case kRGBA_4444_GrPixelConfig:
-        case kRGBA_8888_GrPixelConfig:
-        case kRGB_888_GrPixelConfig:
-        case kRGB_888X_GrPixelConfig:
-        case kRG_88_GrPixelConfig:
-        case kBGRA_8888_GrPixelConfig:
-        case kSRGBA_8888_GrPixelConfig:
-        case kSBGRA_8888_GrPixelConfig:
-        case kRGB_ETC1_GrPixelConfig:
-            return kLow_GrSLPrecision;
-        case kRGBA_float_GrPixelConfig:
-        case kRG_float_GrPixelConfig:
-            return kHigh_GrSLPrecision;
-        case kAlpha_half_GrPixelConfig:
-        case kAlpha_half_as_Red_GrPixelConfig:
-        case kRGBA_half_GrPixelConfig:
-        case kRGBA_half_Clamped_GrPixelConfig:
-        case kRGBA_1010102_GrPixelConfig:
-            return kMedium_GrSLPrecision;
-=======
         case kRGB_ETC1_GrPixelConfig:
             SkASSERT((width & 3) == 0);
             SkASSERT((height & 3) == 0);
@@ -1445,27 +1017,19 @@
 
         default:
             SK_ABORT("Unknown compressed pixel config");
->>>>>>> 40be567a
-    }
-
-<<<<<<< HEAD
-=======
+    }
+
     SK_ABORT("Invalid pixel config");
 }
 
->>>>>>> 40be567a
 /**
  * Like SkColorType this describes a layout of pixel data in CPU memory. It specifies the channels,
  * their type, and width. This exists so that the GPU backend can have private types that have no
  * analog in the public facing SkColorType enum and omit types not implemented in the GPU backend.
  * It does not refer to a texture format and the mapping to texture formats may be many-to-many.
-<<<<<<< HEAD
- * It does not specify the sRGB encoding of the stored values.
-=======
  * It does not specify the sRGB encoding of the stored values. The components are listed in order of
  * where they appear in memory. In other words the first component listed is in the low bits and
  * the last component in the high bits.
->>>>>>> 40be567a
  */
 enum class GrColorType {
     kUnknown,
@@ -1473,10 +1037,7 @@
     kBGR_565,
     kABGR_4444,  // This name differs from SkColorType. kARGB_4444_SkColorType is misnamed.
     kRGBA_8888,
-<<<<<<< HEAD
-=======
     kRGBA_8888_SRGB,
->>>>>>> 40be567a
     kRGB_888x,
     kRG_88,
     kBGRA_8888,
@@ -1485,11 +1046,6 @@
     kAlpha_F16,
     kRGBA_F16,
     kRGBA_F16_Clamped,
-<<<<<<< HEAD
-    kRG_F32,
-    kRGBA_F32,
-    kRGB_ETC1,   // This type doesn't appear in SkColorType at all.
-=======
     kRGBA_F32,
 
     // Unusual formats that come up after reading back in cases where we are reassigning the meaning
@@ -1508,7 +1064,6 @@
     kRG_F16,        // Not in SkColorType
 
     kLast = kRG_F16
->>>>>>> 40be567a
 };
 
 static const int kGrColorTypeCnt = static_cast<int>(GrColorType::kLast) + 1;
@@ -1517,17 +1072,11 @@
     switch (ct) {
         case GrColorType::kUnknown:          return kUnknown_SkColorType;
         case GrColorType::kAlpha_8:          return kAlpha_8_SkColorType;
-<<<<<<< HEAD
-        case GrColorType::kRGB_565:          return kRGB_565_SkColorType;
-        case GrColorType::kABGR_4444:        return kARGB_4444_SkColorType;
-        case GrColorType::kRGBA_8888:        return kRGBA_8888_SkColorType;
-=======
         case GrColorType::kBGR_565:          return kRGB_565_SkColorType;
         case GrColorType::kABGR_4444:        return kARGB_4444_SkColorType;
         case GrColorType::kRGBA_8888:        return kRGBA_8888_SkColorType;
         // Once we a kRGBA_8888_SRGB_SkColorType we should return that here.
         case GrColorType::kRGBA_8888_SRGB:   return kRGBA_8888_SkColorType;
->>>>>>> 40be567a
         case GrColorType::kRGB_888x:         return kRGB_888x_SkColorType;
         case GrColorType::kRG_88:            return kUnknown_SkColorType;
         case GrColorType::kBGRA_8888:        return kBGRA_8888_SkColorType;
@@ -1536,11 +1085,6 @@
         case GrColorType::kAlpha_F16:        return kUnknown_SkColorType;
         case GrColorType::kRGBA_F16:         return kRGBA_F16_SkColorType;
         case GrColorType::kRGBA_F16_Clamped: return kRGBA_F16Norm_SkColorType;
-<<<<<<< HEAD
-        case GrColorType::kRG_F32:           return kUnknown_SkColorType;
-        case GrColorType::kRGBA_F32:         return kRGBA_F32_SkColorType;
-        case GrColorType::kRGB_ETC1:         return kUnknown_SkColorType;
-=======
         case GrColorType::kRGBA_F32:         return kRGBA_F32_SkColorType;
         case GrColorType::kAlpha_8xxx:       return kUnknown_SkColorType;
         case GrColorType::kAlpha_F32xxx:     return kUnknown_SkColorType;
@@ -1550,7 +1094,6 @@
         // Experimental (for Y416 and mutant P016/P010)
         case GrColorType::kRGBA_16161616:    return kUnknown_SkColorType;
         case GrColorType::kRG_F16:           return kUnknown_SkColorType;
->>>>>>> 40be567a
     }
     SkUNREACHABLE;
 }
@@ -1574,49 +1117,6 @@
     SkUNREACHABLE;
 }
 
-<<<<<<< HEAD
-static inline uint32_t GrColorTypeComponentFlags(GrColorType ct) {
-    switch (ct) {
-        case GrColorType::kUnknown:          return 0;
-        case GrColorType::kAlpha_8:          return kAlpha_SkColorTypeComponentFlag;
-        case GrColorType::kRGB_565:          return kRGB_SkColorTypeComponentFlags;
-        case GrColorType::kABGR_4444:        return kRGBA_SkColorTypeComponentFlags;
-        case GrColorType::kRGBA_8888:        return kRGBA_SkColorTypeComponentFlags;
-        case GrColorType::kRGB_888x:         return kRGB_SkColorTypeComponentFlags;
-        case GrColorType::kRG_88:            return kRed_SkColorTypeComponentFlag |
-                                                    kGreen_SkColorTypeComponentFlag;
-        case GrColorType::kBGRA_8888:        return kRGBA_SkColorTypeComponentFlags;
-        case GrColorType::kRGBA_1010102:     return kRGBA_SkColorTypeComponentFlags;
-        case GrColorType::kGray_8:           return kGray_SkColorTypeComponentFlag;
-        case GrColorType::kAlpha_F16:        return kAlpha_SkColorTypeComponentFlag;
-        case GrColorType::kRGBA_F16:         return kRGBA_SkColorTypeComponentFlags;
-        case GrColorType::kRGBA_F16_Clamped: return kRGBA_SkColorTypeComponentFlags;
-        case GrColorType::kRG_F32:           return kRed_SkColorTypeComponentFlag |
-                                                    kGreen_SkColorTypeComponentFlag;
-        case GrColorType::kRGBA_F32:         return kRGBA_SkColorTypeComponentFlags;
-        case GrColorType::kRGB_ETC1:         return kRGB_SkColorTypeComponentFlags;
-    }
-    SK_ABORT("Invalid GrColorType");
-    return kUnknown_SkColorType;
-}
-
-static inline bool GrColorTypeIsAlphaOnly(GrColorType ct) {
-    return kAlpha_SkColorTypeComponentFlag == GrColorTypeComponentFlags(ct);
-}
-
-static inline bool GrColorTypeHasAlpha(GrColorType ct) {
-    return kAlpha_SkColorTypeComponentFlag & GrColorTypeComponentFlags(ct);
-}
-
-static inline int GrColorTypeBytesPerPixel(GrColorType ct) {
-    switch (ct) {
-        case GrColorType::kUnknown:          return 0;
-        case GrColorType::kRGB_ETC1:         return 0;
-        case GrColorType::kAlpha_8:          return 1;
-        case GrColorType::kRGB_565:          return 2;
-        case GrColorType::kABGR_4444:        return 2;
-        case GrColorType::kRGBA_8888:        return 4;
-=======
 // This is a temporary means of mapping an SkColorType and format to a
 // GrColorType::kRGBA_8888_SRGB. Once we have an SRGB SkColorType this can go away.
 GrColorType SkColorTypeAndFormatToGrColorType(const GrCaps* caps,
@@ -1830,7 +1330,6 @@
         case GrColorType::kABGR_4444:        return 2;
         case GrColorType::kRGBA_8888:        return 4;
         case GrColorType::kRGBA_8888_SRGB:   return 4;
->>>>>>> 40be567a
         case GrColorType::kRGB_888x:         return 4;
         case GrColorType::kRG_88:            return 2;
         case GrColorType::kBGRA_8888:        return 4;
@@ -1839,13 +1338,6 @@
         case GrColorType::kAlpha_F16:        return 2;
         case GrColorType::kRGBA_F16:         return 8;
         case GrColorType::kRGBA_F16_Clamped: return 8;
-<<<<<<< HEAD
-        case GrColorType::kRG_F32:           return 8;
-        case GrColorType::kRGBA_F32:         return 16;
-    }
-    SK_ABORT("Invalid GrColorType");
-    return 0;
-=======
         case GrColorType::kRGBA_F32:         return 16;
         case GrColorType::kAlpha_8xxx:       return 4;
         case GrColorType::kAlpha_F32xxx:     return 16;
@@ -1857,7 +1349,6 @@
         case GrColorType::kRG_F16:           return 4;
     }
     SkUNREACHABLE;
->>>>>>> 40be567a
 }
 
 static constexpr GrColorType GrPixelConfigToColorType(GrPixelConfig config) {
@@ -1875,20 +1366,10 @@
         case kRGBA_8888_GrPixelConfig:
             return GrColorType::kRGBA_8888;
         case kRGB_888_GrPixelConfig:
-<<<<<<< HEAD
-            *srgbEncoded = GrSRGBEncoded::kNo;
-            return GrColorType::kRGB_888x;
-        case kRGB_888X_GrPixelConfig:
-            *srgbEncoded = GrSRGBEncoded::kNo;
-            return GrColorType::kRGB_888x;
-        case kRG_88_GrPixelConfig:
-            *srgbEncoded = GrSRGBEncoded::kNo;
-=======
             return GrColorType::kRGB_888x;
         case kRGB_888X_GrPixelConfig:
             return GrColorType::kRGB_888x;
         case kRG_88_GrPixelConfig:
->>>>>>> 40be567a
             return GrColorType::kRG_88;
         case kBGRA_8888_GrPixelConfig:
             return GrColorType::kBGRA_8888;
@@ -1903,19 +1384,11 @@
         case kRGBA_half_GrPixelConfig:
             return GrColorType::kRGBA_F16;
         case kRGBA_half_Clamped_GrPixelConfig:
-<<<<<<< HEAD
-            *srgbEncoded = GrSRGBEncoded::kNo;
-            return GrColorType::kRGBA_F16_Clamped;
-        case kRGB_ETC1_GrPixelConfig:
-            *srgbEncoded = GrSRGBEncoded::kNo;
-            return GrColorType::kRGB_ETC1;
-=======
             return GrColorType::kRGBA_F16_Clamped;
         case kRGB_ETC1_GrPixelConfig:
             // We may need a roughly equivalent color type for a compressed texture. This should be
             // the logical format for decompressing the data into.
             return GrColorType::kRGB_888x;
->>>>>>> 40be567a
         case kAlpha_8_as_Alpha_GrPixelConfig:
             return GrColorType::kAlpha_8;
         case kAlpha_8_as_Red_GrPixelConfig:
@@ -1979,23 +1452,10 @@
     using Context = void*;
     using Callback = void (*)(Context);
 
-<<<<<<< HEAD
-        case GrColorType::kRGB_888x:
-            return (GrSRGBEncoded::kYes == srgbEncoded) ? kUnknown_GrPixelConfig
-                                                        : kRGB_888_GrPixelConfig;
-        case GrColorType::kRG_88:
-            return (GrSRGBEncoded::kYes == srgbEncoded) ? kUnknown_GrPixelConfig
-                                                        : kRG_88_GrPixelConfig;
-
-        case GrColorType::kBGRA_8888:
-            return (GrSRGBEncoded::kYes == srgbEncoded) ? kSBGRA_8888_GrPixelConfig
-                                                        : kBGRA_8888_GrPixelConfig;
-=======
     GrRefCntedCallback(Callback proc, Context ctx) : fReleaseProc(proc), fReleaseCtx(ctx) {
         SkASSERT(proc);
     }
     ~GrRefCntedCallback() override { fReleaseProc ? fReleaseProc(fReleaseCtx) : void(); }
->>>>>>> 40be567a
 
     Context context() const { return fReleaseCtx; }
 
@@ -2015,19 +1475,6 @@
 
 GR_MAKE_BITFIELD_CLASS_OPS(GrTextureResolveFlags)
 
-<<<<<<< HEAD
-        case GrColorType::kRGBA_F16:
-            return (GrSRGBEncoded::kYes == srgbEncoded) ? kUnknown_GrPixelConfig
-                                                        : kRGBA_half_GrPixelConfig;
-
-        case GrColorType::kRGBA_F16_Clamped:
-            return (GrSRGBEncoded::kYes == srgbEncoded) ? kUnknown_GrPixelConfig
-                                                        : kRGBA_half_Clamped_GrPixelConfig;
-
-        case GrColorType::kRGB_ETC1:
-            return (GrSRGBEncoded::kYes == srgbEncoded) ? kUnknown_GrPixelConfig
-                                                        : kRGB_ETC1_GrPixelConfig;
-=======
 #if GR_TEST_UTILS || defined(SK_ENABLE_DUMP_GPU)
 static constexpr const char* GrBackendApiToStr(GrBackendApi api) {
     switch (api) {
@@ -2036,32 +1483,10 @@
         case GrBackendApi::kOpenGL: return "OpenGL";
         case GrBackendApi::kVulkan: return "Vulkan";
         case GrBackendApi::kMock:   return "Mock";
->>>>>>> 40be567a
-    }
-    SkUNREACHABLE;
-}
-
-<<<<<<< HEAD
-/**
- * Ref-counted object that calls a callback from its destructor.
- */
-class GrRefCntedCallback : public SkRefCnt {
-public:
-    using Context = void*;
-    using Callback = void (*)(Context);
-
-    GrRefCntedCallback(Callback proc, Context ctx) : fReleaseProc(proc), fReleaseCtx(ctx) {
-        SkASSERT(proc);
-    }
-    ~GrRefCntedCallback() override { fReleaseProc ? fReleaseProc(fReleaseCtx) : void(); }
-
-    Context context() const { return fReleaseCtx; }
-
-private:
-    Callback fReleaseProc;
-    Context fReleaseCtx;
-};
-=======
+    }
+    SkUNREACHABLE;
+}
+
 static constexpr const char* GrPixelConfigToStr(GrPixelConfig config) {
     switch (config) {
         case kUnknown_GrPixelConfig:           return "Unknown";
@@ -2123,6 +1548,5 @@
     SkUNREACHABLE;
 }
 #endif
->>>>>>> 40be567a
 
 #endif