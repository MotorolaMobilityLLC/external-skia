--- conflicted
+++ resolved
@@ -11,15 +11,9 @@
 #ifndef GrGLTypesPriv_DEFINED
 #define GrGLTypesPriv_DEFINED
 
-<<<<<<< HEAD
-// These are the GL sized internal formats we support as an enum. Naming convention is the GL
-// name with "k" substituted for the initial "GL_".
-enum class GrGLSizedInternalFormat {
-=======
 // These are the GL formats we support represented as an enum. The naming convention is to use the
 // GL format enum name with "k" substituted for the initial "GL_".
 enum class GrGLFormat {
->>>>>>> 188dbdde
     kUnknown,
 
     kRGBA8,
@@ -47,12 +41,7 @@
     kLast = kRG16F
 };
 
-<<<<<<< HEAD
-static constexpr int kGrGLSizedInternalFormatCount =
-        static_cast<int>(GrGLSizedInternalFormat::kLast) + 1;
-=======
 static constexpr int kGrGLFormatCount = static_cast<int>(GrGLFormat::kLast) + 1;
->>>>>>> 188dbdde
 
 class GrGLTextureParameters : public SkNVRefCnt<GrGLTextureParameters> {
 public:
