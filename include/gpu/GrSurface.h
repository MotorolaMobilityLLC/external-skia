/*
 * Copyright 2012 Google Inc.
 *
 * Use of this source code is governed by a BSD-style license that can be
 * found in the LICENSE file.
 */

#ifndef GrSurface_DEFINED
#define GrSurface_DEFINED

#include "include/core/SkImageInfo.h"
#include "include/core/SkRect.h"
#include "include/gpu/GrBackendSurface.h"
#include "include/gpu/GrGpuResource.h"
#include "include/gpu/GrTypes.h"

class GrRenderTarget;
class GrSurfacePriv;
class GrTexture;

class SK_API GrSurface : public GrGpuResource {
public:
    /**
     * Retrieves the width of the surface.
     */
    int width() const { return fWidth; }

    /**
     * Retrieves the height of the surface.
     */
    int height() const { return fHeight; }

    /**
     * Helper that gets the width and height of the surface as a bounding rectangle.
     */
    SkRect getBoundsRect() const { return SkRect::MakeIWH(this->width(), this->height()); }

    /**
     * Retrieves the pixel config specified when the surface was created.
     * For render targets this can be kUnknown_GrPixelConfig
     * if client asked us to render to a target that has a pixel
     * config that isn't equivalent with one of our configs.
     */
    GrPixelConfig config() const { return fConfig; }

    virtual GrBackendFormat backendFormat() const = 0;

    void setRelease(sk_sp<GrRefCntedCallback> releaseHelper) {
        this->onSetRelease(releaseHelper);
        fReleaseHelper = std::move(releaseHelper);
    }

    // These match the definitions in SkImage, from whence they came.
    // TODO: Remove Chrome's need to call this on a GrTexture
    typedef void* ReleaseCtx;
    typedef void (*ReleaseProc)(ReleaseCtx);
    void setRelease(ReleaseProc proc, ReleaseCtx ctx) {
        sk_sp<GrRefCntedCallback> helper(new GrRefCntedCallback(proc, ctx));
        this->setRelease(std::move(helper));
    }

    /**
     * @return the texture associated with the surface, may be null.
     */
    virtual GrTexture* asTexture() { return nullptr; }
    virtual const GrTexture* asTexture() const { return nullptr; }

    /**
     * @return the render target underlying this surface, may be null.
     */
    virtual GrRenderTarget* asRenderTarget() { return nullptr; }
    virtual const GrRenderTarget* asRenderTarget() const { return nullptr; }

    /** Access methods that are only to be used within Skia code. */
    inline GrSurfacePriv surfacePriv();
    inline const GrSurfacePriv surfacePriv() const;

    static size_t WorstCaseSize(const GrSurfaceDesc& desc, GrRenderable renderable,
                                int renderTargetSampleCnt, bool binSize = false);
    static size_t ComputeSize(GrPixelConfig config, int width, int height, int colorSamplesPerPixel,
                              GrMipMapped, bool binSize = false);

    /**
     * The pixel values of this surface cannot be modified (e.g. doesn't support write pixels or
     * MIP map level regen).
     */
    bool readOnly() const { return fSurfaceFlags & GrInternalSurfaceFlags::kReadOnly; }

    // Returns true if we are working with protected content.
    bool isProtected() const { return fIsProtected == GrProtected::kYes; }

    /**
     * The pixel values of this surface cannot be modified (e.g. doesn't support write pixels or
     * MIP map level regen).
     */
    bool readOnly() const { return fSurfaceFlags & GrInternalSurfaceFlags::kReadOnly; }

protected:
<<<<<<< HEAD
    void setHasMixedSamples() {
        SkASSERT(this->asRenderTarget());
        fSurfaceFlags |= GrInternalSurfaceFlags::kMixedSampled;
    }
    bool hasMixedSamples() const { return fSurfaceFlags & GrInternalSurfaceFlags::kMixedSampled; }

    void setGLRTFBOIDIs0() {
=======
    void setGLRTFBOIDIs0() {
        SkASSERT(!this->requiresManualMSAAResolve());
        SkASSERT(!this->asTexture());
>>>>>>> 40be567a
        SkASSERT(this->asRenderTarget());
        fSurfaceFlags |= GrInternalSurfaceFlags::kGLRTFBOIDIs0;
    }
    bool glRTFBOIDis0() const {
        return fSurfaceFlags & GrInternalSurfaceFlags::kGLRTFBOIDIs0;
    }

<<<<<<< HEAD
=======
    void setRequiresManualMSAAResolve() {
        SkASSERT(!this->glRTFBOIDis0());
        SkASSERT(this->asRenderTarget());
        fSurfaceFlags |= GrInternalSurfaceFlags::kRequiresManualMSAAResolve;
    }
    bool requiresManualMSAAResolve() const {
        return fSurfaceFlags & GrInternalSurfaceFlags::kRequiresManualMSAAResolve;
    }

>>>>>>> 40be567a
    void setReadOnly() {
        SkASSERT(!this->asRenderTarget());
        fSurfaceFlags |= GrInternalSurfaceFlags::kReadOnly;
    }

    // Methods made available via GrSurfacePriv
    bool hasPendingRead() const;
    bool hasPendingWrite() const;
    bool hasPendingIO() const;

    // Provides access to methods that should be public within Skia code.
    friend class GrSurfacePriv;

    GrSurface(GrGpu* gpu, const SkISize& size, GrPixelConfig config, GrProtected isProtected)
            : INHERITED(gpu)
<<<<<<< HEAD
            , fConfig(desc.fConfig)
            , fWidth(desc.fWidth)
            , fHeight(desc.fHeight)
            , fSurfaceFlags(GrInternalSurfaceFlags::kNone) {
    }
=======
            , fConfig(config)
            , fWidth(size.width())
            , fHeight(size.height())
            , fSurfaceFlags(GrInternalSurfaceFlags::kNone)
            , fIsProtected(isProtected) {}
>>>>>>> 40be567a

    ~GrSurface() override {
        // check that invokeReleaseProc has been called (if needed)
        SkASSERT(!fReleaseHelper);
    }

    void onRelease() override;
    void onAbandon() override;

private:
    const char* getResourceType() const override { return "Surface"; }

    // Unmanaged backends (e.g. Vulkan) may want to specially handle the release proc in order to
    // ensure it isn't called until GPU work related to the resource is completed.
    virtual void onSetRelease(sk_sp<GrRefCntedCallback>) {}

    void invokeReleaseProc() {
        // Depending on the ref count of fReleaseHelper this may or may not actually trigger the
        // ReleaseProc to be called.
        fReleaseHelper.reset();
    }

    GrPixelConfig              fConfig;
    int                        fWidth;
    int                        fHeight;
    GrInternalSurfaceFlags     fSurfaceFlags;
<<<<<<< HEAD
=======
    GrProtected                fIsProtected;
>>>>>>> 40be567a
    sk_sp<GrRefCntedCallback>  fReleaseHelper;

    typedef GrGpuResource INHERITED;
};

#endif<|MERGE_RESOLUTION|>--- conflicted
+++ resolved
@@ -89,26 +89,10 @@
     // Returns true if we are working with protected content.
     bool isProtected() const { return fIsProtected == GrProtected::kYes; }
 
-    /**
-     * The pixel values of this surface cannot be modified (e.g. doesn't support write pixels or
-     * MIP map level regen).
-     */
-    bool readOnly() const { return fSurfaceFlags & GrInternalSurfaceFlags::kReadOnly; }
-
 protected:
-<<<<<<< HEAD
-    void setHasMixedSamples() {
-        SkASSERT(this->asRenderTarget());
-        fSurfaceFlags |= GrInternalSurfaceFlags::kMixedSampled;
-    }
-    bool hasMixedSamples() const { return fSurfaceFlags & GrInternalSurfaceFlags::kMixedSampled; }
-
-    void setGLRTFBOIDIs0() {
-=======
     void setGLRTFBOIDIs0() {
         SkASSERT(!this->requiresManualMSAAResolve());
         SkASSERT(!this->asTexture());
->>>>>>> 40be567a
         SkASSERT(this->asRenderTarget());
         fSurfaceFlags |= GrInternalSurfaceFlags::kGLRTFBOIDIs0;
     }
@@ -116,8 +100,6 @@
         return fSurfaceFlags & GrInternalSurfaceFlags::kGLRTFBOIDIs0;
     }
 
-<<<<<<< HEAD
-=======
     void setRequiresManualMSAAResolve() {
         SkASSERT(!this->glRTFBOIDis0());
         SkASSERT(this->asRenderTarget());
@@ -127,7 +109,6 @@
         return fSurfaceFlags & GrInternalSurfaceFlags::kRequiresManualMSAAResolve;
     }
 
->>>>>>> 40be567a
     void setReadOnly() {
         SkASSERT(!this->asRenderTarget());
         fSurfaceFlags |= GrInternalSurfaceFlags::kReadOnly;
@@ -143,19 +124,11 @@
 
     GrSurface(GrGpu* gpu, const SkISize& size, GrPixelConfig config, GrProtected isProtected)
             : INHERITED(gpu)
-<<<<<<< HEAD
-            , fConfig(desc.fConfig)
-            , fWidth(desc.fWidth)
-            , fHeight(desc.fHeight)
-            , fSurfaceFlags(GrInternalSurfaceFlags::kNone) {
-    }
-=======
             , fConfig(config)
             , fWidth(size.width())
             , fHeight(size.height())
             , fSurfaceFlags(GrInternalSurfaceFlags::kNone)
             , fIsProtected(isProtected) {}
->>>>>>> 40be567a
 
     ~GrSurface() override {
         // check that invokeReleaseProc has been called (if needed)
@@ -182,10 +155,7 @@
     int                        fWidth;
     int                        fHeight;
     GrInternalSurfaceFlags     fSurfaceFlags;
-<<<<<<< HEAD
-=======
     GrProtected                fIsProtected;
->>>>>>> 40be567a
     sk_sp<GrRefCntedCallback>  fReleaseHelper;
 
     typedef GrGpuResource INHERITED;
