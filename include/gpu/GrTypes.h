--- conflicted
+++ resolved
@@ -182,10 +182,7 @@
  */
 enum class GrBackendApi : unsigned {
     kMetal,
-<<<<<<< HEAD
-=======
     kDawn,
->>>>>>> 40be567a
     kOpenGL,
     kVulkan,
     /**
@@ -223,10 +220,6 @@
 
 /*
  * Can a GrBackendObject be rendered to?
-<<<<<<< HEAD
- */
-enum class GrRenderable : bool {
-=======
  */
 enum class GrRenderable : bool {
     kNo = false,
@@ -237,7 +230,6 @@
  * Used to say whether texture is backed by protected memory.
  */
 enum class GrProtected : bool {
->>>>>>> 40be567a
     kNo = false,
     kYes = true
 };
