--- conflicted
+++ resolved
@@ -30,12 +30,8 @@
         'GOCACHE': self.m.vars.cache_dir.join('go_cache'),
         'GOPATH': self.gopath,
         'GOROOT': self.goroot,
-<<<<<<< HEAD
-        'PATH': '%s:%s:%%(PATH)s' % (self.go_bin, self.gopath.join('bin')),
-=======
         'PATH': self.m.path.pathsep.join([
             str(self.go_bin), str(self.gopath.join('bin')), '%(PATH)s']),
->>>>>>> 40be567a
     }
 
   @property
