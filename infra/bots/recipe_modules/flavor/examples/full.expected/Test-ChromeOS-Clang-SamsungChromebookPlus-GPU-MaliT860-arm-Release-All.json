[
  {
    "cmd": [
      "python",
      "-u",
      "RECIPE_MODULE[recipe_engine::file]/resources/fileutil.py",
      "--json-output",
      "/path/to/tmp/json",
      "copy",
      "[HOME]/ssh_machine.json",
      "/path/to/tmp/"
    ],
    "infra_step": true,
    "name": "read ssh_machine.json"
  },
  {
    "cmd": [
      "scp",
      "file.txt",
      "foo@127.0.0.1:file.txt"
    ],
    "env": {
      "CHROME_HEADLESS": "1",
      "PATH": "<PATH>:RECIPE_REPO[depot_tools]"
    },
    "infra_step": true,
    "name": "scp file.txt foo@127.0.0.1:file.txt"
  },
  {
    "cmd": [
      "ssh",
      "-oConnectTimeout=15",
      "-oBatchMode=yes",
      "-t",
      "-t",
      "foo@127.0.0.1",
      "cat",
      "file.txt"
    ],
    "env": {
      "CHROME_HEADLESS": "1",
      "PATH": "<PATH>:RECIPE_REPO[depot_tools]"
    },
    "infra_step": true,
<<<<<<< HEAD
    "name": "read file.txt",
    "stdout": "/path/to/tmp/"
=======
    "name": "read file.txt"
>>>>>>> 40be567a
  },
  {
    "cmd": [
      "ssh",
      "-oConnectTimeout=15",
      "-oBatchMode=yes",
      "-t",
      "-t",
      "foo@127.0.0.1",
      "rm",
      "-f",
      "file.txt"
    ],
    "env": {
      "CHROME_HEADLESS": "1",
      "PATH": "<PATH>:RECIPE_REPO[depot_tools]"
    },
    "infra_step": true,
    "name": "rm file.txt"
  },
  {
    "cmd": [
      "python",
      "-u",
      "RECIPE_MODULE[recipe_engine::file]/resources/fileutil.py",
      "--json-output",
      "/path/to/tmp/json",
      "rmtree",
      "results_dir"
    ],
    "infra_step": true,
    "name": "rmtree results_dir"
  },
  {
    "cmd": [
      "python",
      "-u",
      "RECIPE_MODULE[recipe_engine::file]/resources/fileutil.py",
      "--json-output",
      "/path/to/tmp/json",
      "ensure-directory",
      "--mode",
      "0777",
      "results_dir"
    ],
    "infra_step": true,
    "name": "makedirs results_dir"
  },
  {
    "cmd": [
      "ssh",
      "-oConnectTimeout=15",
      "-oBatchMode=yes",
      "-t",
      "-t",
      "foo@127.0.0.1",
      "rm",
      "-rf",
      "device_results_dir"
    ],
    "env": {
      "CHROME_HEADLESS": "1",
      "PATH": "<PATH>:RECIPE_REPO[depot_tools]"
    },
    "infra_step": true,
    "name": "rm device_results_dir"
  },
  {
    "cmd": [
      "ssh",
      "-oConnectTimeout=15",
      "-oBatchMode=yes",
      "-t",
      "-t",
      "foo@127.0.0.1",
      "mkdir",
      "-p",
      "device_results_dir"
    ],
    "env": {
      "CHROME_HEADLESS": "1",
      "PATH": "<PATH>:RECIPE_REPO[depot_tools]"
    },
    "infra_step": true,
    "name": "mkdir device_results_dir"
  },
  {
    "cmd": [
      "ssh",
      "-oConnectTimeout=15",
      "-oBatchMode=yes",
      "-t",
      "-t",
      "foo@127.0.0.1",
      "mkdir",
      "-p",
      "/home/chronos/user/resources"
    ],
    "env": {
      "CHROME_HEADLESS": "1",
      "PATH": "<PATH>:RECIPE_REPO[depot_tools]"
    },
    "infra_step": true,
    "name": "mkdir /home/chronos/user/resources"
  },
  {
    "cmd": [
      "ssh",
      "-oConnectTimeout=15",
      "-oBatchMode=yes",
      "-t",
      "-t",
      "foo@127.0.0.1",
      "rm",
      "-rf",
      "/home/chronos/user/bin"
    ],
    "env": {
      "CHROME_HEADLESS": "1",
      "PATH": "<PATH>:RECIPE_REPO[depot_tools]"
    },
    "infra_step": true,
    "name": "rm /home/chronos/user/bin"
  },
  {
    "cmd": [
      "ssh",
      "-oConnectTimeout=15",
      "-oBatchMode=yes",
      "-t",
      "-t",
      "foo@127.0.0.1",
      "mkdir",
      "-p",
      "/home/chronos/user/bin"
    ],
    "env": {
      "CHROME_HEADLESS": "1",
      "PATH": "<PATH>:RECIPE_REPO[depot_tools]"
    },
    "infra_step": true,
    "name": "mkdir /home/chronos/user/bin"
  },
  {
    "cmd": [
      "ssh",
      "-oConnectTimeout=15",
      "-oBatchMode=yes",
      "-t",
      "-t",
      "foo@127.0.0.1",
      "sudo",
      "mount",
      "-i",
      "-o",
      "remount,exec",
      "/home/chronos"
    ],
    "env": {
      "CHROME_HEADLESS": "1",
      "PATH": "<PATH>:RECIPE_REPO[depot_tools]"
    },
    "infra_step": true,
    "name": "remount /home/chronos/user/ as exec"
  },
  {
    "cmd": [
      "python",
      "-u",
      "\nimport subprocess\nimport sys\nsrc = sys.argv[1] + '/*'\ndest   = sys.argv[2]\nprint subprocess.check_output('scp -r %s %s' % (src, dest), shell=True)\n",
      "[START_DIR]/skia/resources",
      "foo@127.0.0.1:/home/chronos/user/resources"
    ],
    "infra_step": true,
    "name": "scp -r [START_DIR]/skia/resources foo@127.0.0.1:/home/chronos/user/resources",
    "~followup_annotations": [
      "@@@STEP_LOG_LINE@python.inline@@@@",
      "@@@STEP_LOG_LINE@python.inline@import subprocess@@@",
      "@@@STEP_LOG_LINE@python.inline@import sys@@@",
      "@@@STEP_LOG_LINE@python.inline@src = sys.argv[1] + '/*'@@@",
      "@@@STEP_LOG_LINE@python.inline@dest   = sys.argv[2]@@@",
      "@@@STEP_LOG_LINE@python.inline@print subprocess.check_output('scp -r %s %s' % (src, dest), shell=True)@@@",
      "@@@STEP_LOG_END@python.inline@@@"
    ]
  },
  {
    "cmd": [
      "python",
      "-u",
      "RECIPE_MODULE[recipe_engine::file]/resources/fileutil.py",
      "--json-output",
      "/path/to/tmp/json",
      "copy",
      "[START_DIR]/skia/infra/bots/assets/skp/VERSION",
      "/path/to/tmp/"
    ],
    "infra_step": true,
    "name": "Get skp VERSION"
  },
  {
    "cmd": [
      "python",
      "-u",
      "RECIPE_MODULE[recipe_engine::file]/resources/fileutil.py",
      "--json-output",
      "/path/to/tmp/json",
      "copy",
      "42",
      "[START_DIR]/tmp/SKP_VERSION"
    ],
    "infra_step": true,
    "name": "write SKP_VERSION",
    "~followup_annotations": [
      "@@@STEP_LOG_LINE@SKP_VERSION@42@@@",
      "@@@STEP_LOG_END@SKP_VERSION@@@"
    ]
  },
  {
    "cmd": [
      "ssh",
      "-oConnectTimeout=15",
      "-oBatchMode=yes",
      "-t",
      "-t",
      "foo@127.0.0.1",
      "cat",
      "/home/chronos/user/SKP_VERSION"
    ],
    "env": {
      "CHROME_HEADLESS": "1",
      "PATH": "<PATH>:RECIPE_REPO[depot_tools]"
    },
    "infra_step": true,
    "name": "read /home/chronos/user/SKP_VERSION"
  },
  {
    "cmd": [
      "ssh",
      "-oConnectTimeout=15",
      "-oBatchMode=yes",
      "-t",
      "-t",
      "foo@127.0.0.1",
      "rm",
      "-f",
      "/home/chronos/user/SKP_VERSION"
    ],
    "env": {
      "CHROME_HEADLESS": "1",
      "PATH": "<PATH>:RECIPE_REPO[depot_tools]"
    },
    "infra_step": true,
    "name": "rm /home/chronos/user/SKP_VERSION"
  },
  {
    "cmd": [
      "ssh",
      "-oConnectTimeout=15",
      "-oBatchMode=yes",
      "-t",
      "-t",
      "foo@127.0.0.1",
      "rm",
      "-rf",
      "/home/chronos/user/skps"
    ],
    "env": {
      "CHROME_HEADLESS": "1",
      "PATH": "<PATH>:RECIPE_REPO[depot_tools]"
    },
    "infra_step": true,
    "name": "rm /home/chronos/user/skps"
  },
  {
    "cmd": [
      "ssh",
      "-oConnectTimeout=15",
      "-oBatchMode=yes",
      "-t",
      "-t",
      "foo@127.0.0.1",
      "mkdir",
      "-p",
      "/home/chronos/user/skps"
    ],
    "env": {
      "CHROME_HEADLESS": "1",
      "PATH": "<PATH>:RECIPE_REPO[depot_tools]"
    },
    "infra_step": true,
    "name": "mkdir /home/chronos/user/skps"
  },
  {
    "cmd": [
      "python",
      "-u",
      "\nimport subprocess\nimport sys\nsrc = sys.argv[1] + '/*'\ndest   = sys.argv[2]\nprint subprocess.check_output('scp -r %s %s' % (src, dest), shell=True)\n",
      "[START_DIR]/skp",
      "foo@127.0.0.1:/home/chronos/user/skps"
    ],
    "infra_step": true,
    "name": "scp -r [START_DIR]/skp foo@127.0.0.1:/home/chronos/user/skps",
    "~followup_annotations": [
      "@@@STEP_LOG_LINE@python.inline@@@@",
      "@@@STEP_LOG_LINE@python.inline@import subprocess@@@",
      "@@@STEP_LOG_LINE@python.inline@import sys@@@",
      "@@@STEP_LOG_LINE@python.inline@src = sys.argv[1] + '/*'@@@",
      "@@@STEP_LOG_LINE@python.inline@dest   = sys.argv[2]@@@",
      "@@@STEP_LOG_LINE@python.inline@print subprocess.check_output('scp -r %s %s' % (src, dest), shell=True)@@@",
      "@@@STEP_LOG_END@python.inline@@@"
    ]
  },
  {
    "cmd": [
      "scp",
      "[START_DIR]/tmp/SKP_VERSION",
      "foo@127.0.0.1:/home/chronos/user/SKP_VERSION"
    ],
    "env": {
      "CHROME_HEADLESS": "1",
      "PATH": "<PATH>:RECIPE_REPO[depot_tools]"
    },
    "infra_step": true,
    "name": "scp [START_DIR]/tmp/SKP_VERSION foo@127.0.0.1:/home/chronos/user/SKP_VERSION"
  },
  {
    "cmd": [
      "python",
      "-u",
      "RECIPE_MODULE[recipe_engine::file]/resources/fileutil.py",
      "--json-output",
      "/path/to/tmp/json",
      "copy",
      "[START_DIR]/skia/infra/bots/assets/skimage/VERSION",
      "/path/to/tmp/"
    ],
    "infra_step": true,
    "name": "Get skimage VERSION"
  },
  {
    "cmd": [
      "python",
      "-u",
      "RECIPE_MODULE[recipe_engine::file]/resources/fileutil.py",
      "--json-output",
      "/path/to/tmp/json",
      "copy",
      "42",
      "[START_DIR]/tmp/SK_IMAGE_VERSION"
    ],
    "infra_step": true,
    "name": "write SK_IMAGE_VERSION",
    "~followup_annotations": [
      "@@@STEP_LOG_LINE@SK_IMAGE_VERSION@42@@@",
      "@@@STEP_LOG_END@SK_IMAGE_VERSION@@@"
    ]
  },
  {
    "cmd": [
      "ssh",
      "-oConnectTimeout=15",
      "-oBatchMode=yes",
      "-t",
      "-t",
      "foo@127.0.0.1",
      "cat",
      "/home/chronos/user/SK_IMAGE_VERSION"
    ],
    "env": {
      "CHROME_HEADLESS": "1",
      "PATH": "<PATH>:RECIPE_REPO[depot_tools]"
    },
    "infra_step": true,
    "name": "read /home/chronos/user/SK_IMAGE_VERSION"
  },
  {
    "cmd": [
      "ssh",
      "-oConnectTimeout=15",
      "-oBatchMode=yes",
      "-t",
      "-t",
      "foo@127.0.0.1",
      "rm",
      "-f",
      "/home/chronos/user/SK_IMAGE_VERSION"
    ],
    "env": {
      "CHROME_HEADLESS": "1",
      "PATH": "<PATH>:RECIPE_REPO[depot_tools]"
    },
    "infra_step": true,
    "name": "rm /home/chronos/user/SK_IMAGE_VERSION"
  },
  {
    "cmd": [
      "ssh",
      "-oConnectTimeout=15",
      "-oBatchMode=yes",
      "-t",
      "-t",
      "foo@127.0.0.1",
      "rm",
      "-rf",
      "/home/chronos/user/images"
    ],
    "env": {
      "CHROME_HEADLESS": "1",
      "PATH": "<PATH>:RECIPE_REPO[depot_tools]"
    },
    "infra_step": true,
    "name": "rm /home/chronos/user/images"
  },
  {
    "cmd": [
      "ssh",
      "-oConnectTimeout=15",
      "-oBatchMode=yes",
      "-t",
      "-t",
      "foo@127.0.0.1",
      "mkdir",
      "-p",
      "/home/chronos/user/images"
    ],
    "env": {
      "CHROME_HEADLESS": "1",
      "PATH": "<PATH>:RECIPE_REPO[depot_tools]"
    },
    "infra_step": true,
    "name": "mkdir /home/chronos/user/images"
  },
  {
    "cmd": [
      "python",
      "-u",
      "\nimport subprocess\nimport sys\nsrc = sys.argv[1] + '/*'\ndest   = sys.argv[2]\nprint subprocess.check_output('scp -r %s %s' % (src, dest), shell=True)\n",
      "[START_DIR]/skimage",
      "foo@127.0.0.1:/home/chronos/user/images"
    ],
    "infra_step": true,
    "name": "scp -r [START_DIR]/skimage foo@127.0.0.1:/home/chronos/user/images",
    "~followup_annotations": [
      "@@@STEP_LOG_LINE@python.inline@@@@",
      "@@@STEP_LOG_LINE@python.inline@import subprocess@@@",
      "@@@STEP_LOG_LINE@python.inline@import sys@@@",
      "@@@STEP_LOG_LINE@python.inline@src = sys.argv[1] + '/*'@@@",
      "@@@STEP_LOG_LINE@python.inline@dest   = sys.argv[2]@@@",
      "@@@STEP_LOG_LINE@python.inline@print subprocess.check_output('scp -r %s %s' % (src, dest), shell=True)@@@",
      "@@@STEP_LOG_END@python.inline@@@"
    ]
  },
  {
    "cmd": [
      "scp",
      "[START_DIR]/tmp/SK_IMAGE_VERSION",
      "foo@127.0.0.1:/home/chronos/user/SK_IMAGE_VERSION"
    ],
    "env": {
      "CHROME_HEADLESS": "1",
      "PATH": "<PATH>:RECIPE_REPO[depot_tools]"
    },
    "infra_step": true,
    "name": "scp [START_DIR]/tmp/SK_IMAGE_VERSION foo@127.0.0.1:/home/chronos/user/SK_IMAGE_VERSION"
  },
  {
    "cmd": [
      "python",
      "-u",
      "RECIPE_MODULE[recipe_engine::file]/resources/fileutil.py",
      "--json-output",
      "/path/to/tmp/json",
      "copy",
      "[START_DIR]/skia/infra/bots/assets/svg/VERSION",
      "/path/to/tmp/"
    ],
    "infra_step": true,
    "name": "Get svg VERSION"
  },
  {
    "cmd": [
      "python",
      "-u",
      "RECIPE_MODULE[recipe_engine::file]/resources/fileutil.py",
      "--json-output",
      "/path/to/tmp/json",
      "copy",
      "42",
      "[START_DIR]/tmp/SVG_VERSION"
    ],
    "infra_step": true,
    "name": "write SVG_VERSION",
    "~followup_annotations": [
      "@@@STEP_LOG_LINE@SVG_VERSION@42@@@",
      "@@@STEP_LOG_END@SVG_VERSION@@@"
    ]
  },
  {
    "cmd": [
      "ssh",
      "-oConnectTimeout=15",
      "-oBatchMode=yes",
      "-t",
      "-t",
      "foo@127.0.0.1",
      "cat",
      "/home/chronos/user/SVG_VERSION"
    ],
    "env": {
      "CHROME_HEADLESS": "1",
      "PATH": "<PATH>:RECIPE_REPO[depot_tools]"
    },
    "infra_step": true,
    "name": "read /home/chronos/user/SVG_VERSION"
  },
  {
    "cmd": [
      "ssh",
      "-oConnectTimeout=15",
      "-oBatchMode=yes",
      "-t",
      "-t",
      "foo@127.0.0.1",
      "rm",
      "-f",
      "/home/chronos/user/SVG_VERSION"
    ],
    "env": {
      "CHROME_HEADLESS": "1",
      "PATH": "<PATH>:RECIPE_REPO[depot_tools]"
    },
    "infra_step": true,
    "name": "rm /home/chronos/user/SVG_VERSION"
  },
  {
    "cmd": [
      "ssh",
      "-oConnectTimeout=15",
      "-oBatchMode=yes",
      "-t",
      "-t",
      "foo@127.0.0.1",
      "rm",
      "-rf",
      "/home/chronos/user/svgs"
    ],
    "env": {
      "CHROME_HEADLESS": "1",
      "PATH": "<PATH>:RECIPE_REPO[depot_tools]"
    },
    "infra_step": true,
    "name": "rm /home/chronos/user/svgs"
  },
  {
    "cmd": [
      "ssh",
      "-oConnectTimeout=15",
      "-oBatchMode=yes",
      "-t",
      "-t",
      "foo@127.0.0.1",
      "mkdir",
      "-p",
      "/home/chronos/user/svgs"
    ],
    "env": {
      "CHROME_HEADLESS": "1",
      "PATH": "<PATH>:RECIPE_REPO[depot_tools]"
    },
    "infra_step": true,
    "name": "mkdir /home/chronos/user/svgs"
  },
  {
    "cmd": [
      "python",
      "-u",
      "\nimport subprocess\nimport sys\nsrc = sys.argv[1] + '/*'\ndest   = sys.argv[2]\nprint subprocess.check_output('scp -r %s %s' % (src, dest), shell=True)\n",
      "[START_DIR]/svg",
      "foo@127.0.0.1:/home/chronos/user/svgs"
    ],
    "infra_step": true,
    "name": "scp -r [START_DIR]/svg foo@127.0.0.1:/home/chronos/user/svgs",
    "~followup_annotations": [
      "@@@STEP_LOG_LINE@python.inline@@@@",
      "@@@STEP_LOG_LINE@python.inline@import subprocess@@@",
      "@@@STEP_LOG_LINE@python.inline@import sys@@@",
      "@@@STEP_LOG_LINE@python.inline@src = sys.argv[1] + '/*'@@@",
      "@@@STEP_LOG_LINE@python.inline@dest   = sys.argv[2]@@@",
      "@@@STEP_LOG_LINE@python.inline@print subprocess.check_output('scp -r %s %s' % (src, dest), shell=True)@@@",
      "@@@STEP_LOG_END@python.inline@@@"
    ]
  },
  {
    "cmd": [
      "scp",
      "[START_DIR]/tmp/SVG_VERSION",
      "foo@127.0.0.1:/home/chronos/user/SVG_VERSION"
    ],
    "env": {
      "CHROME_HEADLESS": "1",
      "PATH": "<PATH>:RECIPE_REPO[depot_tools]"
    },
    "infra_step": true,
    "name": "scp [START_DIR]/tmp/SVG_VERSION foo@127.0.0.1:/home/chronos/user/SVG_VERSION"
  },
  {
    "cmd": [
      "scp",
      "[START_DIR]/build/dm",
      "foo@127.0.0.1:/home/chronos/user/bin/dm"
    ],
    "env": {
      "CHROME_HEADLESS": "1",
      "PATH": "<PATH>:RECIPE_REPO[depot_tools]"
    },
    "infra_step": true,
    "name": "scp [START_DIR]/build/dm foo@127.0.0.1:/home/chronos/user/bin/dm"
  },
  {
    "cmd": [
      "ssh",
      "-oConnectTimeout=15",
      "-oBatchMode=yes",
      "-t",
      "-t",
      "foo@127.0.0.1",
      "chmod",
      "+x",
      "/home/chronos/user/bin/dm"
    ],
    "env": {
      "CHROME_HEADLESS": "1",
      "PATH": "<PATH>:RECIPE_REPO[depot_tools]"
    },
    "infra_step": true,
    "name": "make dm executable"
  },
  {
    "cmd": [
      "ssh",
      "-oConnectTimeout=15",
      "-oBatchMode=yes",
      "-t",
      "-t",
      "foo@127.0.0.1",
      "/home/chronos/user/bin/dm",
      "--some-flag"
    ],
    "env": {
      "CHROME_HEADLESS": "1",
      "PATH": "<PATH>:RECIPE_REPO[depot_tools]"
    },
    "infra_step": true,
    "name": "dm"
  },
  {
    "cmd": [
      "python",
      "-u",
      "\nimport subprocess\nimport sys\nsrc = sys.argv[1] + '/*'\ndest   = sys.argv[2]\nprint subprocess.check_output('scp -r %s %s' % (src, dest), shell=True)\n",
      "foo@127.0.0.1:/home/chronos/user/dm_out",
      "[START_DIR]/[SWARM_OUT_DIR]"
    ],
    "infra_step": true,
    "name": "scp -r foo@127.0.0.1:/home/chronos/user/dm_out [START_DIR]/[SWARM_OUT_DIR]",
    "~followup_annotations": [
      "@@@STEP_LOG_LINE@python.inline@@@@",
      "@@@STEP_LOG_LINE@python.inline@import subprocess@@@",
      "@@@STEP_LOG_LINE@python.inline@import sys@@@",
      "@@@STEP_LOG_LINE@python.inline@src = sys.argv[1] + '/*'@@@",
      "@@@STEP_LOG_LINE@python.inline@dest   = sys.argv[2]@@@",
      "@@@STEP_LOG_LINE@python.inline@print subprocess.check_output('scp -r %s %s' % (src, dest), shell=True)@@@",
      "@@@STEP_LOG_END@python.inline@@@"
    ]
  },
  {
<<<<<<< HEAD
    "jsonResult": null,
=======
>>>>>>> 40be567a
    "name": "$result"
  }
]<|MERGE_RESOLUTION|>--- conflicted
+++ resolved
@@ -42,12 +42,7 @@
       "PATH": "<PATH>:RECIPE_REPO[depot_tools]"
     },
     "infra_step": true,
-<<<<<<< HEAD
-    "name": "read file.txt",
-    "stdout": "/path/to/tmp/"
-=======
     "name": "read file.txt"
->>>>>>> 40be567a
   },
   {
     "cmd": [
@@ -724,10 +719,6 @@
     ]
   },
   {
-<<<<<<< HEAD
-    "jsonResult": null,
-=======
->>>>>>> 40be567a
     "name": "$result"
   }
 ]