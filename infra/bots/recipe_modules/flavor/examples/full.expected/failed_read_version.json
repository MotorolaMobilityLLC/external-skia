[
  {
    "cmd": [
      "python",
      "-u",
      "import os\nprint os.environ.get('SWARMING_BOT_ID', '')\n"
    ],
    "name": "get swarming bot id",
<<<<<<< HEAD
    "stdout": "/path/to/tmp/",
=======
>>>>>>> 40be567a
    "~followup_annotations": [
      "@@@STEP_LOG_LINE@python.inline@import os@@@",
      "@@@STEP_LOG_LINE@python.inline@print os.environ.get('SWARMING_BOT_ID', '')@@@",
      "@@@STEP_LOG_END@python.inline@@@"
    ]
  },
  {
    "cmd": [
      "/opt/infra-android/tools/adb",
      "push",
      "file.txt",
      "file.txt"
    ],
    "cwd": "[START_DIR]/skia",
    "env": {
      "ADB_VENDOR_KEYS": "/home/chrome-bot/.android/chrome_infrastructure_adbkey",
      "CHROME_HEADLESS": "1",
      "PATH": "<PATH>:RECIPE_REPO[depot_tools]"
    },
    "infra_step": true,
    "name": "push file.txt file.txt"
  },
  {
    "cmd": [
      "/opt/infra-android/tools/adb",
      "shell",
      "cat",
      "file.txt"
    ],
    "cwd": "[START_DIR]/skia",
    "env": {
      "ADB_VENDOR_KEYS": "/home/chrome-bot/.android/chrome_infrastructure_adbkey",
      "CHROME_HEADLESS": "1",
      "PATH": "<PATH>:RECIPE_REPO[depot_tools]"
    },
    "infra_step": true,
<<<<<<< HEAD
    "name": "read file.txt",
    "stdout": "/path/to/tmp/"
=======
    "name": "read file.txt"
>>>>>>> 40be567a
  },
  {
    "cmd": [
      "/opt/infra-android/tools/adb",
      "shell",
      "rm",
      "-f",
      "file.txt"
    ],
    "cwd": "[START_DIR]/skia",
    "env": {
      "ADB_VENDOR_KEYS": "/home/chrome-bot/.android/chrome_infrastructure_adbkey",
      "CHROME_HEADLESS": "1",
      "PATH": "<PATH>:RECIPE_REPO[depot_tools]"
    },
    "infra_step": true,
    "name": "rm file.txt"
  },
  {
    "cmd": [
      "python",
      "-u",
      "RECIPE_MODULE[recipe_engine::file]/resources/fileutil.py",
      "--json-output",
      "/path/to/tmp/json",
      "rmtree",
      "results_dir"
    ],
    "infra_step": true,
    "name": "rmtree results_dir"
  },
  {
    "cmd": [
      "python",
      "-u",
      "RECIPE_MODULE[recipe_engine::file]/resources/fileutil.py",
      "--json-output",
      "/path/to/tmp/json",
      "ensure-directory",
      "--mode",
      "0777",
      "results_dir"
    ],
    "infra_step": true,
    "name": "makedirs results_dir"
  },
  {
    "cmd": [
      "/opt/infra-android/tools/adb",
      "shell",
      "rm",
      "-rf",
      "device_results_dir"
    ],
    "cwd": "[START_DIR]/skia",
    "env": {
      "ADB_VENDOR_KEYS": "/home/chrome-bot/.android/chrome_infrastructure_adbkey",
      "CHROME_HEADLESS": "1",
      "PATH": "<PATH>:RECIPE_REPO[depot_tools]"
    },
    "infra_step": true,
    "name": "rm device_results_dir"
  },
  {
    "cmd": [
      "/opt/infra-android/tools/adb",
      "shell",
      "mkdir",
      "-p",
      "device_results_dir"
    ],
    "cwd": "[START_DIR]/skia",
    "env": {
      "ADB_VENDOR_KEYS": "/home/chrome-bot/.android/chrome_infrastructure_adbkey",
      "CHROME_HEADLESS": "1",
      "PATH": "<PATH>:RECIPE_REPO[depot_tools]"
    },
    "infra_step": true,
    "name": "mkdir device_results_dir"
  },
  {
    "cmd": [
      "/opt/infra-android/tools/adb",
      "shell",
      "mkdir",
      "-p",
      "/sdcard/revenge_of_the_skiabot/resources"
    ],
    "cwd": "[START_DIR]/skia",
    "env": {
      "ADB_VENDOR_KEYS": "/home/chrome-bot/.android/chrome_infrastructure_adbkey",
      "CHROME_HEADLESS": "1",
      "PATH": "<PATH>:RECIPE_REPO[depot_tools]"
    },
    "infra_step": true,
    "name": "mkdir /sdcard/revenge_of_the_skiabot/resources"
  },
  {
    "cmd": [
      "python",
      "-u",
      "\nimport os\nimport subprocess\nimport sys\nhost   = sys.argv[1]\ndevice = sys.argv[2]\nfor d, _, fs in os.walk(host):\n  p = os.path.relpath(d, host)\n  if p != '.' and p.startswith('.'):\n    continue\n  for f in fs:\n    print os.path.join(p,f)\n    subprocess.check_call(['/opt/infra-android/tools/adb', 'push',\n                           os.path.realpath(os.path.join(host, p, f)),\n                           os.path.join(device, p, f)])\n",
      "[START_DIR]/skia/resources",
      "/sdcard/revenge_of_the_skiabot/resources"
    ],
    "env": {
      "CHROME_HEADLESS": "1",
      "PATH": "<PATH>:RECIPE_REPO[depot_tools]"
    },
    "infra_step": true,
    "name": "push [START_DIR]/skia/resources/* /sdcard/revenge_of_the_skiabot/resources",
    "~followup_annotations": [
      "@@@STEP_LOG_LINE@python.inline@@@@",
      "@@@STEP_LOG_LINE@python.inline@import os@@@",
      "@@@STEP_LOG_LINE@python.inline@import subprocess@@@",
      "@@@STEP_LOG_LINE@python.inline@import sys@@@",
      "@@@STEP_LOG_LINE@python.inline@host   = sys.argv[1]@@@",
      "@@@STEP_LOG_LINE@python.inline@device = sys.argv[2]@@@",
      "@@@STEP_LOG_LINE@python.inline@for d, _, fs in os.walk(host):@@@",
      "@@@STEP_LOG_LINE@python.inline@  p = os.path.relpath(d, host)@@@",
      "@@@STEP_LOG_LINE@python.inline@  if p != '.' and p.startswith('.'):@@@",
      "@@@STEP_LOG_LINE@python.inline@    continue@@@",
      "@@@STEP_LOG_LINE@python.inline@  for f in fs:@@@",
      "@@@STEP_LOG_LINE@python.inline@    print os.path.join(p,f)@@@",
      "@@@STEP_LOG_LINE@python.inline@    subprocess.check_call(['/opt/infra-android/tools/adb', 'push',@@@",
      "@@@STEP_LOG_LINE@python.inline@                           os.path.realpath(os.path.join(host, p, f)),@@@",
      "@@@STEP_LOG_LINE@python.inline@                           os.path.join(device, p, f)])@@@",
      "@@@STEP_LOG_END@python.inline@@@"
    ]
  },
  {
    "cmd": [
      "python",
      "-u",
      "RECIPE_MODULE[recipe_engine::file]/resources/fileutil.py",
      "--json-output",
      "/path/to/tmp/json",
      "copy",
      "[START_DIR]/skia/infra/bots/assets/skp/VERSION",
      "/path/to/tmp/"
    ],
    "infra_step": true,
    "name": "Get skp VERSION"
  },
  {
    "cmd": [
      "python",
      "-u",
      "RECIPE_MODULE[recipe_engine::file]/resources/fileutil.py",
      "--json-output",
      "/path/to/tmp/json",
      "copy",
      "42",
      "[START_DIR]/tmp/SKP_VERSION"
    ],
    "infra_step": true,
    "name": "write SKP_VERSION",
    "~followup_annotations": [
      "@@@STEP_LOG_LINE@SKP_VERSION@42@@@",
      "@@@STEP_LOG_END@SKP_VERSION@@@"
    ]
  },
  {
    "cmd": [
      "/opt/infra-android/tools/adb",
      "shell",
      "cat",
      "/sdcard/revenge_of_the_skiabot/SKP_VERSION"
    ],
    "cwd": "[START_DIR]/skia",
    "env": {
      "ADB_VENDOR_KEYS": "/home/chrome-bot/.android/chrome_infrastructure_adbkey",
      "CHROME_HEADLESS": "1",
      "PATH": "<PATH>:RECIPE_REPO[depot_tools]"
    },
    "infra_step": true,
    "name": "read /sdcard/revenge_of_the_skiabot/SKP_VERSION"
  },
  {
    "cmd": [
      "/opt/infra-android/tools/adb",
      "shell",
      "rm",
      "-f",
      "/sdcard/revenge_of_the_skiabot/SKP_VERSION"
    ],
    "cwd": "[START_DIR]/skia",
    "env": {
      "ADB_VENDOR_KEYS": "/home/chrome-bot/.android/chrome_infrastructure_adbkey",
      "CHROME_HEADLESS": "1",
      "PATH": "<PATH>:RECIPE_REPO[depot_tools]"
    },
    "infra_step": true,
    "name": "rm /sdcard/revenge_of_the_skiabot/SKP_VERSION"
  },
  {
    "cmd": [
      "/opt/infra-android/tools/adb",
      "shell",
      "rm",
      "-rf",
      "/sdcard/revenge_of_the_skiabot/skps"
    ],
    "cwd": "[START_DIR]/skia",
    "env": {
      "ADB_VENDOR_KEYS": "/home/chrome-bot/.android/chrome_infrastructure_adbkey",
      "CHROME_HEADLESS": "1",
      "PATH": "<PATH>:RECIPE_REPO[depot_tools]"
    },
    "infra_step": true,
    "name": "rm /sdcard/revenge_of_the_skiabot/skps"
  },
  {
    "cmd": [
      "/opt/infra-android/tools/adb",
      "shell",
      "mkdir",
      "-p",
      "/sdcard/revenge_of_the_skiabot/skps"
    ],
    "cwd": "[START_DIR]/skia",
    "env": {
      "ADB_VENDOR_KEYS": "/home/chrome-bot/.android/chrome_infrastructure_adbkey",
      "CHROME_HEADLESS": "1",
      "PATH": "<PATH>:RECIPE_REPO[depot_tools]"
    },
    "infra_step": true,
    "name": "mkdir /sdcard/revenge_of_the_skiabot/skps"
  },
  {
    "cmd": [
      "python",
      "-u",
      "\nimport os\nimport subprocess\nimport sys\nhost   = sys.argv[1]\ndevice = sys.argv[2]\nfor d, _, fs in os.walk(host):\n  p = os.path.relpath(d, host)\n  if p != '.' and p.startswith('.'):\n    continue\n  for f in fs:\n    print os.path.join(p,f)\n    subprocess.check_call(['/opt/infra-android/tools/adb', 'push',\n                           os.path.realpath(os.path.join(host, p, f)),\n                           os.path.join(device, p, f)])\n",
      "[START_DIR]/skp",
      "/sdcard/revenge_of_the_skiabot/skps"
    ],
    "env": {
      "CHROME_HEADLESS": "1",
      "PATH": "<PATH>:RECIPE_REPO[depot_tools]"
    },
    "infra_step": true,
    "name": "push [START_DIR]/skp/* /sdcard/revenge_of_the_skiabot/skps",
    "~followup_annotations": [
      "@@@STEP_LOG_LINE@python.inline@@@@",
      "@@@STEP_LOG_LINE@python.inline@import os@@@",
      "@@@STEP_LOG_LINE@python.inline@import subprocess@@@",
      "@@@STEP_LOG_LINE@python.inline@import sys@@@",
      "@@@STEP_LOG_LINE@python.inline@host   = sys.argv[1]@@@",
      "@@@STEP_LOG_LINE@python.inline@device = sys.argv[2]@@@",
      "@@@STEP_LOG_LINE@python.inline@for d, _, fs in os.walk(host):@@@",
      "@@@STEP_LOG_LINE@python.inline@  p = os.path.relpath(d, host)@@@",
      "@@@STEP_LOG_LINE@python.inline@  if p != '.' and p.startswith('.'):@@@",
      "@@@STEP_LOG_LINE@python.inline@    continue@@@",
      "@@@STEP_LOG_LINE@python.inline@  for f in fs:@@@",
      "@@@STEP_LOG_LINE@python.inline@    print os.path.join(p,f)@@@",
      "@@@STEP_LOG_LINE@python.inline@    subprocess.check_call(['/opt/infra-android/tools/adb', 'push',@@@",
      "@@@STEP_LOG_LINE@python.inline@                           os.path.realpath(os.path.join(host, p, f)),@@@",
      "@@@STEP_LOG_LINE@python.inline@                           os.path.join(device, p, f)])@@@",
      "@@@STEP_LOG_END@python.inline@@@"
    ]
  },
  {
    "cmd": [
      "/opt/infra-android/tools/adb",
      "push",
      "[START_DIR]/tmp/SKP_VERSION",
      "/sdcard/revenge_of_the_skiabot/SKP_VERSION"
    ],
    "cwd": "[START_DIR]/skia",
    "env": {
      "ADB_VENDOR_KEYS": "/home/chrome-bot/.android/chrome_infrastructure_adbkey",
      "CHROME_HEADLESS": "1",
      "PATH": "<PATH>:RECIPE_REPO[depot_tools]"
    },
    "infra_step": true,
    "name": "push [START_DIR]/tmp/SKP_VERSION /sdcard/revenge_of_the_skiabot/SKP_VERSION"
  },
  {
    "cmd": [
      "python",
      "-u",
      "RECIPE_MODULE[recipe_engine::file]/resources/fileutil.py",
      "--json-output",
      "/path/to/tmp/json",
      "copy",
      "[START_DIR]/skia/infra/bots/assets/skimage/VERSION",
      "/path/to/tmp/"
    ],
    "infra_step": true,
    "name": "Get skimage VERSION"
  },
  {
    "cmd": [
      "python",
      "-u",
      "RECIPE_MODULE[recipe_engine::file]/resources/fileutil.py",
      "--json-output",
      "/path/to/tmp/json",
      "copy",
      "42",
      "[START_DIR]/tmp/SK_IMAGE_VERSION"
    ],
    "infra_step": true,
    "name": "write SK_IMAGE_VERSION",
    "~followup_annotations": [
      "@@@STEP_LOG_LINE@SK_IMAGE_VERSION@42@@@",
      "@@@STEP_LOG_END@SK_IMAGE_VERSION@@@"
    ]
  },
  {
    "cmd": [
      "/opt/infra-android/tools/adb",
      "shell",
      "cat",
      "/sdcard/revenge_of_the_skiabot/SK_IMAGE_VERSION"
    ],
    "cwd": "[START_DIR]/skia",
    "env": {
      "ADB_VENDOR_KEYS": "/home/chrome-bot/.android/chrome_infrastructure_adbkey",
      "CHROME_HEADLESS": "1",
      "PATH": "<PATH>:RECIPE_REPO[depot_tools]"
    },
    "infra_step": true,
    "name": "read /sdcard/revenge_of_the_skiabot/SK_IMAGE_VERSION",
    "~followup_annotations": [
      "@@@STEP_EXCEPTION@@@"
    ]
  },
  {
    "cmd": [
      "/opt/infra-android/tools/adb",
      "kill-server"
    ],
    "cwd": "[START_DIR]/skia",
    "env": {
      "ADB_VENDOR_KEYS": "/home/chrome-bot/.android/chrome_infrastructure_adbkey",
      "CHROME_HEADLESS": "1",
      "PATH": "<PATH>:RECIPE_REPO[depot_tools]"
    },
    "infra_step": true,
    "name": "kill adb server after failure of 'read /sdcard/revenge_of_the_skiabot/SK_IMAGE_VERSION' (attempt 1)",
    "timeout": 30
  },
  {
    "cmd": [
      "/opt/infra-android/tools/adb",
      "wait-for-device"
    ],
    "cwd": "[START_DIR]/skia",
    "env": {
      "ADB_VENDOR_KEYS": "/home/chrome-bot/.android/chrome_infrastructure_adbkey",
      "CHROME_HEADLESS": "1",
      "PATH": "<PATH>:RECIPE_REPO[depot_tools]"
    },
    "infra_step": true,
    "name": "wait for device after failure of 'read /sdcard/revenge_of_the_skiabot/SK_IMAGE_VERSION' (attempt 1)",
    "timeout": 180
  },
  {
    "cmd": [
      "/opt/infra-android/tools/adb",
      "shell",
      "cat",
      "/sdcard/revenge_of_the_skiabot/SK_IMAGE_VERSION"
    ],
    "cwd": "[START_DIR]/skia",
    "env": {
      "ADB_VENDOR_KEYS": "/home/chrome-bot/.android/chrome_infrastructure_adbkey",
      "CHROME_HEADLESS": "1",
      "PATH": "<PATH>:RECIPE_REPO[depot_tools]"
    },
    "infra_step": true,
    "name": "read /sdcard/revenge_of_the_skiabot/SK_IMAGE_VERSION (attempt 2)"
  },
  {
    "cmd": [
      "/opt/infra-android/tools/adb",
      "shell",
      "rm",
      "-f",
      "/sdcard/revenge_of_the_skiabot/SK_IMAGE_VERSION"
    ],
    "cwd": "[START_DIR]/skia",
    "env": {
      "ADB_VENDOR_KEYS": "/home/chrome-bot/.android/chrome_infrastructure_adbkey",
      "CHROME_HEADLESS": "1",
      "PATH": "<PATH>:RECIPE_REPO[depot_tools]"
    },
    "infra_step": true,
    "name": "rm /sdcard/revenge_of_the_skiabot/SK_IMAGE_VERSION"
  },
  {
    "cmd": [
      "/opt/infra-android/tools/adb",
      "shell",
      "rm",
      "-rf",
      "/sdcard/revenge_of_the_skiabot/images"
    ],
    "cwd": "[START_DIR]/skia",
    "env": {
      "ADB_VENDOR_KEYS": "/home/chrome-bot/.android/chrome_infrastructure_adbkey",
      "CHROME_HEADLESS": "1",
      "PATH": "<PATH>:RECIPE_REPO[depot_tools]"
    },
    "infra_step": true,
    "name": "rm /sdcard/revenge_of_the_skiabot/images"
  },
  {
    "cmd": [
      "/opt/infra-android/tools/adb",
      "shell",
      "mkdir",
      "-p",
      "/sdcard/revenge_of_the_skiabot/images"
    ],
    "cwd": "[START_DIR]/skia",
    "env": {
      "ADB_VENDOR_KEYS": "/home/chrome-bot/.android/chrome_infrastructure_adbkey",
      "CHROME_HEADLESS": "1",
      "PATH": "<PATH>:RECIPE_REPO[depot_tools]"
    },
    "infra_step": true,
    "name": "mkdir /sdcard/revenge_of_the_skiabot/images"
  },
  {
    "cmd": [
      "python",
      "-u",
      "\nimport os\nimport subprocess\nimport sys\nhost   = sys.argv[1]\ndevice = sys.argv[2]\nfor d, _, fs in os.walk(host):\n  p = os.path.relpath(d, host)\n  if p != '.' and p.startswith('.'):\n    continue\n  for f in fs:\n    print os.path.join(p,f)\n    subprocess.check_call(['/opt/infra-android/tools/adb', 'push',\n                           os.path.realpath(os.path.join(host, p, f)),\n                           os.path.join(device, p, f)])\n",
      "[START_DIR]/skimage",
      "/sdcard/revenge_of_the_skiabot/images"
    ],
    "env": {
      "CHROME_HEADLESS": "1",
      "PATH": "<PATH>:RECIPE_REPO[depot_tools]"
    },
    "infra_step": true,
    "name": "push [START_DIR]/skimage/* /sdcard/revenge_of_the_skiabot/images",
    "~followup_annotations": [
      "@@@STEP_LOG_LINE@python.inline@@@@",
      "@@@STEP_LOG_LINE@python.inline@import os@@@",
      "@@@STEP_LOG_LINE@python.inline@import subprocess@@@",
      "@@@STEP_LOG_LINE@python.inline@import sys@@@",
      "@@@STEP_LOG_LINE@python.inline@host   = sys.argv[1]@@@",
      "@@@STEP_LOG_LINE@python.inline@device = sys.argv[2]@@@",
      "@@@STEP_LOG_LINE@python.inline@for d, _, fs in os.walk(host):@@@",
      "@@@STEP_LOG_LINE@python.inline@  p = os.path.relpath(d, host)@@@",
      "@@@STEP_LOG_LINE@python.inline@  if p != '.' and p.startswith('.'):@@@",
      "@@@STEP_LOG_LINE@python.inline@    continue@@@",
      "@@@STEP_LOG_LINE@python.inline@  for f in fs:@@@",
      "@@@STEP_LOG_LINE@python.inline@    print os.path.join(p,f)@@@",
      "@@@STEP_LOG_LINE@python.inline@    subprocess.check_call(['/opt/infra-android/tools/adb', 'push',@@@",
      "@@@STEP_LOG_LINE@python.inline@                           os.path.realpath(os.path.join(host, p, f)),@@@",
      "@@@STEP_LOG_LINE@python.inline@                           os.path.join(device, p, f)])@@@",
      "@@@STEP_LOG_END@python.inline@@@"
    ]
  },
  {
    "cmd": [
      "/opt/infra-android/tools/adb",
      "push",
      "[START_DIR]/tmp/SK_IMAGE_VERSION",
      "/sdcard/revenge_of_the_skiabot/SK_IMAGE_VERSION"
    ],
    "cwd": "[START_DIR]/skia",
    "env": {
      "ADB_VENDOR_KEYS": "/home/chrome-bot/.android/chrome_infrastructure_adbkey",
      "CHROME_HEADLESS": "1",
      "PATH": "<PATH>:RECIPE_REPO[depot_tools]"
    },
    "infra_step": true,
    "name": "push [START_DIR]/tmp/SK_IMAGE_VERSION /sdcard/revenge_of_the_skiabot/SK_IMAGE_VERSION"
  },
  {
    "cmd": [
      "python",
      "-u",
      "RECIPE_MODULE[recipe_engine::file]/resources/fileutil.py",
      "--json-output",
      "/path/to/tmp/json",
      "copy",
      "[START_DIR]/skia/infra/bots/assets/svg/VERSION",
      "/path/to/tmp/"
    ],
    "infra_step": true,
    "name": "Get svg VERSION"
  },
  {
    "cmd": [
      "python",
      "-u",
      "RECIPE_MODULE[recipe_engine::file]/resources/fileutil.py",
      "--json-output",
      "/path/to/tmp/json",
      "copy",
      "42",
      "[START_DIR]/tmp/SVG_VERSION"
    ],
    "infra_step": true,
    "name": "write SVG_VERSION",
    "~followup_annotations": [
      "@@@STEP_LOG_LINE@SVG_VERSION@42@@@",
      "@@@STEP_LOG_END@SVG_VERSION@@@"
    ]
  },
  {
    "cmd": [
      "/opt/infra-android/tools/adb",
      "shell",
      "cat",
      "/sdcard/revenge_of_the_skiabot/SVG_VERSION"
    ],
    "cwd": "[START_DIR]/skia",
    "env": {
      "ADB_VENDOR_KEYS": "/home/chrome-bot/.android/chrome_infrastructure_adbkey",
      "CHROME_HEADLESS": "1",
      "PATH": "<PATH>:RECIPE_REPO[depot_tools]"
    },
    "infra_step": true,
    "name": "read /sdcard/revenge_of_the_skiabot/SVG_VERSION"
  },
  {
    "cmd": [
      "/opt/infra-android/tools/adb",
      "shell",
      "rm",
      "-f",
      "/sdcard/revenge_of_the_skiabot/SVG_VERSION"
    ],
    "cwd": "[START_DIR]/skia",
    "env": {
      "ADB_VENDOR_KEYS": "/home/chrome-bot/.android/chrome_infrastructure_adbkey",
      "CHROME_HEADLESS": "1",
      "PATH": "<PATH>:RECIPE_REPO[depot_tools]"
    },
    "infra_step": true,
    "name": "rm /sdcard/revenge_of_the_skiabot/SVG_VERSION"
  },
  {
    "cmd": [
      "/opt/infra-android/tools/adb",
      "shell",
      "rm",
      "-rf",
      "/sdcard/revenge_of_the_skiabot/svgs"
    ],
    "cwd": "[START_DIR]/skia",
    "env": {
      "ADB_VENDOR_KEYS": "/home/chrome-bot/.android/chrome_infrastructure_adbkey",
      "CHROME_HEADLESS": "1",
      "PATH": "<PATH>:RECIPE_REPO[depot_tools]"
    },
    "infra_step": true,
    "name": "rm /sdcard/revenge_of_the_skiabot/svgs"
  },
  {
    "cmd": [
      "/opt/infra-android/tools/adb",
      "shell",
      "mkdir",
      "-p",
      "/sdcard/revenge_of_the_skiabot/svgs"
    ],
    "cwd": "[START_DIR]/skia",
    "env": {
      "ADB_VENDOR_KEYS": "/home/chrome-bot/.android/chrome_infrastructure_adbkey",
      "CHROME_HEADLESS": "1",
      "PATH": "<PATH>:RECIPE_REPO[depot_tools]"
    },
    "infra_step": true,
    "name": "mkdir /sdcard/revenge_of_the_skiabot/svgs"
  },
  {
    "cmd": [
      "python",
      "-u",
      "\nimport os\nimport subprocess\nimport sys\nhost   = sys.argv[1]\ndevice = sys.argv[2]\nfor d, _, fs in os.walk(host):\n  p = os.path.relpath(d, host)\n  if p != '.' and p.startswith('.'):\n    continue\n  for f in fs:\n    print os.path.join(p,f)\n    subprocess.check_call(['/opt/infra-android/tools/adb', 'push',\n                           os.path.realpath(os.path.join(host, p, f)),\n                           os.path.join(device, p, f)])\n",
      "[START_DIR]/svg",
      "/sdcard/revenge_of_the_skiabot/svgs"
    ],
    "env": {
      "CHROME_HEADLESS": "1",
      "PATH": "<PATH>:RECIPE_REPO[depot_tools]"
    },
    "infra_step": true,
    "name": "push [START_DIR]/svg/* /sdcard/revenge_of_the_skiabot/svgs",
    "~followup_annotations": [
      "@@@STEP_LOG_LINE@python.inline@@@@",
      "@@@STEP_LOG_LINE@python.inline@import os@@@",
      "@@@STEP_LOG_LINE@python.inline@import subprocess@@@",
      "@@@STEP_LOG_LINE@python.inline@import sys@@@",
      "@@@STEP_LOG_LINE@python.inline@host   = sys.argv[1]@@@",
      "@@@STEP_LOG_LINE@python.inline@device = sys.argv[2]@@@",
      "@@@STEP_LOG_LINE@python.inline@for d, _, fs in os.walk(host):@@@",
      "@@@STEP_LOG_LINE@python.inline@  p = os.path.relpath(d, host)@@@",
      "@@@STEP_LOG_LINE@python.inline@  if p != '.' and p.startswith('.'):@@@",
      "@@@STEP_LOG_LINE@python.inline@    continue@@@",
      "@@@STEP_LOG_LINE@python.inline@  for f in fs:@@@",
      "@@@STEP_LOG_LINE@python.inline@    print os.path.join(p,f)@@@",
      "@@@STEP_LOG_LINE@python.inline@    subprocess.check_call(['/opt/infra-android/tools/adb', 'push',@@@",
      "@@@STEP_LOG_LINE@python.inline@                           os.path.realpath(os.path.join(host, p, f)),@@@",
      "@@@STEP_LOG_LINE@python.inline@                           os.path.join(device, p, f)])@@@",
      "@@@STEP_LOG_END@python.inline@@@"
    ]
  },
  {
    "cmd": [
      "/opt/infra-android/tools/adb",
      "push",
      "[START_DIR]/tmp/SVG_VERSION",
      "/sdcard/revenge_of_the_skiabot/SVG_VERSION"
    ],
    "cwd": "[START_DIR]/skia",
    "env": {
      "ADB_VENDOR_KEYS": "/home/chrome-bot/.android/chrome_infrastructure_adbkey",
      "CHROME_HEADLESS": "1",
      "PATH": "<PATH>:RECIPE_REPO[depot_tools]"
    },
    "infra_step": true,
    "name": "push [START_DIR]/tmp/SVG_VERSION /sdcard/revenge_of_the_skiabot/SVG_VERSION"
  },
  {
    "cmd": [
      "python",
      "-u",
      "\nimport os\nimport subprocess\nimport sys\nimport time\nADB = sys.argv[1]\ncpu = int(sys.argv[2])\ngov = sys.argv[3]\n\nlog = subprocess.check_output([ADB, 'root'])\n# check for message like 'adbd cannot run as root in production builds'\nprint log\nif 'cannot' in log:\n  raise Exception('adb root failed')\n\nsubprocess.check_output([ADB, 'shell', 'echo \"%s\" > '\n    '/sys/devices/system/cpu/cpu%d/cpufreq/scaling_governor' % (gov, cpu)])\nactual_gov = subprocess.check_output([ADB, 'shell', 'cat '\n    '/sys/devices/system/cpu/cpu%d/cpufreq/scaling_governor' % cpu]).strip()\nif actual_gov != gov:\n  raise Exception('(actual, expected) (%s, %s)'\n                  % (actual_gov, gov))\n",
      "/opt/infra-android/tools/adb",
<<<<<<< HEAD
      "0",
=======
      "4",
>>>>>>> 40be567a
      "userspace"
    ],
    "env": {
      "CHROME_HEADLESS": "1",
      "PATH": "<PATH>:RECIPE_REPO[depot_tools]"
    },
    "infra_step": true,
    "name": "Set CPU 4's governor to userspace",
    "timeout": 30,
    "~followup_annotations": [
      "@@@STEP_LOG_LINE@python.inline@@@@",
      "@@@STEP_LOG_LINE@python.inline@import os@@@",
      "@@@STEP_LOG_LINE@python.inline@import subprocess@@@",
      "@@@STEP_LOG_LINE@python.inline@import sys@@@",
      "@@@STEP_LOG_LINE@python.inline@import time@@@",
      "@@@STEP_LOG_LINE@python.inline@ADB = sys.argv[1]@@@",
      "@@@STEP_LOG_LINE@python.inline@cpu = int(sys.argv[2])@@@",
      "@@@STEP_LOG_LINE@python.inline@gov = sys.argv[3]@@@",
      "@@@STEP_LOG_LINE@python.inline@@@@",
      "@@@STEP_LOG_LINE@python.inline@log = subprocess.check_output([ADB, 'root'])@@@",
      "@@@STEP_LOG_LINE@python.inline@# check for message like 'adbd cannot run as root in production builds'@@@",
      "@@@STEP_LOG_LINE@python.inline@print log@@@",
      "@@@STEP_LOG_LINE@python.inline@if 'cannot' in log:@@@",
      "@@@STEP_LOG_LINE@python.inline@  raise Exception('adb root failed')@@@",
      "@@@STEP_LOG_LINE@python.inline@@@@",
      "@@@STEP_LOG_LINE@python.inline@subprocess.check_output([ADB, 'shell', 'echo \"%s\" > '@@@",
      "@@@STEP_LOG_LINE@python.inline@    '/sys/devices/system/cpu/cpu%d/cpufreq/scaling_governor' % (gov, cpu)])@@@",
      "@@@STEP_LOG_LINE@python.inline@actual_gov = subprocess.check_output([ADB, 'shell', 'cat '@@@",
      "@@@STEP_LOG_LINE@python.inline@    '/sys/devices/system/cpu/cpu%d/cpufreq/scaling_governor' % cpu]).strip()@@@",
      "@@@STEP_LOG_LINE@python.inline@if actual_gov != gov:@@@",
      "@@@STEP_LOG_LINE@python.inline@  raise Exception('(actual, expected) (%s, %s)'@@@",
      "@@@STEP_LOG_LINE@python.inline@                  % (actual_gov, gov))@@@",
      "@@@STEP_LOG_END@python.inline@@@"
    ]
  },
  {
    "cmd": [
      "python",
      "-u",
      "\nimport os\nimport subprocess\nimport sys\nimport time\nADB = sys.argv[1]\ntarget_percent = float(sys.argv[2])\ncpu = int(sys.argv[3])\nlog = subprocess.check_output([ADB, 'root'])\n# check for message like 'adbd cannot run as root in production builds'\nprint log\nif 'cannot' in log:\n  raise Exception('adb root failed')\n\nroot = '/sys/devices/system/cpu/cpu%d/cpufreq' %cpu\n\n# All devices we test on give a list of their available frequencies.\navailable_freqs = subprocess.check_output([ADB, 'shell',\n    'cat %s/scaling_available_frequencies' % root])\n\n# Check for message like '/system/bin/sh: file not found'\nif available_freqs and '/system/bin/sh' not in available_freqs:\n  available_freqs = sorted(\n      int(i) for i in available_freqs.strip().split())\nelse:\n  raise Exception('Could not get list of available frequencies: %s' %\n                  available_freqs)\n\nmaxfreq = available_freqs[-1]\ntarget = int(round(maxfreq * target_percent))\nfreq = maxfreq\nfor f in reversed(available_freqs):\n  if f <= target:\n    freq = f\n    break\n\nprint 'Setting frequency to %d' % freq\n\n# If scaling_max_freq is lower than our attempted setting, it won't take.\n# We must set min first, because if we try to set max to be less than min\n# (which sometimes happens after certain devices reboot) it returns a\n# perplexing permissions error.\nsubprocess.check_output([ADB, 'shell', 'echo 0 > '\n    '%s/scaling_min_freq' % root])\nsubprocess.check_output([ADB, 'shell', 'echo %d > '\n    '%s/scaling_max_freq' % (freq, root)])\nsubprocess.check_output([ADB, 'shell', 'echo %d > '\n    '%s/scaling_setspeed' % (freq, root)])\ntime.sleep(5)\nactual_freq = subprocess.check_output([ADB, 'shell', 'cat '\n    '%s/scaling_cur_freq' % root]).strip()\nif actual_freq != str(freq):\n  raise Exception('(actual, expected) (%s, %d)'\n                  % (actual_freq, freq))\n",
      "/opt/infra-android/tools/adb",
      "0.6",
      "4"
    ],
    "env": {
      "CHROME_HEADLESS": "1",
      "PATH": "<PATH>:RECIPE_REPO[depot_tools]"
    },
    "infra_step": true,
    "name": "Scale CPU 4 to 0.600000",
    "timeout": 30,
    "~followup_annotations": [
      "@@@STEP_LOG_LINE@python.inline@@@@",
      "@@@STEP_LOG_LINE@python.inline@import os@@@",
      "@@@STEP_LOG_LINE@python.inline@import subprocess@@@",
      "@@@STEP_LOG_LINE@python.inline@import sys@@@",
      "@@@STEP_LOG_LINE@python.inline@import time@@@",
      "@@@STEP_LOG_LINE@python.inline@ADB = sys.argv[1]@@@",
      "@@@STEP_LOG_LINE@python.inline@target_percent = float(sys.argv[2])@@@",
      "@@@STEP_LOG_LINE@python.inline@cpu = int(sys.argv[3])@@@",
      "@@@STEP_LOG_LINE@python.inline@log = subprocess.check_output([ADB, 'root'])@@@",
      "@@@STEP_LOG_LINE@python.inline@# check for message like 'adbd cannot run as root in production builds'@@@",
      "@@@STEP_LOG_LINE@python.inline@print log@@@",
      "@@@STEP_LOG_LINE@python.inline@if 'cannot' in log:@@@",
      "@@@STEP_LOG_LINE@python.inline@  raise Exception('adb root failed')@@@",
      "@@@STEP_LOG_LINE@python.inline@@@@",
      "@@@STEP_LOG_LINE@python.inline@root = '/sys/devices/system/cpu/cpu%d/cpufreq' %cpu@@@",
      "@@@STEP_LOG_LINE@python.inline@@@@",
      "@@@STEP_LOG_LINE@python.inline@# All devices we test on give a list of their available frequencies.@@@",
      "@@@STEP_LOG_LINE@python.inline@available_freqs = subprocess.check_output([ADB, 'shell',@@@",
      "@@@STEP_LOG_LINE@python.inline@    'cat %s/scaling_available_frequencies' % root])@@@",
      "@@@STEP_LOG_LINE@python.inline@@@@",
      "@@@STEP_LOG_LINE@python.inline@# Check for message like '/system/bin/sh: file not found'@@@",
      "@@@STEP_LOG_LINE@python.inline@if available_freqs and '/system/bin/sh' not in available_freqs:@@@",
      "@@@STEP_LOG_LINE@python.inline@  available_freqs = sorted(@@@",
      "@@@STEP_LOG_LINE@python.inline@      int(i) for i in available_freqs.strip().split())@@@",
      "@@@STEP_LOG_LINE@python.inline@else:@@@",
      "@@@STEP_LOG_LINE@python.inline@  raise Exception('Could not get list of available frequencies: %s' %@@@",
      "@@@STEP_LOG_LINE@python.inline@                  available_freqs)@@@",
      "@@@STEP_LOG_LINE@python.inline@@@@",
      "@@@STEP_LOG_LINE@python.inline@maxfreq = available_freqs[-1]@@@",
      "@@@STEP_LOG_LINE@python.inline@target = int(round(maxfreq * target_percent))@@@",
      "@@@STEP_LOG_LINE@python.inline@freq = maxfreq@@@",
      "@@@STEP_LOG_LINE@python.inline@for f in reversed(available_freqs):@@@",
      "@@@STEP_LOG_LINE@python.inline@  if f <= target:@@@",
      "@@@STEP_LOG_LINE@python.inline@    freq = f@@@",
      "@@@STEP_LOG_LINE@python.inline@    break@@@",
      "@@@STEP_LOG_LINE@python.inline@@@@",
      "@@@STEP_LOG_LINE@python.inline@print 'Setting frequency to %d' % freq@@@",
      "@@@STEP_LOG_LINE@python.inline@@@@",
      "@@@STEP_LOG_LINE@python.inline@# If scaling_max_freq is lower than our attempted setting, it won't take.@@@",
      "@@@STEP_LOG_LINE@python.inline@# We must set min first, because if we try to set max to be less than min@@@",
      "@@@STEP_LOG_LINE@python.inline@# (which sometimes happens after certain devices reboot) it returns a@@@",
      "@@@STEP_LOG_LINE@python.inline@# perplexing permissions error.@@@",
      "@@@STEP_LOG_LINE@python.inline@subprocess.check_output([ADB, 'shell', 'echo 0 > '@@@",
      "@@@STEP_LOG_LINE@python.inline@    '%s/scaling_min_freq' % root])@@@",
      "@@@STEP_LOG_LINE@python.inline@subprocess.check_output([ADB, 'shell', 'echo %d > '@@@",
      "@@@STEP_LOG_LINE@python.inline@    '%s/scaling_max_freq' % (freq, root)])@@@",
      "@@@STEP_LOG_LINE@python.inline@subprocess.check_output([ADB, 'shell', 'echo %d > '@@@",
      "@@@STEP_LOG_LINE@python.inline@    '%s/scaling_setspeed' % (freq, root)])@@@",
      "@@@STEP_LOG_LINE@python.inline@time.sleep(5)@@@",
      "@@@STEP_LOG_LINE@python.inline@actual_freq = subprocess.check_output([ADB, 'shell', 'cat '@@@",
      "@@@STEP_LOG_LINE@python.inline@    '%s/scaling_cur_freq' % root]).strip()@@@",
      "@@@STEP_LOG_LINE@python.inline@if actual_freq != str(freq):@@@",
      "@@@STEP_LOG_LINE@python.inline@  raise Exception('(actual, expected) (%s, %d)'@@@",
      "@@@STEP_LOG_LINE@python.inline@                  % (actual_freq, freq))@@@",
      "@@@STEP_LOG_END@python.inline@@@"
    ]
  },
  {
    "cmd": [
      "python",
      "-u",
<<<<<<< HEAD
      "\nimport os\nimport subprocess\nimport sys\nimport time\nADB = sys.argv[1]\ncpu = int(sys.argv[2])\ngov = sys.argv[3]\n\nlog = subprocess.check_output([ADB, 'root'])\n# check for message like 'adbd cannot run as root in production builds'\nprint log\nif 'cannot' in log:\n  raise Exception('adb root failed')\n\nsubprocess.check_output([ADB, 'shell', 'echo \"%s\" > '\n    '/sys/devices/system/cpu/cpu%d/cpufreq/scaling_governor' % (gov, cpu)])\nactual_gov = subprocess.check_output([ADB, 'shell', 'cat '\n    '/sys/devices/system/cpu/cpu%d/cpufreq/scaling_governor' % cpu]).strip()\nif actual_gov != gov:\n  raise Exception('(actual, expected) (%s, %s)'\n                  % (actual_gov, gov))\n",
=======
      "\nimport os\nimport subprocess\nimport sys\nimport time\nADB = sys.argv[1]\ncpu = int(sys.argv[2])\nvalue = int(sys.argv[3])\n\nlog = subprocess.check_output([ADB, 'root'])\n# check for message like 'adbd cannot run as root in production builds'\nprint log\nif 'cannot' in log:\n  raise Exception('adb root failed')\n\n# If we try to echo 1 to an already online cpu, adb returns exit code 1.\n# So, check the value before trying to write it.\nprior_status = subprocess.check_output([ADB, 'shell', 'cat '\n    '/sys/devices/system/cpu/cpu%d/online' % cpu]).strip()\nif prior_status == str(value):\n  print 'CPU %d online already %d' % (cpu, value)\n  sys.exit()\n\nsubprocess.check_output([ADB, 'shell', 'echo %s > '\n    '/sys/devices/system/cpu/cpu%d/online' % (value, cpu)])\nactual_status = subprocess.check_output([ADB, 'shell', 'cat '\n    '/sys/devices/system/cpu/cpu%d/online' % cpu]).strip()\nif actual_status != str(value):\n  raise Exception('(actual, expected) (%s, %d)'\n                  % (actual_status, value))\n",
      "/opt/infra-android/tools/adb",
      "0",
      "0"
    ],
    "env": {
      "CHROME_HEADLESS": "1",
      "PATH": "<PATH>:RECIPE_REPO[depot_tools]"
    },
    "infra_step": true,
    "name": "Disabling CPU 0",
    "timeout": 30,
    "~followup_annotations": [
      "@@@STEP_LOG_LINE@python.inline@@@@",
      "@@@STEP_LOG_LINE@python.inline@import os@@@",
      "@@@STEP_LOG_LINE@python.inline@import subprocess@@@",
      "@@@STEP_LOG_LINE@python.inline@import sys@@@",
      "@@@STEP_LOG_LINE@python.inline@import time@@@",
      "@@@STEP_LOG_LINE@python.inline@ADB = sys.argv[1]@@@",
      "@@@STEP_LOG_LINE@python.inline@cpu = int(sys.argv[2])@@@",
      "@@@STEP_LOG_LINE@python.inline@value = int(sys.argv[3])@@@",
      "@@@STEP_LOG_LINE@python.inline@@@@",
      "@@@STEP_LOG_LINE@python.inline@log = subprocess.check_output([ADB, 'root'])@@@",
      "@@@STEP_LOG_LINE@python.inline@# check for message like 'adbd cannot run as root in production builds'@@@",
      "@@@STEP_LOG_LINE@python.inline@print log@@@",
      "@@@STEP_LOG_LINE@python.inline@if 'cannot' in log:@@@",
      "@@@STEP_LOG_LINE@python.inline@  raise Exception('adb root failed')@@@",
      "@@@STEP_LOG_LINE@python.inline@@@@",
      "@@@STEP_LOG_LINE@python.inline@# If we try to echo 1 to an already online cpu, adb returns exit code 1.@@@",
      "@@@STEP_LOG_LINE@python.inline@# So, check the value before trying to write it.@@@",
      "@@@STEP_LOG_LINE@python.inline@prior_status = subprocess.check_output([ADB, 'shell', 'cat '@@@",
      "@@@STEP_LOG_LINE@python.inline@    '/sys/devices/system/cpu/cpu%d/online' % cpu]).strip()@@@",
      "@@@STEP_LOG_LINE@python.inline@if prior_status == str(value):@@@",
      "@@@STEP_LOG_LINE@python.inline@  print 'CPU %d online already %d' % (cpu, value)@@@",
      "@@@STEP_LOG_LINE@python.inline@  sys.exit()@@@",
      "@@@STEP_LOG_LINE@python.inline@@@@",
      "@@@STEP_LOG_LINE@python.inline@subprocess.check_output([ADB, 'shell', 'echo %s > '@@@",
      "@@@STEP_LOG_LINE@python.inline@    '/sys/devices/system/cpu/cpu%d/online' % (value, cpu)])@@@",
      "@@@STEP_LOG_LINE@python.inline@actual_status = subprocess.check_output([ADB, 'shell', 'cat '@@@",
      "@@@STEP_LOG_LINE@python.inline@    '/sys/devices/system/cpu/cpu%d/online' % cpu]).strip()@@@",
      "@@@STEP_LOG_LINE@python.inline@if actual_status != str(value):@@@",
      "@@@STEP_LOG_LINE@python.inline@  raise Exception('(actual, expected) (%s, %d)'@@@",
      "@@@STEP_LOG_LINE@python.inline@                  % (actual_status, value))@@@",
      "@@@STEP_LOG_END@python.inline@@@"
    ]
  },
  {
    "cmd": [
      "python",
      "-u",
      "\nimport os\nimport subprocess\nimport sys\nimport time\nADB = sys.argv[1]\ncpu = int(sys.argv[2])\nvalue = int(sys.argv[3])\n\nlog = subprocess.check_output([ADB, 'root'])\n# check for message like 'adbd cannot run as root in production builds'\nprint log\nif 'cannot' in log:\n  raise Exception('adb root failed')\n\n# If we try to echo 1 to an already online cpu, adb returns exit code 1.\n# So, check the value before trying to write it.\nprior_status = subprocess.check_output([ADB, 'shell', 'cat '\n    '/sys/devices/system/cpu/cpu%d/online' % cpu]).strip()\nif prior_status == str(value):\n  print 'CPU %d online already %d' % (cpu, value)\n  sys.exit()\n\nsubprocess.check_output([ADB, 'shell', 'echo %s > '\n    '/sys/devices/system/cpu/cpu%d/online' % (value, cpu)])\nactual_status = subprocess.check_output([ADB, 'shell', 'cat '\n    '/sys/devices/system/cpu/cpu%d/online' % cpu]).strip()\nif actual_status != str(value):\n  raise Exception('(actual, expected) (%s, %d)'\n                  % (actual_status, value))\n",
      "/opt/infra-android/tools/adb",
      "1",
      "0"
    ],
    "env": {
      "CHROME_HEADLESS": "1",
      "PATH": "<PATH>:RECIPE_REPO[depot_tools]"
    },
    "infra_step": true,
    "name": "Disabling CPU 1",
    "timeout": 30,
    "~followup_annotations": [
      "@@@STEP_LOG_LINE@python.inline@@@@",
      "@@@STEP_LOG_LINE@python.inline@import os@@@",
      "@@@STEP_LOG_LINE@python.inline@import subprocess@@@",
      "@@@STEP_LOG_LINE@python.inline@import sys@@@",
      "@@@STEP_LOG_LINE@python.inline@import time@@@",
      "@@@STEP_LOG_LINE@python.inline@ADB = sys.argv[1]@@@",
      "@@@STEP_LOG_LINE@python.inline@cpu = int(sys.argv[2])@@@",
      "@@@STEP_LOG_LINE@python.inline@value = int(sys.argv[3])@@@",
      "@@@STEP_LOG_LINE@python.inline@@@@",
      "@@@STEP_LOG_LINE@python.inline@log = subprocess.check_output([ADB, 'root'])@@@",
      "@@@STEP_LOG_LINE@python.inline@# check for message like 'adbd cannot run as root in production builds'@@@",
      "@@@STEP_LOG_LINE@python.inline@print log@@@",
      "@@@STEP_LOG_LINE@python.inline@if 'cannot' in log:@@@",
      "@@@STEP_LOG_LINE@python.inline@  raise Exception('adb root failed')@@@",
      "@@@STEP_LOG_LINE@python.inline@@@@",
      "@@@STEP_LOG_LINE@python.inline@# If we try to echo 1 to an already online cpu, adb returns exit code 1.@@@",
      "@@@STEP_LOG_LINE@python.inline@# So, check the value before trying to write it.@@@",
      "@@@STEP_LOG_LINE@python.inline@prior_status = subprocess.check_output([ADB, 'shell', 'cat '@@@",
      "@@@STEP_LOG_LINE@python.inline@    '/sys/devices/system/cpu/cpu%d/online' % cpu]).strip()@@@",
      "@@@STEP_LOG_LINE@python.inline@if prior_status == str(value):@@@",
      "@@@STEP_LOG_LINE@python.inline@  print 'CPU %d online already %d' % (cpu, value)@@@",
      "@@@STEP_LOG_LINE@python.inline@  sys.exit()@@@",
      "@@@STEP_LOG_LINE@python.inline@@@@",
      "@@@STEP_LOG_LINE@python.inline@subprocess.check_output([ADB, 'shell', 'echo %s > '@@@",
      "@@@STEP_LOG_LINE@python.inline@    '/sys/devices/system/cpu/cpu%d/online' % (value, cpu)])@@@",
      "@@@STEP_LOG_LINE@python.inline@actual_status = subprocess.check_output([ADB, 'shell', 'cat '@@@",
      "@@@STEP_LOG_LINE@python.inline@    '/sys/devices/system/cpu/cpu%d/online' % cpu]).strip()@@@",
      "@@@STEP_LOG_LINE@python.inline@if actual_status != str(value):@@@",
      "@@@STEP_LOG_LINE@python.inline@  raise Exception('(actual, expected) (%s, %d)'@@@",
      "@@@STEP_LOG_LINE@python.inline@                  % (actual_status, value))@@@",
      "@@@STEP_LOG_END@python.inline@@@"
    ]
  },
  {
    "cmd": [
      "python",
      "-u",
      "\nimport os\nimport subprocess\nimport sys\nimport time\nADB = sys.argv[1]\ncpu = int(sys.argv[2])\nvalue = int(sys.argv[3])\n\nlog = subprocess.check_output([ADB, 'root'])\n# check for message like 'adbd cannot run as root in production builds'\nprint log\nif 'cannot' in log:\n  raise Exception('adb root failed')\n\n# If we try to echo 1 to an already online cpu, adb returns exit code 1.\n# So, check the value before trying to write it.\nprior_status = subprocess.check_output([ADB, 'shell', 'cat '\n    '/sys/devices/system/cpu/cpu%d/online' % cpu]).strip()\nif prior_status == str(value):\n  print 'CPU %d online already %d' % (cpu, value)\n  sys.exit()\n\nsubprocess.check_output([ADB, 'shell', 'echo %s > '\n    '/sys/devices/system/cpu/cpu%d/online' % (value, cpu)])\nactual_status = subprocess.check_output([ADB, 'shell', 'cat '\n    '/sys/devices/system/cpu/cpu%d/online' % cpu]).strip()\nif actual_status != str(value):\n  raise Exception('(actual, expected) (%s, %d)'\n                  % (actual_status, value))\n",
>>>>>>> 40be567a
      "/opt/infra-android/tools/adb",
      "2",
      "0"
    ],
    "env": {
      "CHROME_HEADLESS": "1",
      "PATH": "<PATH>:RECIPE_REPO[depot_tools]"
    },
    "infra_step": true,
    "name": "Disabling CPU 2",
    "timeout": 30,
    "~followup_annotations": [
      "@@@STEP_LOG_LINE@python.inline@@@@",
      "@@@STEP_LOG_LINE@python.inline@import os@@@",
      "@@@STEP_LOG_LINE@python.inline@import subprocess@@@",
      "@@@STEP_LOG_LINE@python.inline@import sys@@@",
      "@@@STEP_LOG_LINE@python.inline@import time@@@",
      "@@@STEP_LOG_LINE@python.inline@ADB = sys.argv[1]@@@",
      "@@@STEP_LOG_LINE@python.inline@cpu = int(sys.argv[2])@@@",
      "@@@STEP_LOG_LINE@python.inline@value = int(sys.argv[3])@@@",
      "@@@STEP_LOG_LINE@python.inline@@@@",
      "@@@STEP_LOG_LINE@python.inline@log = subprocess.check_output([ADB, 'root'])@@@",
      "@@@STEP_LOG_LINE@python.inline@# check for message like 'adbd cannot run as root in production builds'@@@",
      "@@@STEP_LOG_LINE@python.inline@print log@@@",
      "@@@STEP_LOG_LINE@python.inline@if 'cannot' in log:@@@",
      "@@@STEP_LOG_LINE@python.inline@  raise Exception('adb root failed')@@@",
      "@@@STEP_LOG_LINE@python.inline@@@@",
      "@@@STEP_LOG_LINE@python.inline@# If we try to echo 1 to an already online cpu, adb returns exit code 1.@@@",
      "@@@STEP_LOG_LINE@python.inline@# So, check the value before trying to write it.@@@",
      "@@@STEP_LOG_LINE@python.inline@prior_status = subprocess.check_output([ADB, 'shell', 'cat '@@@",
      "@@@STEP_LOG_LINE@python.inline@    '/sys/devices/system/cpu/cpu%d/online' % cpu]).strip()@@@",
      "@@@STEP_LOG_LINE@python.inline@if prior_status == str(value):@@@",
      "@@@STEP_LOG_LINE@python.inline@  print 'CPU %d online already %d' % (cpu, value)@@@",
      "@@@STEP_LOG_LINE@python.inline@  sys.exit()@@@",
      "@@@STEP_LOG_LINE@python.inline@@@@",
      "@@@STEP_LOG_LINE@python.inline@subprocess.check_output([ADB, 'shell', 'echo %s > '@@@",
      "@@@STEP_LOG_LINE@python.inline@    '/sys/devices/system/cpu/cpu%d/online' % (value, cpu)])@@@",
      "@@@STEP_LOG_LINE@python.inline@actual_status = subprocess.check_output([ADB, 'shell', 'cat '@@@",
      "@@@STEP_LOG_LINE@python.inline@    '/sys/devices/system/cpu/cpu%d/online' % cpu]).strip()@@@",
      "@@@STEP_LOG_LINE@python.inline@if actual_status != str(value):@@@",
      "@@@STEP_LOG_LINE@python.inline@  raise Exception('(actual, expected) (%s, %d)'@@@",
      "@@@STEP_LOG_LINE@python.inline@                  % (actual_status, value))@@@",
      "@@@STEP_LOG_END@python.inline@@@"
    ]
  },
  {
    "cmd": [
      "python",
      "-u",
<<<<<<< HEAD
      "\nimport os\nimport subprocess\nimport sys\nimport time\nADB = sys.argv[1]\ntarget_percent = float(sys.argv[2])\ncpu = int(sys.argv[3])\nlog = subprocess.check_output([ADB, 'root'])\n# check for message like 'adbd cannot run as root in production builds'\nprint log\nif 'cannot' in log:\n  raise Exception('adb root failed')\n\nroot = '/sys/devices/system/cpu/cpu%d/cpufreq' %cpu\n\n# All devices we test on give a list of their available frequencies.\navailable_freqs = subprocess.check_output([ADB, 'shell',\n    'cat %s/scaling_available_frequencies' % root])\n\n# Check for message like '/system/bin/sh: file not found'\nif available_freqs and '/system/bin/sh' not in available_freqs:\n  available_freqs = sorted(\n      int(i) for i in available_freqs.strip().split())\nelse:\n  raise Exception('Could not get list of available frequencies: %s' %\n                  available_freqs)\n\nmaxfreq = available_freqs[-1]\ntarget = int(round(maxfreq * target_percent))\nfreq = maxfreq\nfor f in reversed(available_freqs):\n  if f <= target:\n    freq = f\n    break\n\nprint 'Setting frequency to %d' % freq\n\n# If scaling_max_freq is lower than our attempted setting, it won't take.\n# We must set min first, because if we try to set max to be less than min\n# (which sometimes happens after certain devices reboot) it returns a\n# perplexing permissions error.\nsubprocess.check_output([ADB, 'shell', 'echo 0 > '\n    '%s/scaling_min_freq' % root])\nsubprocess.check_output([ADB, 'shell', 'echo %d > '\n    '%s/scaling_max_freq' % (freq, root)])\nsubprocess.check_output([ADB, 'shell', 'echo %d > '\n    '%s/scaling_setspeed' % (freq, root)])\ntime.sleep(5)\nactual_freq = subprocess.check_output([ADB, 'shell', 'cat '\n    '%s/scaling_cur_freq' % root]).strip()\nif actual_freq != str(freq):\n  raise Exception('(actual, expected) (%s, %d)'\n                  % (actual_freq, freq))\n",
      "/opt/infra-android/tools/adb",
      "0.6",
      "2"
=======
      "\nimport os\nimport subprocess\nimport sys\nimport time\nADB = sys.argv[1]\ncpu = int(sys.argv[2])\nvalue = int(sys.argv[3])\n\nlog = subprocess.check_output([ADB, 'root'])\n# check for message like 'adbd cannot run as root in production builds'\nprint log\nif 'cannot' in log:\n  raise Exception('adb root failed')\n\n# If we try to echo 1 to an already online cpu, adb returns exit code 1.\n# So, check the value before trying to write it.\nprior_status = subprocess.check_output([ADB, 'shell', 'cat '\n    '/sys/devices/system/cpu/cpu%d/online' % cpu]).strip()\nif prior_status == str(value):\n  print 'CPU %d online already %d' % (cpu, value)\n  sys.exit()\n\nsubprocess.check_output([ADB, 'shell', 'echo %s > '\n    '/sys/devices/system/cpu/cpu%d/online' % (value, cpu)])\nactual_status = subprocess.check_output([ADB, 'shell', 'cat '\n    '/sys/devices/system/cpu/cpu%d/online' % cpu]).strip()\nif actual_status != str(value):\n  raise Exception('(actual, expected) (%s, %d)'\n                  % (actual_status, value))\n",
      "/opt/infra-android/tools/adb",
      "3",
      "0"
>>>>>>> 40be567a
    ],
    "env": {
      "CHROME_HEADLESS": "1",
      "PATH": "<PATH>:RECIPE_REPO[depot_tools]"
    },
    "infra_step": true,
    "name": "Disabling CPU 3",
    "timeout": 30,
    "~followup_annotations": [
      "@@@STEP_LOG_LINE@python.inline@@@@",
      "@@@STEP_LOG_LINE@python.inline@import os@@@",
      "@@@STEP_LOG_LINE@python.inline@import subprocess@@@",
      "@@@STEP_LOG_LINE@python.inline@import sys@@@",
      "@@@STEP_LOG_LINE@python.inline@import time@@@",
      "@@@STEP_LOG_LINE@python.inline@ADB = sys.argv[1]@@@",
      "@@@STEP_LOG_LINE@python.inline@cpu = int(sys.argv[2])@@@",
      "@@@STEP_LOG_LINE@python.inline@value = int(sys.argv[3])@@@",
      "@@@STEP_LOG_LINE@python.inline@@@@",
      "@@@STEP_LOG_LINE@python.inline@log = subprocess.check_output([ADB, 'root'])@@@",
      "@@@STEP_LOG_LINE@python.inline@# check for message like 'adbd cannot run as root in production builds'@@@",
      "@@@STEP_LOG_LINE@python.inline@print log@@@",
      "@@@STEP_LOG_LINE@python.inline@if 'cannot' in log:@@@",
      "@@@STEP_LOG_LINE@python.inline@  raise Exception('adb root failed')@@@",
      "@@@STEP_LOG_LINE@python.inline@@@@",
      "@@@STEP_LOG_LINE@python.inline@# If we try to echo 1 to an already online cpu, adb returns exit code 1.@@@",
      "@@@STEP_LOG_LINE@python.inline@# So, check the value before trying to write it.@@@",
      "@@@STEP_LOG_LINE@python.inline@prior_status = subprocess.check_output([ADB, 'shell', 'cat '@@@",
      "@@@STEP_LOG_LINE@python.inline@    '/sys/devices/system/cpu/cpu%d/online' % cpu]).strip()@@@",
      "@@@STEP_LOG_LINE@python.inline@if prior_status == str(value):@@@",
      "@@@STEP_LOG_LINE@python.inline@  print 'CPU %d online already %d' % (cpu, value)@@@",
      "@@@STEP_LOG_LINE@python.inline@  sys.exit()@@@",
      "@@@STEP_LOG_LINE@python.inline@@@@",
      "@@@STEP_LOG_LINE@python.inline@subprocess.check_output([ADB, 'shell', 'echo %s > '@@@",
      "@@@STEP_LOG_LINE@python.inline@    '/sys/devices/system/cpu/cpu%d/online' % (value, cpu)])@@@",
      "@@@STEP_LOG_LINE@python.inline@actual_status = subprocess.check_output([ADB, 'shell', 'cat '@@@",
      "@@@STEP_LOG_LINE@python.inline@    '/sys/devices/system/cpu/cpu%d/online' % cpu]).strip()@@@",
      "@@@STEP_LOG_LINE@python.inline@if actual_status != str(value):@@@",
      "@@@STEP_LOG_LINE@python.inline@  raise Exception('(actual, expected) (%s, %d)'@@@",
      "@@@STEP_LOG_LINE@python.inline@                  % (actual_status, value))@@@",
      "@@@STEP_LOG_END@python.inline@@@"
    ]
  },
  {
    "cmd": [
      "python",
      "-u",
      "\nimport os\nimport subprocess\nimport sys\nimport time\nADB = sys.argv[1]\nfreq = sys.argv[2]\nidle_timer = \"10000\"\n\nlog = subprocess.check_output([ADB, 'root'])\n# check for message like 'adbd cannot run as root in production builds'\nprint log\nif 'cannot' in log:\n  raise Exception('adb root failed')\n\nsubprocess.check_output([ADB, 'shell', 'stop', 'thermald'])\n\nsubprocess.check_output([ADB, 'shell', 'echo \"%s\" > '\n    '/sys/class/kgsl/kgsl-3d0/gpuclk' % freq])\n\nactual_freq = subprocess.check_output([ADB, 'shell', 'cat '\n    '/sys/class/kgsl/kgsl-3d0/gpuclk']).strip()\nif actual_freq != freq:\n  raise Exception('Frequency (actual, expected) (%s, %s)'\n                  % (actual_freq, freq))\n\nsubprocess.check_output([ADB, 'shell', 'echo \"%s\" > '\n    '/sys/class/kgsl/kgsl-3d0/idle_timer' % idle_timer])\n\nactual_timer = subprocess.check_output([ADB, 'shell', 'cat '\n    '/sys/class/kgsl/kgsl-3d0/idle_timer']).strip()\nif actual_timer != idle_timer:\n  raise Exception('idle_timer (actual, expected) (%s, %s)'\n                  % (actual_timer, idle_timer))\n\nfor s in ['force_bus_on', 'force_rail_on', 'force_clk_on']:\n  subprocess.check_output([ADB, 'shell', 'echo \"1\" > '\n      '/sys/class/kgsl/kgsl-3d0/%s' % s])\n  actual_set = subprocess.check_output([ADB, 'shell', 'cat '\n      '/sys/class/kgsl/kgsl-3d0/%s' % s]).strip()\n  if actual_set != \"1\":\n    raise Exception('%s (actual, expected) (%s, 1)'\n                    % (s, actual_set))\n",
      "/opt/infra-android/tools/adb",
      "600000000"
    ],
    "env": {
      "CHROME_HEADLESS": "1",
      "PATH": "<PATH>:RECIPE_REPO[depot_tools]"
    },
    "infra_step": true,
    "name": "Lock GPU to 600000000 (and other perf tweaks)",
    "timeout": 30,
    "~followup_annotations": [
      "@@@STEP_LOG_LINE@python.inline@@@@",
      "@@@STEP_LOG_LINE@python.inline@import os@@@",
      "@@@STEP_LOG_LINE@python.inline@import subprocess@@@",
      "@@@STEP_LOG_LINE@python.inline@import sys@@@",
      "@@@STEP_LOG_LINE@python.inline@import time@@@",
      "@@@STEP_LOG_LINE@python.inline@ADB = sys.argv[1]@@@",
      "@@@STEP_LOG_LINE@python.inline@freq = sys.argv[2]@@@",
      "@@@STEP_LOG_LINE@python.inline@idle_timer = \"10000\"@@@",
      "@@@STEP_LOG_LINE@python.inline@@@@",
      "@@@STEP_LOG_LINE@python.inline@log = subprocess.check_output([ADB, 'root'])@@@",
      "@@@STEP_LOG_LINE@python.inline@# check for message like 'adbd cannot run as root in production builds'@@@",
      "@@@STEP_LOG_LINE@python.inline@print log@@@",
      "@@@STEP_LOG_LINE@python.inline@if 'cannot' in log:@@@",
      "@@@STEP_LOG_LINE@python.inline@  raise Exception('adb root failed')@@@",
      "@@@STEP_LOG_LINE@python.inline@@@@",
      "@@@STEP_LOG_LINE@python.inline@subprocess.check_output([ADB, 'shell', 'stop', 'thermald'])@@@",
      "@@@STEP_LOG_LINE@python.inline@@@@",
      "@@@STEP_LOG_LINE@python.inline@subprocess.check_output([ADB, 'shell', 'echo \"%s\" > '@@@",
      "@@@STEP_LOG_LINE@python.inline@    '/sys/class/kgsl/kgsl-3d0/gpuclk' % freq])@@@",
      "@@@STEP_LOG_LINE@python.inline@@@@",
      "@@@STEP_LOG_LINE@python.inline@actual_freq = subprocess.check_output([ADB, 'shell', 'cat '@@@",
      "@@@STEP_LOG_LINE@python.inline@    '/sys/class/kgsl/kgsl-3d0/gpuclk']).strip()@@@",
      "@@@STEP_LOG_LINE@python.inline@if actual_freq != freq:@@@",
      "@@@STEP_LOG_LINE@python.inline@  raise Exception('Frequency (actual, expected) (%s, %s)'@@@",
      "@@@STEP_LOG_LINE@python.inline@                  % (actual_freq, freq))@@@",
      "@@@STEP_LOG_LINE@python.inline@@@@",
      "@@@STEP_LOG_LINE@python.inline@subprocess.check_output([ADB, 'shell', 'echo \"%s\" > '@@@",
      "@@@STEP_LOG_LINE@python.inline@    '/sys/class/kgsl/kgsl-3d0/idle_timer' % idle_timer])@@@",
      "@@@STEP_LOG_LINE@python.inline@@@@",
      "@@@STEP_LOG_LINE@python.inline@actual_timer = subprocess.check_output([ADB, 'shell', 'cat '@@@",
      "@@@STEP_LOG_LINE@python.inline@    '/sys/class/kgsl/kgsl-3d0/idle_timer']).strip()@@@",
      "@@@STEP_LOG_LINE@python.inline@if actual_timer != idle_timer:@@@",
      "@@@STEP_LOG_LINE@python.inline@  raise Exception('idle_timer (actual, expected) (%s, %s)'@@@",
      "@@@STEP_LOG_LINE@python.inline@                  % (actual_timer, idle_timer))@@@",
      "@@@STEP_LOG_LINE@python.inline@@@@",
      "@@@STEP_LOG_LINE@python.inline@for s in ['force_bus_on', 'force_rail_on', 'force_clk_on']:@@@",
      "@@@STEP_LOG_LINE@python.inline@  subprocess.check_output([ADB, 'shell', 'echo \"1\" > '@@@",
      "@@@STEP_LOG_LINE@python.inline@      '/sys/class/kgsl/kgsl-3d0/%s' % s])@@@",
      "@@@STEP_LOG_LINE@python.inline@  actual_set = subprocess.check_output([ADB, 'shell', 'cat '@@@",
      "@@@STEP_LOG_LINE@python.inline@      '/sys/class/kgsl/kgsl-3d0/%s' % s]).strip()@@@",
      "@@@STEP_LOG_LINE@python.inline@  if actual_set != \"1\":@@@",
      "@@@STEP_LOG_LINE@python.inline@    raise Exception('%s (actual, expected) (%s, 1)'@@@",
      "@@@STEP_LOG_LINE@python.inline@                    % (s, actual_set))@@@",
      "@@@STEP_LOG_END@python.inline@@@"
    ]
  },
  {
    "cmd": [
      "/opt/infra-android/tools/adb",
      "push",
      "[START_DIR]/build/nanobench",
      "/data/local/tmp/"
    ],
    "cwd": "[START_DIR]/skia",
    "env": {
      "ADB_VENDOR_KEYS": "/home/chrome-bot/.android/chrome_infrastructure_adbkey",
      "CHROME_HEADLESS": "1",
      "PATH": "<PATH>:RECIPE_REPO[depot_tools]"
    },
    "infra_step": true,
    "name": "push nanobench"
  },
  {
    "cmd": [
      "python",
      "-u",
      "RECIPE_MODULE[recipe_engine::file]/resources/fileutil.py",
      "--json-output",
      "/path/to/tmp/json",
      "copy",
      "set -x; /data/local/tmp/nanobench --some-flag; echo $? >/data/local/tmp/rc",
      "[START_DIR]/tmp/nanobench.sh"
    ],
    "infra_step": true,
    "name": "write nanobench.sh",
    "~followup_annotations": [
      "@@@STEP_LOG_LINE@nanobench.sh@set -x; /data/local/tmp/nanobench --some-flag; echo $? >/data/local/tmp/rc@@@",
      "@@@STEP_LOG_END@nanobench.sh@@@"
    ]
  },
  {
    "cmd": [
      "/opt/infra-android/tools/adb",
      "push",
      "[START_DIR]/tmp/nanobench.sh",
      "/data/local/tmp/"
    ],
    "cwd": "[START_DIR]/skia",
    "env": {
      "ADB_VENDOR_KEYS": "/home/chrome-bot/.android/chrome_infrastructure_adbkey",
      "CHROME_HEADLESS": "1",
      "PATH": "<PATH>:RECIPE_REPO[depot_tools]"
    },
    "infra_step": true,
    "name": "push nanobench.sh"
  },
  {
    "cmd": [
      "/opt/infra-android/tools/adb",
      "logcat",
      "-c"
    ],
    "cwd": "[START_DIR]/skia",
    "env": {
      "ADB_VENDOR_KEYS": "/home/chrome-bot/.android/chrome_infrastructure_adbkey",
      "CHROME_HEADLESS": "1",
      "PATH": "<PATH>:RECIPE_REPO[depot_tools]"
    },
    "infra_step": true,
    "name": "clear log"
  },
  {
    "cmd": [
      "python",
      "-u",
      "\nimport subprocess\nimport sys\nbin_dir = sys.argv[1]\nsh      = sys.argv[2]\nsubprocess.check_call(['/opt/infra-android/tools/adb', 'shell', 'sh', bin_dir + sh])\ntry:\n  sys.exit(int(subprocess.check_output(['/opt/infra-android/tools/adb', 'shell', 'cat',\n                                        bin_dir + 'rc'])))\nexcept ValueError:\n  print \"Couldn't read the return code.  Probably killed for OOM.\"\n  sys.exit(1)\n",
      "/data/local/tmp/",
      "nanobench.sh"
    ],
    "name": "nanobench",
    "~followup_annotations": [
      "@@@STEP_LOG_LINE@python.inline@@@@",
      "@@@STEP_LOG_LINE@python.inline@import subprocess@@@",
      "@@@STEP_LOG_LINE@python.inline@import sys@@@",
      "@@@STEP_LOG_LINE@python.inline@bin_dir = sys.argv[1]@@@",
      "@@@STEP_LOG_LINE@python.inline@sh      = sys.argv[2]@@@",
      "@@@STEP_LOG_LINE@python.inline@subprocess.check_call(['/opt/infra-android/tools/adb', 'shell', 'sh', bin_dir + sh])@@@",
      "@@@STEP_LOG_LINE@python.inline@try:@@@",
      "@@@STEP_LOG_LINE@python.inline@  sys.exit(int(subprocess.check_output(['/opt/infra-android/tools/adb', 'shell', 'cat',@@@",
      "@@@STEP_LOG_LINE@python.inline@                                        bin_dir + 'rc'])))@@@",
      "@@@STEP_LOG_LINE@python.inline@except ValueError:@@@",
      "@@@STEP_LOG_LINE@python.inline@  print \"Couldn't read the return code.  Probably killed for OOM.\"@@@",
      "@@@STEP_LOG_LINE@python.inline@  sys.exit(1)@@@",
      "@@@STEP_LOG_END@python.inline@@@"
    ]
  },
  {
    "cmd": [],
    "name": "adb pull"
  },
  {
    "cmd": [
      "/opt/infra-android/tools/adb",
      "pull",
      "/sdcard/revenge_of_the_skiabot/perf",
      "[CLEANUP]/adb_pull_tmp_1"
    ],
    "cwd": "[START_DIR]/skia",
    "env": {
      "ADB_VENDOR_KEYS": "/home/chrome-bot/.android/chrome_infrastructure_adbkey",
      "CHROME_HEADLESS": "1",
      "PATH": "<PATH>:RECIPE_REPO[depot_tools]"
    },
    "infra_step": true,
    "name": "adb pull.pull /sdcard/revenge_of_the_skiabot/perf",
    "~followup_annotations": [
      "@@@STEP_NEST_LEVEL@1@@@"
    ]
  },
  {
    "cmd": [
      "python",
      "-u",
      "RECIPE_MODULE[recipe_engine::file]/resources/fileutil.py",
      "--json-output",
      "/path/to/tmp/json",
      "glob",
      "[CLEANUP]/adb_pull_tmp_1",
      "perf/*"
    ],
    "infra_step": true,
    "name": "adb pull.list pulled files",
<<<<<<< HEAD
    "stdout": "/path/to/tmp/",
=======
>>>>>>> 40be567a
    "~followup_annotations": [
      "@@@STEP_NEST_LEVEL@1@@@",
      "@@@STEP_LOG_LINE@glob@[CLEANUP]/adb_pull_tmp_1/1.png@@@",
      "@@@STEP_LOG_LINE@glob@[CLEANUP]/adb_pull_tmp_1/2.png@@@",
      "@@@STEP_LOG_END@glob@@@"
    ]
  },
  {
    "cmd": [
      "python",
      "-u",
      "RECIPE_MODULE[recipe_engine::file]/resources/fileutil.py",
      "--json-output",
      "/path/to/tmp/json",
      "copy",
      "[CLEANUP]/adb_pull_tmp_1/1.png",
      "[START_DIR]/[SWARM_OUT_DIR]"
    ],
    "infra_step": true,
    "name": "adb pull.copy 1.png",
    "~followup_annotations": [
      "@@@STEP_NEST_LEVEL@1@@@"
    ]
  },
  {
    "cmd": [
      "python",
      "-u",
      "RECIPE_MODULE[recipe_engine::file]/resources/fileutil.py",
      "--json-output",
      "/path/to/tmp/json",
      "copy",
      "[CLEANUP]/adb_pull_tmp_1/2.png",
      "[START_DIR]/[SWARM_OUT_DIR]"
    ],
    "infra_step": true,
    "name": "adb pull.copy 2.png",
    "~followup_annotations": [
      "@@@STEP_NEST_LEVEL@1@@@"
    ]
  },
  {
    "cmd": [
      "python",
      "-u",
      "RECIPE_MODULE[recipe_engine::file]/resources/fileutil.py",
      "--json-output",
      "/path/to/tmp/json",
      "rmtree",
      "[CLEANUP]/adb_pull_tmp_1"
    ],
    "infra_step": true,
    "name": "adb pull.rmtree [CLEANUP]/adb_pull_tmp_1",
    "~followup_annotations": [
      "@@@STEP_NEST_LEVEL@1@@@"
    ]
  },
  {
    "cmd": [
      "python",
      "-u",
      "\nimport os\nimport subprocess\nimport sys\nout = sys.argv[1]\nlog = subprocess.check_output(['/opt/infra-android/tools/adb', 'logcat', '-d'])\nfor line in log.split('\\n'):\n  tokens = line.split()\n  if len(tokens) == 11 and tokens[-7] == 'F' and tokens[-3] == 'pc':\n    addr, path = tokens[-2:]\n    local = os.path.join(out, os.path.basename(path))\n    if os.path.exists(local):\n      sym = subprocess.check_output(['addr2line', '-Cfpe', local, addr])\n      line = line.replace(addr, addr + ' ' + sym.strip())\n  print line\n",
      "[START_DIR]/build"
    ],
    "env": {
      "CHROME_HEADLESS": "1",
      "PATH": "<PATH>:RECIPE_REPO[depot_tools]"
    },
    "infra_step": true,
    "name": "dump log",
    "timeout": 300,
    "~followup_annotations": [
      "@@@STEP_LOG_LINE@python.inline@@@@",
      "@@@STEP_LOG_LINE@python.inline@import os@@@",
      "@@@STEP_LOG_LINE@python.inline@import subprocess@@@",
      "@@@STEP_LOG_LINE@python.inline@import sys@@@",
      "@@@STEP_LOG_LINE@python.inline@out = sys.argv[1]@@@",
      "@@@STEP_LOG_LINE@python.inline@log = subprocess.check_output(['/opt/infra-android/tools/adb', 'logcat', '-d'])@@@",
      "@@@STEP_LOG_LINE@python.inline@for line in log.split('\\n'):@@@",
      "@@@STEP_LOG_LINE@python.inline@  tokens = line.split()@@@",
      "@@@STEP_LOG_LINE@python.inline@  if len(tokens) == 11 and tokens[-7] == 'F' and tokens[-3] == 'pc':@@@",
      "@@@STEP_LOG_LINE@python.inline@    addr, path = tokens[-2:]@@@",
      "@@@STEP_LOG_LINE@python.inline@    local = os.path.join(out, os.path.basename(path))@@@",
      "@@@STEP_LOG_LINE@python.inline@    if os.path.exists(local):@@@",
      "@@@STEP_LOG_LINE@python.inline@      sym = subprocess.check_output(['addr2line', '-Cfpe', local, addr])@@@",
      "@@@STEP_LOG_LINE@python.inline@      line = line.replace(addr, addr + ' ' + sym.strip())@@@",
      "@@@STEP_LOG_LINE@python.inline@  print line@@@",
      "@@@STEP_LOG_END@python.inline@@@"
    ]
  },
  {
    "cmd": [
      "/opt/infra-android/tools/adb",
      "kill-server"
    ],
    "cwd": "[START_DIR]/skia",
    "env": {
      "ADB_VENDOR_KEYS": "/home/chrome-bot/.android/chrome_infrastructure_adbkey",
      "CHROME_HEADLESS": "1",
      "PATH": "<PATH>:RECIPE_REPO[depot_tools]"
    },
    "infra_step": true,
    "name": "kill adb server"
  },
  {
<<<<<<< HEAD
    "jsonResult": null,
=======
>>>>>>> 40be567a
    "name": "$result"
  }
]<|MERGE_RESOLUTION|>--- conflicted
+++ resolved
@@ -6,10 +6,6 @@
       "import os\nprint os.environ.get('SWARMING_BOT_ID', '')\n"
     ],
     "name": "get swarming bot id",
-<<<<<<< HEAD
-    "stdout": "/path/to/tmp/",
-=======
->>>>>>> 40be567a
     "~followup_annotations": [
       "@@@STEP_LOG_LINE@python.inline@import os@@@",
       "@@@STEP_LOG_LINE@python.inline@print os.environ.get('SWARMING_BOT_ID', '')@@@",
@@ -46,12 +42,7 @@
       "PATH": "<PATH>:RECIPE_REPO[depot_tools]"
     },
     "infra_step": true,
-<<<<<<< HEAD
-    "name": "read file.txt",
-    "stdout": "/path/to/tmp/"
-=======
     "name": "read file.txt"
->>>>>>> 40be567a
   },
   {
     "cmd": [
@@ -681,11 +672,7 @@
       "-u",
       "\nimport os\nimport subprocess\nimport sys\nimport time\nADB = sys.argv[1]\ncpu = int(sys.argv[2])\ngov = sys.argv[3]\n\nlog = subprocess.check_output([ADB, 'root'])\n# check for message like 'adbd cannot run as root in production builds'\nprint log\nif 'cannot' in log:\n  raise Exception('adb root failed')\n\nsubprocess.check_output([ADB, 'shell', 'echo \"%s\" > '\n    '/sys/devices/system/cpu/cpu%d/cpufreq/scaling_governor' % (gov, cpu)])\nactual_gov = subprocess.check_output([ADB, 'shell', 'cat '\n    '/sys/devices/system/cpu/cpu%d/cpufreq/scaling_governor' % cpu]).strip()\nif actual_gov != gov:\n  raise Exception('(actual, expected) (%s, %s)'\n                  % (actual_gov, gov))\n",
       "/opt/infra-android/tools/adb",
-<<<<<<< HEAD
-      "0",
-=======
       "4",
->>>>>>> 40be567a
       "userspace"
     ],
     "env": {
@@ -799,9 +786,6 @@
     "cmd": [
       "python",
       "-u",
-<<<<<<< HEAD
-      "\nimport os\nimport subprocess\nimport sys\nimport time\nADB = sys.argv[1]\ncpu = int(sys.argv[2])\ngov = sys.argv[3]\n\nlog = subprocess.check_output([ADB, 'root'])\n# check for message like 'adbd cannot run as root in production builds'\nprint log\nif 'cannot' in log:\n  raise Exception('adb root failed')\n\nsubprocess.check_output([ADB, 'shell', 'echo \"%s\" > '\n    '/sys/devices/system/cpu/cpu%d/cpufreq/scaling_governor' % (gov, cpu)])\nactual_gov = subprocess.check_output([ADB, 'shell', 'cat '\n    '/sys/devices/system/cpu/cpu%d/cpufreq/scaling_governor' % cpu]).strip()\nif actual_gov != gov:\n  raise Exception('(actual, expected) (%s, %s)'\n                  % (actual_gov, gov))\n",
-=======
       "\nimport os\nimport subprocess\nimport sys\nimport time\nADB = sys.argv[1]\ncpu = int(sys.argv[2])\nvalue = int(sys.argv[3])\n\nlog = subprocess.check_output([ADB, 'root'])\n# check for message like 'adbd cannot run as root in production builds'\nprint log\nif 'cannot' in log:\n  raise Exception('adb root failed')\n\n# If we try to echo 1 to an already online cpu, adb returns exit code 1.\n# So, check the value before trying to write it.\nprior_status = subprocess.check_output([ADB, 'shell', 'cat '\n    '/sys/devices/system/cpu/cpu%d/online' % cpu]).strip()\nif prior_status == str(value):\n  print 'CPU %d online already %d' % (cpu, value)\n  sys.exit()\n\nsubprocess.check_output([ADB, 'shell', 'echo %s > '\n    '/sys/devices/system/cpu/cpu%d/online' % (value, cpu)])\nactual_status = subprocess.check_output([ADB, 'shell', 'cat '\n    '/sys/devices/system/cpu/cpu%d/online' % cpu]).strip()\nif actual_status != str(value):\n  raise Exception('(actual, expected) (%s, %d)'\n                  % (actual_status, value))\n",
       "/opt/infra-android/tools/adb",
       "0",
@@ -903,7 +887,6 @@
       "python",
       "-u",
       "\nimport os\nimport subprocess\nimport sys\nimport time\nADB = sys.argv[1]\ncpu = int(sys.argv[2])\nvalue = int(sys.argv[3])\n\nlog = subprocess.check_output([ADB, 'root'])\n# check for message like 'adbd cannot run as root in production builds'\nprint log\nif 'cannot' in log:\n  raise Exception('adb root failed')\n\n# If we try to echo 1 to an already online cpu, adb returns exit code 1.\n# So, check the value before trying to write it.\nprior_status = subprocess.check_output([ADB, 'shell', 'cat '\n    '/sys/devices/system/cpu/cpu%d/online' % cpu]).strip()\nif prior_status == str(value):\n  print 'CPU %d online already %d' % (cpu, value)\n  sys.exit()\n\nsubprocess.check_output([ADB, 'shell', 'echo %s > '\n    '/sys/devices/system/cpu/cpu%d/online' % (value, cpu)])\nactual_status = subprocess.check_output([ADB, 'shell', 'cat '\n    '/sys/devices/system/cpu/cpu%d/online' % cpu]).strip()\nif actual_status != str(value):\n  raise Exception('(actual, expected) (%s, %d)'\n                  % (actual_status, value))\n",
->>>>>>> 40be567a
       "/opt/infra-android/tools/adb",
       "2",
       "0"
@@ -953,17 +936,10 @@
     "cmd": [
       "python",
       "-u",
-<<<<<<< HEAD
-      "\nimport os\nimport subprocess\nimport sys\nimport time\nADB = sys.argv[1]\ntarget_percent = float(sys.argv[2])\ncpu = int(sys.argv[3])\nlog = subprocess.check_output([ADB, 'root'])\n# check for message like 'adbd cannot run as root in production builds'\nprint log\nif 'cannot' in log:\n  raise Exception('adb root failed')\n\nroot = '/sys/devices/system/cpu/cpu%d/cpufreq' %cpu\n\n# All devices we test on give a list of their available frequencies.\navailable_freqs = subprocess.check_output([ADB, 'shell',\n    'cat %s/scaling_available_frequencies' % root])\n\n# Check for message like '/system/bin/sh: file not found'\nif available_freqs and '/system/bin/sh' not in available_freqs:\n  available_freqs = sorted(\n      int(i) for i in available_freqs.strip().split())\nelse:\n  raise Exception('Could not get list of available frequencies: %s' %\n                  available_freqs)\n\nmaxfreq = available_freqs[-1]\ntarget = int(round(maxfreq * target_percent))\nfreq = maxfreq\nfor f in reversed(available_freqs):\n  if f <= target:\n    freq = f\n    break\n\nprint 'Setting frequency to %d' % freq\n\n# If scaling_max_freq is lower than our attempted setting, it won't take.\n# We must set min first, because if we try to set max to be less than min\n# (which sometimes happens after certain devices reboot) it returns a\n# perplexing permissions error.\nsubprocess.check_output([ADB, 'shell', 'echo 0 > '\n    '%s/scaling_min_freq' % root])\nsubprocess.check_output([ADB, 'shell', 'echo %d > '\n    '%s/scaling_max_freq' % (freq, root)])\nsubprocess.check_output([ADB, 'shell', 'echo %d > '\n    '%s/scaling_setspeed' % (freq, root)])\ntime.sleep(5)\nactual_freq = subprocess.check_output([ADB, 'shell', 'cat '\n    '%s/scaling_cur_freq' % root]).strip()\nif actual_freq != str(freq):\n  raise Exception('(actual, expected) (%s, %d)'\n                  % (actual_freq, freq))\n",
-      "/opt/infra-android/tools/adb",
-      "0.6",
-      "2"
-=======
       "\nimport os\nimport subprocess\nimport sys\nimport time\nADB = sys.argv[1]\ncpu = int(sys.argv[2])\nvalue = int(sys.argv[3])\n\nlog = subprocess.check_output([ADB, 'root'])\n# check for message like 'adbd cannot run as root in production builds'\nprint log\nif 'cannot' in log:\n  raise Exception('adb root failed')\n\n# If we try to echo 1 to an already online cpu, adb returns exit code 1.\n# So, check the value before trying to write it.\nprior_status = subprocess.check_output([ADB, 'shell', 'cat '\n    '/sys/devices/system/cpu/cpu%d/online' % cpu]).strip()\nif prior_status == str(value):\n  print 'CPU %d online already %d' % (cpu, value)\n  sys.exit()\n\nsubprocess.check_output([ADB, 'shell', 'echo %s > '\n    '/sys/devices/system/cpu/cpu%d/online' % (value, cpu)])\nactual_status = subprocess.check_output([ADB, 'shell', 'cat '\n    '/sys/devices/system/cpu/cpu%d/online' % cpu]).strip()\nif actual_status != str(value):\n  raise Exception('(actual, expected) (%s, %d)'\n                  % (actual_status, value))\n",
       "/opt/infra-android/tools/adb",
       "3",
       "0"
->>>>>>> 40be567a
     ],
     "env": {
       "CHROME_HEADLESS": "1",
@@ -1194,10 +1170,6 @@
     ],
     "infra_step": true,
     "name": "adb pull.list pulled files",
-<<<<<<< HEAD
-    "stdout": "/path/to/tmp/",
-=======
->>>>>>> 40be567a
     "~followup_annotations": [
       "@@@STEP_NEST_LEVEL@1@@@",
       "@@@STEP_LOG_LINE@glob@[CLEANUP]/adb_pull_tmp_1/1.png@@@",
@@ -1303,10 +1275,6 @@
     "name": "kill adb server"
   },
   {
-<<<<<<< HEAD
-    "jsonResult": null,
-=======
->>>>>>> 40be567a
     "name": "$result"
   }
 ]