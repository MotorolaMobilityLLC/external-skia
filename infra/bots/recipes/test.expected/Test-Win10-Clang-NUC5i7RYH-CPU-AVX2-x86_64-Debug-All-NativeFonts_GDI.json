[
  {
    "cmd": [
      "python",
      "-u",
      "RECIPE_MODULE[recipe_engine::file]\\resources\\fileutil.py",
      "--json-output",
      "/path/to/tmp/json",
      "ensure-directory",
      "--mode",
      "0777",
      "[START_DIR]\\tmp"
    ],
    "infra_step": true,
    "name": "makedirs tmp_dir"
  },
  {
    "cmd": [
      "python",
      "-u",
      "RECIPE_MODULE[recipe_engine::file]\\resources\\fileutil.py",
      "--json-output",
      "/path/to/tmp/json",
      "copy",
      "[START_DIR]\\skia\\infra\\bots\\assets\\skp\\VERSION",
      "/path/to/tmp/"
    ],
    "infra_step": true,
    "name": "Get skp VERSION"
  },
  {
    "cmd": [
      "python",
      "-u",
      "RECIPE_MODULE[recipe_engine::file]\\resources\\fileutil.py",
      "--json-output",
      "/path/to/tmp/json",
      "copy",
      "42",
      "[START_DIR]\\tmp\\SKP_VERSION"
    ],
    "infra_step": true,
    "name": "write SKP_VERSION",
    "~followup_annotations": [
      "@@@STEP_LOG_LINE@SKP_VERSION@42@@@",
      "@@@STEP_LOG_END@SKP_VERSION@@@"
    ]
  },
  {
    "cmd": [
      "python",
      "-u",
      "RECIPE_MODULE[recipe_engine::file]\\resources\\fileutil.py",
      "--json-output",
      "/path/to/tmp/json",
      "copy",
      "[START_DIR]\\skia\\infra\\bots\\assets\\skimage\\VERSION",
      "/path/to/tmp/"
    ],
    "infra_step": true,
    "name": "Get skimage VERSION"
  },
  {
    "cmd": [
      "python",
      "-u",
      "RECIPE_MODULE[recipe_engine::file]\\resources\\fileutil.py",
      "--json-output",
      "/path/to/tmp/json",
      "copy",
      "42",
      "[START_DIR]\\tmp\\SK_IMAGE_VERSION"
    ],
    "infra_step": true,
    "name": "write SK_IMAGE_VERSION",
    "~followup_annotations": [
      "@@@STEP_LOG_LINE@SK_IMAGE_VERSION@42@@@",
      "@@@STEP_LOG_END@SK_IMAGE_VERSION@@@"
    ]
  },
  {
    "cmd": [
      "python",
      "-u",
      "RECIPE_MODULE[recipe_engine::file]\\resources\\fileutil.py",
      "--json-output",
      "/path/to/tmp/json",
      "copy",
      "[START_DIR]\\skia\\infra\\bots\\assets\\svg\\VERSION",
      "/path/to/tmp/"
    ],
    "infra_step": true,
    "name": "Get svg VERSION"
  },
  {
    "cmd": [
      "python",
      "-u",
      "RECIPE_MODULE[recipe_engine::file]\\resources\\fileutil.py",
      "--json-output",
      "/path/to/tmp/json",
      "copy",
      "42",
      "[START_DIR]\\tmp\\SVG_VERSION"
    ],
    "infra_step": true,
    "name": "write SVG_VERSION",
    "~followup_annotations": [
      "@@@STEP_LOG_LINE@SVG_VERSION@42@@@",
      "@@@STEP_LOG_END@SVG_VERSION@@@"
    ]
  },
  {
    "cmd": [
      "python",
      "-u",
      "RECIPE_MODULE[recipe_engine::file]\\resources\\fileutil.py",
      "--json-output",
      "/path/to/tmp/json",
      "rmtree",
      "[START_DIR]\\test"
    ],
    "infra_step": true,
    "name": "rmtree test"
  },
  {
    "cmd": [
      "python",
      "-u",
      "RECIPE_MODULE[recipe_engine::file]\\resources\\fileutil.py",
      "--json-output",
      "/path/to/tmp/json",
      "rmtree",
      "[START_DIR]\\test"
    ],
    "infra_step": true,
    "name": "rmtree test"
  },
  {
    "cmd": [
      "python",
      "-u",
      "RECIPE_MODULE[recipe_engine::file]\\resources\\fileutil.py",
      "--json-output",
      "/path/to/tmp/json",
      "ensure-directory",
      "--mode",
      "0777",
      "[START_DIR]\\test"
    ],
    "infra_step": true,
    "name": "makedirs test"
  },
  {
    "cmd": [
      "python",
      "-u",
      "\nimport contextlib\nimport math\nimport socket\nimport sys\nimport time\nimport urllib2\n\nHASHES_URL = sys.argv[1]\nRETRIES = 5\nTIMEOUT = 60\nWAIT_BASE = 15\n\nsocket.setdefaulttimeout(TIMEOUT)\nfor retry in range(RETRIES):\n  try:\n    with contextlib.closing(\n        urllib2.urlopen(HASHES_URL, timeout=TIMEOUT)) as w:\n      hashes = w.read()\n      with open(sys.argv[2], 'w') as f:\n        f.write(hashes)\n        break\n  except Exception as e:\n    print 'Failed to get uninteresting hashes from %s:' % HASHES_URL\n    print e\n    if retry == RETRIES:\n      raise\n    waittime = WAIT_BASE * math.pow(2, retry)\n    print 'Retry in %d seconds.' % waittime\n    time.sleep(waittime)\n",
      "https://example.com/hashes.txt",
      "[START_DIR]\\tmp\\uninteresting_hashes.txt"
    ],
    "env": {
      "CHROME_HEADLESS": "1",
      "PATH": "<PATH>;RECIPE_REPO[depot_tools]"
    },
    "infra_step": true,
    "name": "get uninteresting hashes",
    "~followup_annotations": [
      "@@@STEP_LOG_LINE@python.inline@@@@",
      "@@@STEP_LOG_LINE@python.inline@import contextlib@@@",
      "@@@STEP_LOG_LINE@python.inline@import math@@@",
      "@@@STEP_LOG_LINE@python.inline@import socket@@@",
      "@@@STEP_LOG_LINE@python.inline@import sys@@@",
      "@@@STEP_LOG_LINE@python.inline@import time@@@",
      "@@@STEP_LOG_LINE@python.inline@import urllib2@@@",
      "@@@STEP_LOG_LINE@python.inline@@@@",
      "@@@STEP_LOG_LINE@python.inline@HASHES_URL = sys.argv[1]@@@",
      "@@@STEP_LOG_LINE@python.inline@RETRIES = 5@@@",
      "@@@STEP_LOG_LINE@python.inline@TIMEOUT = 60@@@",
      "@@@STEP_LOG_LINE@python.inline@WAIT_BASE = 15@@@",
      "@@@STEP_LOG_LINE@python.inline@@@@",
      "@@@STEP_LOG_LINE@python.inline@socket.setdefaulttimeout(TIMEOUT)@@@",
      "@@@STEP_LOG_LINE@python.inline@for retry in range(RETRIES):@@@",
      "@@@STEP_LOG_LINE@python.inline@  try:@@@",
      "@@@STEP_LOG_LINE@python.inline@    with contextlib.closing(@@@",
      "@@@STEP_LOG_LINE@python.inline@        urllib2.urlopen(HASHES_URL, timeout=TIMEOUT)) as w:@@@",
      "@@@STEP_LOG_LINE@python.inline@      hashes = w.read()@@@",
      "@@@STEP_LOG_LINE@python.inline@      with open(sys.argv[2], 'w') as f:@@@",
      "@@@STEP_LOG_LINE@python.inline@        f.write(hashes)@@@",
      "@@@STEP_LOG_LINE@python.inline@        break@@@",
      "@@@STEP_LOG_LINE@python.inline@  except Exception as e:@@@",
      "@@@STEP_LOG_LINE@python.inline@    print 'Failed to get uninteresting hashes from %s:' % HASHES_URL@@@",
      "@@@STEP_LOG_LINE@python.inline@    print e@@@",
      "@@@STEP_LOG_LINE@python.inline@    if retry == RETRIES:@@@",
      "@@@STEP_LOG_LINE@python.inline@      raise@@@",
      "@@@STEP_LOG_LINE@python.inline@    waittime = WAIT_BASE * math.pow(2, retry)@@@",
      "@@@STEP_LOG_LINE@python.inline@    print 'Retry in %d seconds.' % waittime@@@",
      "@@@STEP_LOG_LINE@python.inline@    time.sleep(waittime)@@@",
      "@@@STEP_LOG_END@python.inline@@@"
    ]
  },
  {
    "cmd": [
      "python",
      "-u",
      "import os\nprint os.environ.get('SWARMING_BOT_ID', '')\n"
    ],
    "name": "get swarming bot id",
    "~followup_annotations": [
      "@@@STEP_LOG_LINE@python.inline@import os@@@",
      "@@@STEP_LOG_LINE@python.inline@print os.environ.get('SWARMING_BOT_ID', '')@@@",
      "@@@STEP_LOG_END@python.inline@@@"
    ]
  },
  {
    "cmd": [
      "python",
      "-u",
      "import os\nprint os.environ.get('SWARMING_TASK_ID', '')\n"
    ],
    "name": "get swarming task id",
    "~followup_annotations": [
      "@@@STEP_LOG_LINE@python.inline@import os@@@",
      "@@@STEP_LOG_LINE@python.inline@print os.environ.get('SWARMING_TASK_ID', '')@@@",
      "@@@STEP_LOG_END@python.inline@@@"
    ]
  },
  {
    "cmd": [
      "powershell",
      "-ExecutionPolicy",
      "Unrestricted",
      "-File",
      "RECIPE_MODULE[skia::flavor]\\resources\\win_run_and_check_log.ps1",
      "[START_DIR]\\build\\dm",
      "--resourcePath",
      "[START_DIR]\\skia\\resources",
      "--skps",
      "[START_DIR]\\skp",
      "--images",
      "[START_DIR]\\skimage\\dm",
      "--colorImages",
      "[START_DIR]\\skimage\\colorspace",
      "--nameByHash",
      "--properties",
      "gitHash",
      "abc123",
      "builder",
      "Test-Win10-Clang-NUC5i7RYH-CPU-AVX2-x86_64-Debug-All-NativeFonts_GDI",
      "buildbucket_build_id",
      "123454321",
      "task_id",
      "task_12345",
      "swarming_bot_id",
      "skia-bot-123",
      "swarming_task_id",
      "123456",
      "--svgs",
      "[START_DIR]\\svg",
      "--key",
      "arch",
      "x86_64",
      "compiler",
      "Clang",
      "configuration",
      "Debug",
      "cpu_or_gpu",
      "CPU",
      "cpu_or_gpu_value",
      "AVX2",
      "extra_config",
      "NativeFonts_GDI",
      "model",
      "NUC5i7RYH",
      "os",
      "Win10",
      "style",
      "default",
      "--uninterestingHashesFile",
      "[START_DIR]\\tmp\\uninteresting_hashes.txt",
      "--writePath",
      "[START_DIR]\\[SWARM_OUT_DIR]",
      "--dont_write",
      "pdf",
      "--randomProcessorTest",
      "--nogpu",
      "--config",
      "8888",
      "--src",
      "tests",
      "gm",
      "--blacklist",
      "_",
      "image",
      "gen_platf",
      "pal8os2v2.bmp",
      "_",
      "image",
      "gen_platf",
      "pal8os2v2-16.bmp",
      "_",
      "image",
      "gen_platf",
      "rgba32abf.bmp",
      "_",
      "image",
      "gen_platf",
      "rgb24prof.bmp",
      "_",
      "image",
      "gen_platf",
      "rgb24lprof.bmp",
      "_",
      "image",
      "gen_platf",
      "8bpp-pixeldata-cropped.bmp",
      "_",
      "image",
      "gen_platf",
      "4bpp-pixeldata-cropped.bmp",
      "_",
      "image",
      "gen_platf",
      "32bpp-pixeldata-cropped.bmp",
      "_",
      "image",
      "gen_platf",
      "24bpp-pixeldata-cropped.bmp",
      "_",
      "gm",
      "_",
      "composeshader_bitmap",
      "_",
      "image",
      "gen_platf",
      "testimgari.jpg",
      "_",
      "image",
      "gen_platf",
      "rle8-height-negative.bmp",
      "_",
      "image",
      "gen_platf",
      "rle4-height-negative.bmp",
      "_",
      "image",
      "gen_platf",
      "error",
      "--gdi",
      "--verbose"
    ],
    "env": {
      "CHROME_HEADLESS": "1",
      "PATH": "<PATH>;RECIPE_REPO[depot_tools]"
    },
    "name": "dm"
  },
  {
<<<<<<< HEAD
    "jsonResult": null,
=======
>>>>>>> 40be567a
    "name": "$result"
  }
]<|MERGE_RESOLUTION|>--- conflicted
+++ resolved
@@ -109,19 +109,6 @@
       "@@@STEP_LOG_LINE@SVG_VERSION@42@@@",
       "@@@STEP_LOG_END@SVG_VERSION@@@"
     ]
-  },
-  {
-    "cmd": [
-      "python",
-      "-u",
-      "RECIPE_MODULE[recipe_engine::file]\\resources\\fileutil.py",
-      "--json-output",
-      "/path/to/tmp/json",
-      "rmtree",
-      "[START_DIR]\\test"
-    ],
-    "infra_step": true,
-    "name": "rmtree test"
   },
   {
     "cmd": [
@@ -356,10 +343,6 @@
     "name": "dm"
   },
   {
-<<<<<<< HEAD
-    "jsonResult": null,
-=======
->>>>>>> 40be567a
     "name": "$result"
   }
 ]