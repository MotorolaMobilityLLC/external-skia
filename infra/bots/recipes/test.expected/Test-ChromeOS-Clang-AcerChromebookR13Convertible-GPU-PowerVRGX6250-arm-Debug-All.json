[
  {
    "cmd": [
      "python",
      "-u",
      "RECIPE_MODULE[recipe_engine::file]/resources/fileutil.py",
      "--json-output",
      "/path/to/tmp/json",
      "ensure-directory",
      "--mode",
      "0777",
      "[START_DIR]/tmp"
    ],
    "infra_step": true,
    "name": "makedirs tmp_dir"
  },
  {
    "cmd": [
      "python",
      "-u",
      "RECIPE_MODULE[recipe_engine::file]/resources/fileutil.py",
      "--json-output",
      "/path/to/tmp/json",
      "copy",
      "[HOME]/ssh_machine.json",
      "/path/to/tmp/"
    ],
    "infra_step": true,
    "name": "read ssh_machine.json"
  },
  {
    "cmd": [
      "ssh",
      "-oConnectTimeout=15",
      "-oBatchMode=yes",
      "-t",
      "-t",
      "foo@127.0.0.1",
      "mkdir",
      "-p",
      "/home/chronos/user/resources"
    ],
    "env": {
      "CHROME_HEADLESS": "1",
      "PATH": "<PATH>:RECIPE_REPO[depot_tools]"
    },
    "infra_step": true,
    "name": "mkdir /home/chronos/user/resources"
  },
  {
    "cmd": [
      "ssh",
      "-oConnectTimeout=15",
      "-oBatchMode=yes",
      "-t",
      "-t",
      "foo@127.0.0.1",
      "rm",
      "-rf",
      "/home/chronos/user/bin"
    ],
    "env": {
      "CHROME_HEADLESS": "1",
      "PATH": "<PATH>:RECIPE_REPO[depot_tools]"
    },
    "infra_step": true,
    "name": "rm /home/chronos/user/bin"
  },
  {
    "cmd": [
      "ssh",
      "-oConnectTimeout=15",
      "-oBatchMode=yes",
      "-t",
      "-t",
      "foo@127.0.0.1",
      "mkdir",
      "-p",
      "/home/chronos/user/bin"
    ],
    "env": {
      "CHROME_HEADLESS": "1",
      "PATH": "<PATH>:RECIPE_REPO[depot_tools]"
    },
    "infra_step": true,
    "name": "mkdir /home/chronos/user/bin"
  },
  {
    "cmd": [
      "ssh",
      "-oConnectTimeout=15",
      "-oBatchMode=yes",
      "-t",
      "-t",
      "foo@127.0.0.1",
      "sudo",
      "mount",
      "-i",
      "-o",
      "remount,exec",
      "/home/chronos"
    ],
    "env": {
      "CHROME_HEADLESS": "1",
      "PATH": "<PATH>:RECIPE_REPO[depot_tools]"
    },
    "infra_step": true,
    "name": "remount /home/chronos/user/ as exec"
  },
  {
    "cmd": [
      "python",
      "-u",
      "\nimport subprocess\nimport sys\nsrc = sys.argv[1] + '/*'\ndest   = sys.argv[2]\nprint subprocess.check_output('scp -r %s %s' % (src, dest), shell=True)\n",
      "[START_DIR]/skia/resources",
      "foo@127.0.0.1:/home/chronos/user/resources"
    ],
    "infra_step": true,
    "name": "scp -r [START_DIR]/skia/resources foo@127.0.0.1:/home/chronos/user/resources",
    "~followup_annotations": [
      "@@@STEP_LOG_LINE@python.inline@@@@",
      "@@@STEP_LOG_LINE@python.inline@import subprocess@@@",
      "@@@STEP_LOG_LINE@python.inline@import sys@@@",
      "@@@STEP_LOG_LINE@python.inline@src = sys.argv[1] + '/*'@@@",
      "@@@STEP_LOG_LINE@python.inline@dest   = sys.argv[2]@@@",
      "@@@STEP_LOG_LINE@python.inline@print subprocess.check_output('scp -r %s %s' % (src, dest), shell=True)@@@",
      "@@@STEP_LOG_END@python.inline@@@"
    ]
  },
  {
    "cmd": [
      "python",
      "-u",
      "RECIPE_MODULE[recipe_engine::file]/resources/fileutil.py",
      "--json-output",
      "/path/to/tmp/json",
      "copy",
      "[START_DIR]/skia/infra/bots/assets/skp/VERSION",
      "/path/to/tmp/"
    ],
    "infra_step": true,
    "name": "Get skp VERSION"
  },
  {
    "cmd": [
      "python",
      "-u",
      "RECIPE_MODULE[recipe_engine::file]/resources/fileutil.py",
      "--json-output",
      "/path/to/tmp/json",
      "copy",
      "42",
      "[START_DIR]/tmp/SKP_VERSION"
    ],
    "infra_step": true,
    "name": "write SKP_VERSION",
    "~followup_annotations": [
      "@@@STEP_LOG_LINE@SKP_VERSION@42@@@",
      "@@@STEP_LOG_END@SKP_VERSION@@@"
    ]
  },
  {
    "cmd": [
      "ssh",
      "-oConnectTimeout=15",
      "-oBatchMode=yes",
      "-t",
      "-t",
      "foo@127.0.0.1",
      "cat",
      "/home/chronos/user/SKP_VERSION"
    ],
    "env": {
      "CHROME_HEADLESS": "1",
      "PATH": "<PATH>:RECIPE_REPO[depot_tools]"
    },
    "infra_step": true,
    "name": "read /home/chronos/user/SKP_VERSION"
  },
  {
    "cmd": [
      "ssh",
      "-oConnectTimeout=15",
      "-oBatchMode=yes",
      "-t",
      "-t",
      "foo@127.0.0.1",
      "rm",
      "-f",
      "/home/chronos/user/SKP_VERSION"
    ],
    "env": {
      "CHROME_HEADLESS": "1",
      "PATH": "<PATH>:RECIPE_REPO[depot_tools]"
    },
    "infra_step": true,
    "name": "rm /home/chronos/user/SKP_VERSION"
  },
  {
    "cmd": [
      "ssh",
      "-oConnectTimeout=15",
      "-oBatchMode=yes",
      "-t",
      "-t",
      "foo@127.0.0.1",
      "rm",
      "-rf",
      "/home/chronos/user/skps"
    ],
    "env": {
      "CHROME_HEADLESS": "1",
      "PATH": "<PATH>:RECIPE_REPO[depot_tools]"
    },
    "infra_step": true,
    "name": "rm /home/chronos/user/skps"
  },
  {
    "cmd": [
      "ssh",
      "-oConnectTimeout=15",
      "-oBatchMode=yes",
      "-t",
      "-t",
      "foo@127.0.0.1",
      "mkdir",
      "-p",
      "/home/chronos/user/skps"
    ],
    "env": {
      "CHROME_HEADLESS": "1",
      "PATH": "<PATH>:RECIPE_REPO[depot_tools]"
    },
    "infra_step": true,
    "name": "mkdir /home/chronos/user/skps"
  },
  {
    "cmd": [
      "python",
      "-u",
      "\nimport subprocess\nimport sys\nsrc = sys.argv[1] + '/*'\ndest   = sys.argv[2]\nprint subprocess.check_output('scp -r %s %s' % (src, dest), shell=True)\n",
      "[START_DIR]/skp",
      "foo@127.0.0.1:/home/chronos/user/skps"
    ],
    "infra_step": true,
    "name": "scp -r [START_DIR]/skp foo@127.0.0.1:/home/chronos/user/skps",
    "~followup_annotations": [
      "@@@STEP_LOG_LINE@python.inline@@@@",
      "@@@STEP_LOG_LINE@python.inline@import subprocess@@@",
      "@@@STEP_LOG_LINE@python.inline@import sys@@@",
      "@@@STEP_LOG_LINE@python.inline@src = sys.argv[1] + '/*'@@@",
      "@@@STEP_LOG_LINE@python.inline@dest   = sys.argv[2]@@@",
      "@@@STEP_LOG_LINE@python.inline@print subprocess.check_output('scp -r %s %s' % (src, dest), shell=True)@@@",
      "@@@STEP_LOG_END@python.inline@@@"
    ]
  },
  {
    "cmd": [
      "scp",
      "[START_DIR]/tmp/SKP_VERSION",
      "foo@127.0.0.1:/home/chronos/user/SKP_VERSION"
    ],
    "env": {
      "CHROME_HEADLESS": "1",
      "PATH": "<PATH>:RECIPE_REPO[depot_tools]"
    },
    "infra_step": true,
    "name": "scp [START_DIR]/tmp/SKP_VERSION foo@127.0.0.1:/home/chronos/user/SKP_VERSION"
  },
  {
    "cmd": [
      "python",
      "-u",
      "RECIPE_MODULE[recipe_engine::file]/resources/fileutil.py",
      "--json-output",
      "/path/to/tmp/json",
      "copy",
      "[START_DIR]/skia/infra/bots/assets/skimage/VERSION",
      "/path/to/tmp/"
    ],
    "infra_step": true,
    "name": "Get skimage VERSION"
  },
  {
    "cmd": [
      "python",
      "-u",
      "RECIPE_MODULE[recipe_engine::file]/resources/fileutil.py",
      "--json-output",
      "/path/to/tmp/json",
      "copy",
      "42",
      "[START_DIR]/tmp/SK_IMAGE_VERSION"
    ],
    "infra_step": true,
    "name": "write SK_IMAGE_VERSION",
    "~followup_annotations": [
      "@@@STEP_LOG_LINE@SK_IMAGE_VERSION@42@@@",
      "@@@STEP_LOG_END@SK_IMAGE_VERSION@@@"
    ]
  },
  {
    "cmd": [
      "ssh",
      "-oConnectTimeout=15",
      "-oBatchMode=yes",
      "-t",
      "-t",
      "foo@127.0.0.1",
      "cat",
      "/home/chronos/user/SK_IMAGE_VERSION"
    ],
    "env": {
      "CHROME_HEADLESS": "1",
      "PATH": "<PATH>:RECIPE_REPO[depot_tools]"
    },
    "infra_step": true,
    "name": "read /home/chronos/user/SK_IMAGE_VERSION"
  },
  {
    "cmd": [
      "ssh",
      "-oConnectTimeout=15",
      "-oBatchMode=yes",
      "-t",
      "-t",
      "foo@127.0.0.1",
      "rm",
      "-f",
      "/home/chronos/user/SK_IMAGE_VERSION"
    ],
    "env": {
      "CHROME_HEADLESS": "1",
      "PATH": "<PATH>:RECIPE_REPO[depot_tools]"
    },
    "infra_step": true,
    "name": "rm /home/chronos/user/SK_IMAGE_VERSION"
  },
  {
    "cmd": [
      "ssh",
      "-oConnectTimeout=15",
      "-oBatchMode=yes",
      "-t",
      "-t",
      "foo@127.0.0.1",
      "rm",
      "-rf",
      "/home/chronos/user/images"
    ],
    "env": {
      "CHROME_HEADLESS": "1",
      "PATH": "<PATH>:RECIPE_REPO[depot_tools]"
    },
    "infra_step": true,
    "name": "rm /home/chronos/user/images"
  },
  {
    "cmd": [
      "ssh",
      "-oConnectTimeout=15",
      "-oBatchMode=yes",
      "-t",
      "-t",
      "foo@127.0.0.1",
      "mkdir",
      "-p",
      "/home/chronos/user/images"
    ],
    "env": {
      "CHROME_HEADLESS": "1",
      "PATH": "<PATH>:RECIPE_REPO[depot_tools]"
    },
    "infra_step": true,
    "name": "mkdir /home/chronos/user/images"
  },
  {
    "cmd": [
      "python",
      "-u",
      "\nimport subprocess\nimport sys\nsrc = sys.argv[1] + '/*'\ndest   = sys.argv[2]\nprint subprocess.check_output('scp -r %s %s' % (src, dest), shell=True)\n",
      "[START_DIR]/skimage",
      "foo@127.0.0.1:/home/chronos/user/images"
    ],
    "infra_step": true,
    "name": "scp -r [START_DIR]/skimage foo@127.0.0.1:/home/chronos/user/images",
    "~followup_annotations": [
      "@@@STEP_LOG_LINE@python.inline@@@@",
      "@@@STEP_LOG_LINE@python.inline@import subprocess@@@",
      "@@@STEP_LOG_LINE@python.inline@import sys@@@",
      "@@@STEP_LOG_LINE@python.inline@src = sys.argv[1] + '/*'@@@",
      "@@@STEP_LOG_LINE@python.inline@dest   = sys.argv[2]@@@",
      "@@@STEP_LOG_LINE@python.inline@print subprocess.check_output('scp -r %s %s' % (src, dest), shell=True)@@@",
      "@@@STEP_LOG_END@python.inline@@@"
    ]
  },
  {
    "cmd": [
      "scp",
      "[START_DIR]/tmp/SK_IMAGE_VERSION",
      "foo@127.0.0.1:/home/chronos/user/SK_IMAGE_VERSION"
    ],
    "env": {
      "CHROME_HEADLESS": "1",
      "PATH": "<PATH>:RECIPE_REPO[depot_tools]"
    },
    "infra_step": true,
    "name": "scp [START_DIR]/tmp/SK_IMAGE_VERSION foo@127.0.0.1:/home/chronos/user/SK_IMAGE_VERSION"
  },
  {
    "cmd": [
      "python",
      "-u",
      "RECIPE_MODULE[recipe_engine::file]/resources/fileutil.py",
      "--json-output",
      "/path/to/tmp/json",
      "copy",
      "[START_DIR]/skia/infra/bots/assets/svg/VERSION",
      "/path/to/tmp/"
    ],
    "infra_step": true,
    "name": "Get svg VERSION"
  },
  {
    "cmd": [
      "python",
      "-u",
      "RECIPE_MODULE[recipe_engine::file]/resources/fileutil.py",
      "--json-output",
      "/path/to/tmp/json",
      "copy",
      "42",
      "[START_DIR]/tmp/SVG_VERSION"
    ],
    "infra_step": true,
    "name": "write SVG_VERSION",
    "~followup_annotations": [
      "@@@STEP_LOG_LINE@SVG_VERSION@42@@@",
      "@@@STEP_LOG_END@SVG_VERSION@@@"
    ]
  },
  {
    "cmd": [
      "ssh",
      "-oConnectTimeout=15",
      "-oBatchMode=yes",
      "-t",
      "-t",
      "foo@127.0.0.1",
      "cat",
      "/home/chronos/user/SVG_VERSION"
    ],
    "env": {
      "CHROME_HEADLESS": "1",
      "PATH": "<PATH>:RECIPE_REPO[depot_tools]"
    },
    "infra_step": true,
    "name": "read /home/chronos/user/SVG_VERSION"
  },
  {
    "cmd": [
      "ssh",
      "-oConnectTimeout=15",
      "-oBatchMode=yes",
      "-t",
      "-t",
      "foo@127.0.0.1",
      "rm",
      "-f",
      "/home/chronos/user/SVG_VERSION"
    ],
    "env": {
      "CHROME_HEADLESS": "1",
      "PATH": "<PATH>:RECIPE_REPO[depot_tools]"
    },
    "infra_step": true,
    "name": "rm /home/chronos/user/SVG_VERSION"
  },
  {
    "cmd": [
      "ssh",
      "-oConnectTimeout=15",
      "-oBatchMode=yes",
      "-t",
      "-t",
      "foo@127.0.0.1",
      "rm",
      "-rf",
      "/home/chronos/user/svgs"
    ],
    "env": {
      "CHROME_HEADLESS": "1",
      "PATH": "<PATH>:RECIPE_REPO[depot_tools]"
    },
    "infra_step": true,
    "name": "rm /home/chronos/user/svgs"
  },
  {
    "cmd": [
      "ssh",
      "-oConnectTimeout=15",
      "-oBatchMode=yes",
      "-t",
      "-t",
      "foo@127.0.0.1",
      "mkdir",
      "-p",
      "/home/chronos/user/svgs"
    ],
    "env": {
      "CHROME_HEADLESS": "1",
      "PATH": "<PATH>:RECIPE_REPO[depot_tools]"
    },
    "infra_step": true,
    "name": "mkdir /home/chronos/user/svgs"
  },
  {
    "cmd": [
      "python",
      "-u",
      "\nimport subprocess\nimport sys\nsrc = sys.argv[1] + '/*'\ndest   = sys.argv[2]\nprint subprocess.check_output('scp -r %s %s' % (src, dest), shell=True)\n",
      "[START_DIR]/svg",
      "foo@127.0.0.1:/home/chronos/user/svgs"
    ],
    "infra_step": true,
    "name": "scp -r [START_DIR]/svg foo@127.0.0.1:/home/chronos/user/svgs",
    "~followup_annotations": [
      "@@@STEP_LOG_LINE@python.inline@@@@",
      "@@@STEP_LOG_LINE@python.inline@import subprocess@@@",
      "@@@STEP_LOG_LINE@python.inline@import sys@@@",
      "@@@STEP_LOG_LINE@python.inline@src = sys.argv[1] + '/*'@@@",
      "@@@STEP_LOG_LINE@python.inline@dest   = sys.argv[2]@@@",
      "@@@STEP_LOG_LINE@python.inline@print subprocess.check_output('scp -r %s %s' % (src, dest), shell=True)@@@",
      "@@@STEP_LOG_END@python.inline@@@"
    ]
  },
  {
    "cmd": [
      "scp",
      "[START_DIR]/tmp/SVG_VERSION",
      "foo@127.0.0.1:/home/chronos/user/SVG_VERSION"
    ],
    "env": {
      "CHROME_HEADLESS": "1",
      "PATH": "<PATH>:RECIPE_REPO[depot_tools]"
    },
    "infra_step": true,
    "name": "scp [START_DIR]/tmp/SVG_VERSION foo@127.0.0.1:/home/chronos/user/SVG_VERSION"
  },
  {
    "cmd": [
      "python",
      "-u",
      "RECIPE_MODULE[recipe_engine::file]/resources/fileutil.py",
      "--json-output",
      "/path/to/tmp/json",
      "rmtree",
      "[START_DIR]/test"
    ],
    "infra_step": true,
    "name": "rmtree test"
  },
  {
    "cmd": [
      "python",
      "-u",
      "RECIPE_MODULE[recipe_engine::file]/resources/fileutil.py",
      "--json-output",
      "/path/to/tmp/json",
      "ensure-directory",
      "--mode",
      "0777",
      "[START_DIR]/test"
    ],
    "infra_step": true,
    "name": "makedirs test"
  },
  {
    "cmd": [
      "ssh",
      "-oConnectTimeout=15",
      "-oBatchMode=yes",
      "-t",
      "-t",
      "foo@127.0.0.1",
      "rm",
      "-rf",
      "/home/chronos/user/dm_out"
    ],
    "env": {
      "CHROME_HEADLESS": "1",
      "PATH": "<PATH>:RECIPE_REPO[depot_tools]"
    },
    "infra_step": true,
    "name": "rm /home/chronos/user/dm_out"
  },
  {
    "cmd": [
      "ssh",
      "-oConnectTimeout=15",
      "-oBatchMode=yes",
      "-t",
      "-t",
      "foo@127.0.0.1",
      "mkdir",
      "-p",
      "/home/chronos/user/dm_out"
    ],
    "env": {
      "CHROME_HEADLESS": "1",
      "PATH": "<PATH>:RECIPE_REPO[depot_tools]"
    },
    "infra_step": true,
    "name": "mkdir /home/chronos/user/dm_out"
  },
  {
    "cmd": [
      "python",
      "-u",
      "\nimport contextlib\nimport math\nimport socket\nimport sys\nimport time\nimport urllib2\n\nHASHES_URL = sys.argv[1]\nRETRIES = 5\nTIMEOUT = 60\nWAIT_BASE = 15\n\nsocket.setdefaulttimeout(TIMEOUT)\nfor retry in range(RETRIES):\n  try:\n    with contextlib.closing(\n        urllib2.urlopen(HASHES_URL, timeout=TIMEOUT)) as w:\n      hashes = w.read()\n      with open(sys.argv[2], 'w') as f:\n        f.write(hashes)\n        break\n  except Exception as e:\n    print 'Failed to get uninteresting hashes from %s:' % HASHES_URL\n    print e\n    if retry == RETRIES:\n      raise\n    waittime = WAIT_BASE * math.pow(2, retry)\n    print 'Retry in %d seconds.' % waittime\n    time.sleep(waittime)\n",
      "https://example.com/hashes.txt",
      "[START_DIR]/tmp/uninteresting_hashes.txt"
    ],
    "env": {
      "CHROME_HEADLESS": "1",
      "PATH": "<PATH>:RECIPE_REPO[depot_tools]"
    },
    "infra_step": true,
    "name": "get uninteresting hashes",
    "~followup_annotations": [
      "@@@STEP_LOG_LINE@python.inline@@@@",
      "@@@STEP_LOG_LINE@python.inline@import contextlib@@@",
      "@@@STEP_LOG_LINE@python.inline@import math@@@",
      "@@@STEP_LOG_LINE@python.inline@import socket@@@",
      "@@@STEP_LOG_LINE@python.inline@import sys@@@",
      "@@@STEP_LOG_LINE@python.inline@import time@@@",
      "@@@STEP_LOG_LINE@python.inline@import urllib2@@@",
      "@@@STEP_LOG_LINE@python.inline@@@@",
      "@@@STEP_LOG_LINE@python.inline@HASHES_URL = sys.argv[1]@@@",
      "@@@STEP_LOG_LINE@python.inline@RETRIES = 5@@@",
      "@@@STEP_LOG_LINE@python.inline@TIMEOUT = 60@@@",
      "@@@STEP_LOG_LINE@python.inline@WAIT_BASE = 15@@@",
      "@@@STEP_LOG_LINE@python.inline@@@@",
      "@@@STEP_LOG_LINE@python.inline@socket.setdefaulttimeout(TIMEOUT)@@@",
      "@@@STEP_LOG_LINE@python.inline@for retry in range(RETRIES):@@@",
      "@@@STEP_LOG_LINE@python.inline@  try:@@@",
      "@@@STEP_LOG_LINE@python.inline@    with contextlib.closing(@@@",
      "@@@STEP_LOG_LINE@python.inline@        urllib2.urlopen(HASHES_URL, timeout=TIMEOUT)) as w:@@@",
      "@@@STEP_LOG_LINE@python.inline@      hashes = w.read()@@@",
      "@@@STEP_LOG_LINE@python.inline@      with open(sys.argv[2], 'w') as f:@@@",
      "@@@STEP_LOG_LINE@python.inline@        f.write(hashes)@@@",
      "@@@STEP_LOG_LINE@python.inline@        break@@@",
      "@@@STEP_LOG_LINE@python.inline@  except Exception as e:@@@",
      "@@@STEP_LOG_LINE@python.inline@    print 'Failed to get uninteresting hashes from %s:' % HASHES_URL@@@",
      "@@@STEP_LOG_LINE@python.inline@    print e@@@",
      "@@@STEP_LOG_LINE@python.inline@    if retry == RETRIES:@@@",
      "@@@STEP_LOG_LINE@python.inline@      raise@@@",
      "@@@STEP_LOG_LINE@python.inline@    waittime = WAIT_BASE * math.pow(2, retry)@@@",
      "@@@STEP_LOG_LINE@python.inline@    print 'Retry in %d seconds.' % waittime@@@",
      "@@@STEP_LOG_LINE@python.inline@    time.sleep(waittime)@@@",
      "@@@STEP_LOG_END@python.inline@@@"
    ]
  },
  {
    "cmd": [
      "scp",
      "[START_DIR]/tmp/uninteresting_hashes.txt",
      "foo@127.0.0.1:/home/chronos/user/uninteresting_hashes.txt"
    ],
    "env": {
      "CHROME_HEADLESS": "1",
      "PATH": "<PATH>:RECIPE_REPO[depot_tools]"
    },
    "infra_step": true,
    "name": "scp [START_DIR]/tmp/uninteresting_hashes.txt foo@127.0.0.1:/home/chronos/user/uninteresting_hashes.txt"
  },
  {
    "cmd": [
      "python",
      "-u",
      "import os\nprint os.environ.get('SWARMING_BOT_ID', '')\n"
    ],
    "name": "get swarming bot id",
    "~followup_annotations": [
      "@@@STEP_LOG_LINE@python.inline@import os@@@",
      "@@@STEP_LOG_LINE@python.inline@print os.environ.get('SWARMING_BOT_ID', '')@@@",
      "@@@STEP_LOG_END@python.inline@@@"
    ]
  },
  {
    "cmd": [
      "python",
      "-u",
      "import os\nprint os.environ.get('SWARMING_TASK_ID', '')\n"
    ],
    "name": "get swarming task id",
    "~followup_annotations": [
      "@@@STEP_LOG_LINE@python.inline@import os@@@",
      "@@@STEP_LOG_LINE@python.inline@print os.environ.get('SWARMING_TASK_ID', '')@@@",
      "@@@STEP_LOG_END@python.inline@@@"
    ]
  },
  {
    "cmd": [
      "scp",
      "[START_DIR]/build/dm",
      "foo@127.0.0.1:/home/chronos/user/bin/dm"
    ],
    "env": {
      "CHROME_HEADLESS": "1",
      "PATH": "<PATH>:RECIPE_REPO[depot_tools]"
    },
    "infra_step": true,
    "name": "scp [START_DIR]/build/dm foo@127.0.0.1:/home/chronos/user/bin/dm"
  },
  {
    "cmd": [
      "ssh",
      "-oConnectTimeout=15",
      "-oBatchMode=yes",
      "-t",
      "-t",
      "foo@127.0.0.1",
      "chmod",
      "+x",
      "/home/chronos/user/bin/dm"
    ],
    "env": {
      "CHROME_HEADLESS": "1",
      "PATH": "<PATH>:RECIPE_REPO[depot_tools]"
    },
    "infra_step": true,
    "name": "make dm executable"
  },
  {
    "cmd": [
      "ssh",
      "-oConnectTimeout=15",
      "-oBatchMode=yes",
      "-t",
      "-t",
      "foo@127.0.0.1",
      "/home/chronos/user/bin/dm",
      "--resourcePath",
      "/home/chronos/user/resources",
      "--skps",
      "/home/chronos/user/skps",
      "--images",
      "/home/chronos/user/images/dm",
      "--colorImages",
      "/home/chronos/user/images/colorspace",
      "--nameByHash",
      "--properties",
      "gitHash",
      "abc123",
      "builder",
      "Test-ChromeOS-Clang-AcerChromebookR13Convertible-GPU-PowerVRGX6250-arm-Debug-All",
      "buildbucket_build_id",
      "123454321",
      "task_id",
      "task_12345",
      "swarming_bot_id",
      "skia-bot-123",
      "swarming_task_id",
      "123456",
      "--svgs",
      "/home/chronos/user/svgs",
      "--key",
      "arch",
      "arm",
      "compiler",
      "Clang",
      "configuration",
      "Debug",
      "cpu_or_gpu",
      "GPU",
      "cpu_or_gpu_value",
      "PowerVRGX6250",
      "model",
      "AcerChromebookR13Convertible",
      "os",
      "ChromeOS",
      "style",
      "default",
      "--uninterestingHashesFile",
      "/home/chronos/user/uninteresting_hashes.txt",
      "--writePath",
      "/home/chronos/user/dm_out",
      "--dont_write",
      "pdf",
      "--randomProcessorTest",
      "--nocpu",
      "--config",
      "gles",
      "--src",
      "tests",
      "gm",
      "image",
      "colorImage",
      "svg",
      "--blacklist",
      "_",
      "svg",
      "_",
      "svgparse_",
      "_",
      "image",
      "gen_platf",
      "error",
      "_",
      "image",
      "_",
      "interlaced1.png",
      "_",
      "image",
      "_",
      "interlaced2.png",
      "_",
      "image",
      "_",
      "interlaced3.png",
      "_",
      "image",
      "_",
      ".arw",
      "_",
      "image",
      "_",
      ".cr2",
      "_",
      "image",
      "_",
      ".dng",
      "_",
      "image",
      "_",
      ".nef",
      "_",
      "image",
      "_",
      ".nrw",
      "_",
      "image",
      "_",
      ".orf",
      "_",
      "image",
      "_",
      ".raf",
      "_",
      "image",
      "_",
      ".rw2",
      "_",
      "image",
      "_",
      ".pef",
      "_",
      "image",
      "_",
      ".srw",
      "_",
      "image",
      "_",
      ".ARW",
      "_",
      "image",
      "_",
      ".CR2",
      "_",
      "image",
      "_",
      ".DNG",
      "_",
      "image",
      "_",
      ".NEF",
      "_",
      "image",
      "_",
      ".NRW",
      "_",
      "image",
      "_",
      ".ORF",
      "_",
      "image",
      "_",
      ".RAF",
      "_",
      "image",
      "_",
      ".RW2",
      "_",
      "image",
      "_",
      ".PEF",
      "_",
      "image",
      "_",
      ".SRW",
      "--match",
      "~gradients_view_perspective_nodither",
      "--nonativeFonts",
      "--verbose"
    ],
    "env": {
      "CHROME_HEADLESS": "1",
      "PATH": "<PATH>:RECIPE_REPO[depot_tools]"
    },
    "infra_step": true,
    "name": "dm"
  },
  {
    "cmd": [
      "python",
      "-u",
      "\nimport subprocess\nimport sys\nsrc = sys.argv[1] + '/*'\ndest   = sys.argv[2]\nprint subprocess.check_output('scp -r %s %s' % (src, dest), shell=True)\n",
      "foo@127.0.0.1:/home/chronos/user/dm_out",
      "[START_DIR]/[SWARM_OUT_DIR]"
    ],
    "infra_step": true,
    "name": "scp -r foo@127.0.0.1:/home/chronos/user/dm_out [START_DIR]/[SWARM_OUT_DIR]",
    "~followup_annotations": [
      "@@@STEP_LOG_LINE@python.inline@@@@",
      "@@@STEP_LOG_LINE@python.inline@import subprocess@@@",
      "@@@STEP_LOG_LINE@python.inline@import sys@@@",
      "@@@STEP_LOG_LINE@python.inline@src = sys.argv[1] + '/*'@@@",
      "@@@STEP_LOG_LINE@python.inline@dest   = sys.argv[2]@@@",
      "@@@STEP_LOG_LINE@python.inline@print subprocess.check_output('scp -r %s %s' % (src, dest), shell=True)@@@",
      "@@@STEP_LOG_END@python.inline@@@"
    ]
  },
  {
<<<<<<< HEAD
    "jsonResult": null,
=======
>>>>>>> 40be567a
    "name": "$result"
  }
]<|MERGE_RESOLUTION|>--- conflicted
+++ resolved
@@ -932,10 +932,6 @@
     ]
   },
   {
-<<<<<<< HEAD
-    "jsonResult": null,
-=======
->>>>>>> 40be567a
     "name": "$result"
   }
 ]