--- conflicted
+++ resolved
@@ -262,10 +262,6 @@
     "name": "makedirs perf_dir"
   },
   {
-<<<<<<< HEAD
-    "jsonResult": null,
-=======
->>>>>>> 40be567a
     "name": "$result"
   }
 ]