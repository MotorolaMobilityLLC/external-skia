--- conflicted
+++ resolved
@@ -164,15 +164,12 @@
       "esrgb",
       "narrow",
       "enarrow",
-<<<<<<< HEAD
-=======
       "--loops",
       "1",
       "--samples",
       "1",
       "--keepAlive",
       "true",
->>>>>>> 40be567a
       "--match",
       "~^floor2int_undef$",
       "~inc0.gif",
@@ -207,10 +204,6 @@
     "name": "symbolized nanobench"
   },
   {
-<<<<<<< HEAD
-    "jsonResult": null,
-=======
->>>>>>> 40be567a
     "name": "$result"
   }
 ]