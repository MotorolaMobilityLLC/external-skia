--- conflicted
+++ resolved
@@ -31,10 +31,6 @@
     "name": "upload"
   },
   {
-<<<<<<< HEAD
-    "jsonResult": null,
-=======
->>>>>>> 40be567a
     "name": "$result"
   }
 ]