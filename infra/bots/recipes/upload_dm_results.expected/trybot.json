--- conflicted
+++ resolved
@@ -12,10 +12,6 @@
     ],
     "infra_step": true,
     "name": "find .png images",
-<<<<<<< HEAD
-    "stdout": "/path/to/tmp/",
-=======
->>>>>>> 40be567a
     "~followup_annotations": [
       "@@@STEP_LOG_LINE@glob@[START_DIR]/test/someimage.png@@@",
       "@@@STEP_LOG_END@glob@@@"
@@ -44,10 +40,6 @@
     ],
     "infra_step": true,
     "name": "find .pdf images",
-<<<<<<< HEAD
-    "stdout": "/path/to/tmp/",
-=======
->>>>>>> 40be567a
     "~followup_annotations": [
       "@@@STEP_LOG_LINE@glob@[START_DIR]/test/someimage.png@@@",
       "@@@STEP_LOG_END@glob@@@"
@@ -75,10 +67,6 @@
     ],
     "infra_step": true,
     "name": "check for optional verbose.log file",
-<<<<<<< HEAD
-    "stdout": "/path/to/tmp/",
-=======
->>>>>>> 40be567a
     "~followup_annotations": [
       "@@@STEP_LOG_LINE@listdir@[START_DIR]/test/dm.json@@@",
       "@@@STEP_LOG_LINE@listdir@[START_DIR]/test/verbose.log@@@",
@@ -96,10 +84,6 @@
     "name": "upload verbose.log"
   },
   {
-<<<<<<< HEAD
-    "jsonResult": null,
-=======
->>>>>>> 40be567a
     "name": "$result"
   }
 ]