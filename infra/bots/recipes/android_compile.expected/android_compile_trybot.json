--- conflicted
+++ resolved
@@ -15,10 +15,6 @@
     "name": "Trigger and wait for task on android compile server"
   },
   {
-<<<<<<< HEAD
-    "jsonResult": null,
-=======
->>>>>>> 40be567a
     "name": "$result"
   }
 ]