[
  {
    "cmd": [
      "python",
      "-u",
      "RECIPE_MODULE[recipe_engine::file]/resources/fileutil.py",
      "--json-output",
      "/path/to/tmp/json",
      "ensure-directory",
      "--mode",
      "0777",
      "[START_DIR]/cache/work"
    ],
    "infra_step": true,
    "name": "makedirs checkout_path"
  },
  {
    "cmd": [
      "python",
      "-u",
      "RECIPE_MODULE[recipe_engine::file]/resources/fileutil.py",
      "--json-output",
      "/path/to/tmp/json",
      "remove",
      "[START_DIR]/cache/work/.gclient_entries"
    ],
    "infra_step": true,
    "name": "remove [START_DIR]/cache/work/.gclient_entries"
  },
  {
    "cmd": [
      "python",
      "-u",
      "RECIPE_MODULE[depot_tools::bot_update]/resources/bot_update.py",
      "--spec-path",
      "cache_dir = '[START_DIR]/cache/git'\nsolutions = [{'deps_file': '.DEPS.git', 'managed': False, 'name': 'skia', 'url': 'https://skia.googlesource.com/skia.git'}]",
      "--patch_root",
      "skia",
      "--revision_mapping_file",
      "{\"got_revision\": \"skia\"}",
      "--git-cache-dir",
      "[START_DIR]/cache/git",
      "--cleanup-dir",
      "[CLEANUP]/bot_update",
      "--output_json",
      "/path/to/tmp/json",
      "--revision",
      "skia@abc123"
    ],
    "cwd": "[START_DIR]/cache/work",
<<<<<<< HEAD
    "env_prefixes": {
=======
    "env_suffixes": {
>>>>>>> 40be567a
      "PATH": [
        "RECIPE_REPO[depot_tools]"
      ]
    },
    "infra_step": true,
    "name": "bot_update",
    "~followup_annotations": [
      "@@@STEP_TEXT@Some step text@@@",
      "@@@STEP_LOG_LINE@json.output@{@@@",
      "@@@STEP_LOG_LINE@json.output@  \"did_run\": true, @@@",
      "@@@STEP_LOG_LINE@json.output@  \"fixed_revisions\": {@@@",
      "@@@STEP_LOG_LINE@json.output@    \"skia\": \"abc123\"@@@",
      "@@@STEP_LOG_LINE@json.output@  }, @@@",
      "@@@STEP_LOG_LINE@json.output@  \"manifest\": {@@@",
      "@@@STEP_LOG_LINE@json.output@    \"skia\": {@@@",
      "@@@STEP_LOG_LINE@json.output@      \"repository\": \"https://fake.org/skia.git\", @@@",
      "@@@STEP_LOG_LINE@json.output@      \"revision\": \"9046e2e693bb92a76e972b694580e5d17ad10748\"@@@",
      "@@@STEP_LOG_LINE@json.output@    }@@@",
      "@@@STEP_LOG_LINE@json.output@  }, @@@",
      "@@@STEP_LOG_LINE@json.output@  \"patch_failure\": false, @@@",
      "@@@STEP_LOG_LINE@json.output@  \"patch_root\": \"skia\", @@@",
      "@@@STEP_LOG_LINE@json.output@  \"properties\": {@@@",
      "@@@STEP_LOG_LINE@json.output@    \"got_revision\": \"9046e2e693bb92a76e972b694580e5d17ad10748\", @@@",
      "@@@STEP_LOG_LINE@json.output@    \"got_revision_cp\": \"refs/heads/master@{#164710}\"@@@",
      "@@@STEP_LOG_LINE@json.output@  }, @@@",
      "@@@STEP_LOG_LINE@json.output@  \"root\": \"skia\", @@@",
      "@@@STEP_LOG_LINE@json.output@  \"source_manifest\": {@@@",
      "@@@STEP_LOG_LINE@json.output@    \"directories\": {@@@",
      "@@@STEP_LOG_LINE@json.output@      \"skia\": {@@@",
      "@@@STEP_LOG_LINE@json.output@        \"git_checkout\": {@@@",
      "@@@STEP_LOG_LINE@json.output@          \"repo_url\": \"https://fake.org/skia.git\", @@@",
      "@@@STEP_LOG_LINE@json.output@          \"revision\": \"9046e2e693bb92a76e972b694580e5d17ad10748\"@@@",
      "@@@STEP_LOG_LINE@json.output@        }@@@",
      "@@@STEP_LOG_LINE@json.output@      }@@@",
      "@@@STEP_LOG_LINE@json.output@    }, @@@",
      "@@@STEP_LOG_LINE@json.output@    \"version\": 0@@@",
      "@@@STEP_LOG_LINE@json.output@  }, @@@",
      "@@@STEP_LOG_LINE@json.output@  \"step_text\": \"Some step text\"@@@",
      "@@@STEP_LOG_LINE@json.output@}@@@",
      "@@@STEP_LOG_END@json.output@@@",
      "@@@SET_BUILD_PROPERTY@got_revision@\"9046e2e693bb92a76e972b694580e5d17ad10748\"@@@",
      "@@@SET_BUILD_PROPERTY@got_revision_cp@\"refs/heads/master@{#164710}\"@@@"
    ]
  },
  {
    "cmd": [
      "python",
      "-u",
      "RECIPE_MODULE[recipe_engine::file]/resources/fileutil.py",
      "--json-output",
      "/path/to/tmp/json",
      "ensure-directory",
      "--mode",
      "0777",
      "[START_DIR]/tmp"
    ],
    "infra_step": true,
    "name": "makedirs tmp_dir"
  },
  {
    "cmd": [
      "git",
      "diff",
      "--no-ext-diff"
    ],
    "cwd": "[START_DIR]/cache/work/skia",
    "env": {
      "CHROME_HEADLESS": "1",
      "PATH": "<PATH>:RECIPE_REPO[depot_tools]"
    },
    "name": "git diff #1"
  },
  {
    "cmd": [
      "make",
      "-C",
      "tools/gpu/gl/interface",
      "generate"
    ],
    "cwd": "[START_DIR]/cache/work/skia",
    "env": {
      "GOCACHE": "[START_DIR]/cache/go_cache",
      "GOPATH": "[START_DIR]/cache/gopath",
      "GOROOT": "[START_DIR]/go/go",
      "PATH": "[START_DIR]/go/go/bin:[START_DIR]/cache/gopath/bin:<PATH>"
    },
    "name": "generate gl interfaces"
  },
  {
    "cmd": [
      "make",
      "-C",
      "tools/gpu/gl/interface",
      "generate"
    ],
    "cwd": "[START_DIR]/cache/work/skia",
    "env": {
      "GOCACHE": "[START_DIR]/cache/go_cache",
      "GOPATH": "[START_DIR]/cache/gopath",
      "GOROOT": "[START_DIR]/go/go",
      "PATH": "[START_DIR]/go/go/bin:[START_DIR]/cache/gopath/bin:<PATH>"
    },
    "name": "generate gl interfaces"
  },
  {
    "cmd": [
      "python",
      "-u",
<<<<<<< HEAD
      "import os\nimport subprocess\n\nfor r, d, files in os.walk('[START_DIR]/cache/work/skia'):\n  for f in files:\n    if f.endswith('.fp'):\n      path = os.path.join(r, f)\n      print 'touch %s' % path\n      subprocess.check_call(['touch', path])\n"
=======
      "bin/fetch-gn"
    ],
    "cwd": "[START_DIR]/cache/work/skia",
    "env": {
      "CHROME_HEADLESS": "1",
      "PATH": "<PATH>:RECIPE_REPO[depot_tools]"
    },
    "infra_step": true,
    "name": "fetch-gn"
  },
  {
    "cmd": [
      "git",
      "ls-files",
      "*.gn"
>>>>>>> 40be567a
    ],
    "cwd": "[START_DIR]/cache/work/skia",
    "env": {
      "CHROME_HEADLESS": "1",
      "PATH": "<PATH>:RECIPE_REPO[depot_tools]"
<<<<<<< HEAD
=======
    },
    "infra_step": true,
    "name": "list .gn files"
  },
  {
    "cmd": [
      "bin/gn",
      "format",
      "BUILD.gn"
    ],
    "cwd": "[START_DIR]/cache/work/skia",
    "env": {
      "CHROME_HEADLESS": "1",
      "PATH": "<PATH>:RECIPE_REPO[depot_tools]"
    },
    "name": "format BUILD.gn"
  },
  {
    "cmd": [
      "bin/gn",
      "format",
      "gn/foo.gn"
    ],
    "cwd": "[START_DIR]/cache/work/skia",
    "env": {
      "CHROME_HEADLESS": "1",
      "PATH": "<PATH>:RECIPE_REPO[depot_tools]"
    },
    "name": "format gn/foo.gn"
  },
  {
    "cmd": [
      "python",
      "-u",
      "tools/rewrite_includes.py"
    ],
    "cwd": "[START_DIR]/cache/work/skia",
    "env": {
      "CHROME_HEADLESS": "1",
      "PATH": "<PATH>:RECIPE_REPO[depot_tools]"
    },
    "name": "rewrite #includes"
  },
  {
    "cmd": [
      "python",
      "-u",
      "import os\nimport subprocess\n\nfor r, d, files in os.walk('[START_DIR]/cache/work/skia'):\n  for f in files:\n    if f.endswith('.fp'):\n      path = os.path.join(r, f)\n      print 'touch %s' % path\n      subprocess.check_call(['touch', path])\n"
    ],
    "cwd": "[START_DIR]/cache/work/skia",
    "env": {
      "CHROME_HEADLESS": "1",
      "PATH": "<PATH>:RECIPE_REPO[depot_tools]"
>>>>>>> 40be567a
    },
    "name": "touch fp files",
    "~followup_annotations": [
      "@@@STEP_LOG_LINE@python.inline@import os@@@",
      "@@@STEP_LOG_LINE@python.inline@import subprocess@@@",
      "@@@STEP_LOG_LINE@python.inline@@@@",
      "@@@STEP_LOG_LINE@python.inline@for r, d, files in os.walk('[START_DIR]/cache/work/skia'):@@@",
      "@@@STEP_LOG_LINE@python.inline@  for f in files:@@@",
      "@@@STEP_LOG_LINE@python.inline@    if f.endswith('.fp'):@@@",
      "@@@STEP_LOG_LINE@python.inline@      path = os.path.join(r, f)@@@",
      "@@@STEP_LOG_LINE@python.inline@      print 'touch %s' % path@@@",
      "@@@STEP_LOG_LINE@python.inline@      subprocess.check_call(['touch', path])@@@",
      "@@@STEP_LOG_END@python.inline@@@"
    ]
  },
  {
    "cmd": [
      "python",
      "-u",
      "[START_DIR]/cache/work/skia/bin/fetch-gn"
    ],
    "cwd": "[START_DIR]/cache/work/skia",
    "env": {
      "CHROME_HEADLESS": "1",
      "PATH": "<PATH>:RECIPE_REPO[depot_tools]"
    },
    "infra_step": true,
    "name": "fetch-gn (2)"
  },
  {
    "cmd": [
      "python",
      "-u",
      "[START_DIR]/cache/work/skia/bin/fetch-clang-format"
    ],
    "cwd": "[START_DIR]/cache/work/skia",
    "env": {
      "CHROME_HEADLESS": "1",
      "PATH": "<PATH>:RECIPE_REPO[depot_tools]"
    },
    "infra_step": true,
    "name": "fetch-clang-format"
  },
  {
    "cmd": [
      "[START_DIR]/cache/work/skia/bin/gn",
      "gen",
      "[START_DIR]/build/out/Release",
      "--args=is_debug=false skia_compile_processors=true skia_generate_workarounds=true werror=true"
    ],
    "cwd": "[START_DIR]/cache/work/skia",
    "env": {
      "CHROME_HEADLESS": "1",
      "PATH": "[START_DIR]/cache/work/skia/bin:<PATH>:RECIPE_REPO[depot_tools]"
    },
    "name": "gn gen"
  },
  {
    "cmd": [
      "ninja",
      "-C",
      "[START_DIR]/build/out/Release"
    ],
    "cwd": "[START_DIR]/cache/work/skia",
    "env": {
      "CHROME_HEADLESS": "1",
      "PATH": "[START_DIR]/cache/work/skia/bin:<PATH>:RECIPE_REPO[depot_tools]"
    },
    "name": "ninja"
  },
  {
    "cmd": [
      "git",
      "diff",
      "--no-ext-diff"
    ],
    "cwd": "[START_DIR]/cache/work/skia",
    "env": {
      "CHROME_HEADLESS": "1",
      "PATH": "<PATH>:RECIPE_REPO[depot_tools]"
    },
    "name": "git diff #2"
  },
  {
    "cmd": [
      "python",
      "-u",
      "\ndiff1 = ''''''\n\ndiff2 = ''''''\n\nif diff1 != diff2:\n  print 'Generated files have been edited!'\n  exit(1)\n"
    ],
    "cwd": "[START_DIR]/cache/work/skia",
    "env": {
      "CHROME_HEADLESS": "1",
      "PATH": "<PATH>:RECIPE_REPO[depot_tools]"
    },
    "name": "compare diffs",
    "~followup_annotations": [
      "@@@STEP_LOG_LINE@python.inline@@@@",
      "@@@STEP_LOG_LINE@python.inline@diff1 = ''''''@@@",
      "@@@STEP_LOG_LINE@python.inline@@@@",
      "@@@STEP_LOG_LINE@python.inline@diff2 = ''''''@@@",
      "@@@STEP_LOG_LINE@python.inline@@@@",
      "@@@STEP_LOG_LINE@python.inline@if diff1 != diff2:@@@",
      "@@@STEP_LOG_LINE@python.inline@  print 'Generated files have been edited!'@@@",
      "@@@STEP_LOG_LINE@python.inline@  exit(1)@@@",
      "@@@STEP_LOG_END@python.inline@@@"
    ]
  },
  {
<<<<<<< HEAD
    "jsonResult": null,
=======
>>>>>>> 40be567a
    "name": "$result"
  }
]<|MERGE_RESOLUTION|>--- conflicted
+++ resolved
@@ -48,11 +48,7 @@
       "skia@abc123"
     ],
     "cwd": "[START_DIR]/cache/work",
-<<<<<<< HEAD
-    "env_prefixes": {
-=======
     "env_suffixes": {
->>>>>>> 40be567a
       "PATH": [
         "RECIPE_REPO[depot_tools]"
       ]
@@ -143,27 +139,8 @@
   },
   {
     "cmd": [
-      "make",
-      "-C",
-      "tools/gpu/gl/interface",
-      "generate"
-    ],
-    "cwd": "[START_DIR]/cache/work/skia",
-    "env": {
-      "GOCACHE": "[START_DIR]/cache/go_cache",
-      "GOPATH": "[START_DIR]/cache/gopath",
-      "GOROOT": "[START_DIR]/go/go",
-      "PATH": "[START_DIR]/go/go/bin:[START_DIR]/cache/gopath/bin:<PATH>"
-    },
-    "name": "generate gl interfaces"
-  },
-  {
-    "cmd": [
-      "python",
-      "-u",
-<<<<<<< HEAD
-      "import os\nimport subprocess\n\nfor r, d, files in os.walk('[START_DIR]/cache/work/skia'):\n  for f in files:\n    if f.endswith('.fp'):\n      path = os.path.join(r, f)\n      print 'touch %s' % path\n      subprocess.check_call(['touch', path])\n"
-=======
+      "python",
+      "-u",
       "bin/fetch-gn"
     ],
     "cwd": "[START_DIR]/cache/work/skia",
@@ -179,14 +156,11 @@
       "git",
       "ls-files",
       "*.gn"
->>>>>>> 40be567a
-    ],
-    "cwd": "[START_DIR]/cache/work/skia",
-    "env": {
-      "CHROME_HEADLESS": "1",
-      "PATH": "<PATH>:RECIPE_REPO[depot_tools]"
-<<<<<<< HEAD
-=======
+    ],
+    "cwd": "[START_DIR]/cache/work/skia",
+    "env": {
+      "CHROME_HEADLESS": "1",
+      "PATH": "<PATH>:RECIPE_REPO[depot_tools]"
     },
     "infra_step": true,
     "name": "list .gn files"
@@ -240,7 +214,6 @@
     "env": {
       "CHROME_HEADLESS": "1",
       "PATH": "<PATH>:RECIPE_REPO[depot_tools]"
->>>>>>> 40be567a
     },
     "name": "touch fp files",
     "~followup_annotations": [
@@ -349,10 +322,6 @@
     ]
   },
   {
-<<<<<<< HEAD
-    "jsonResult": null,
-=======
->>>>>>> 40be567a
     "name": "$result"
   }
 ]