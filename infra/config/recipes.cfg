--- conflicted
+++ resolved
@@ -14,20 +14,12 @@
   "deps": {
     "depot_tools": {
       "branch": "master",
-<<<<<<< HEAD
-      "revision": "26af0d34d281440ad0dc6d2e43fe60f32ef62da0",
-=======
       "revision": "53297790de09e48c91678367b48528afbc9f71c1",
->>>>>>> 40be567a
       "url": "https://chromium.googlesource.com/chromium/tools/depot_tools.git"
     },
     "recipe_engine": {
       "branch": "master",
-<<<<<<< HEAD
-      "revision": "5205e83b1f86731b1a2d9d4d403da415bc18029f",
-=======
       "revision": "2822336a446f5f6fc68e50e1e5c5419548979030",
->>>>>>> 40be567a
       "url": "https://chromium.googlesource.com/infra/luci/recipes-py.git"
     }
   },
