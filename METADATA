name: "skia"
description: "Skia Graphics Library"
third_party {
  url {
    type: HOMEPAGE
    value: "https://www.skia.org/"
  }
  url {
    type: GIT
    value: "https://skia.googlesource.com/skia"
  }
<<<<<<< HEAD
  version: "1e6ae6d193eef060c7fa0a96b707a911bf364508"
=======
  version: "88d7e625f9e083dba349373eeeeb73b0018a1f07"
>>>>>>> 14c8748d
  license_type: RECIPROCAL
  last_upgrade_date {
    year: 2020
    month: 11
    day: 5
  }
}<|MERGE_RESOLUTION|>--- conflicted
+++ resolved
@@ -9,11 +9,7 @@
     type: GIT
     value: "https://skia.googlesource.com/skia"
   }
-<<<<<<< HEAD
-  version: "1e6ae6d193eef060c7fa0a96b707a911bf364508"
-=======
   version: "88d7e625f9e083dba349373eeeeb73b0018a1f07"
->>>>>>> 14c8748d
   license_type: RECIPROCAL
   last_upgrade_date {
     year: 2020
