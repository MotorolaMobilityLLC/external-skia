--- conflicted
+++ resolved
@@ -33,17 +33,7 @@
     }
 
 protected:
-<<<<<<< HEAD
-    virtual bool onQuery(Sample::Event* evt) {
-        if (Sample::TitleQ(*evt)) {
-            Sample::TitleR(evt, "Texture Domain");
-            return true;
-        }
-        return this->INHERITED::onQuery(evt);
-    }
-=======
     virtual SkString name() { return SkString("Texture Domain"); }
->>>>>>> 40be567a
 
     virtual void onDrawContent(SkCanvas* canvas) {
         SkRect srcRect;
