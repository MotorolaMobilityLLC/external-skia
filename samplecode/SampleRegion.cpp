--- conflicted
+++ resolved
@@ -176,17 +176,7 @@
 
 
 protected:
-<<<<<<< HEAD
-    bool onQuery(Sample::Event* evt) override {
-        if (Sample::TitleQ(*evt)) {
-            Sample::TitleR(evt, "Regions");
-            return true;
-        }
-        return this->INHERITED::onQuery(evt);
-    }
-=======
     SkString name() override { return SkString("Regions"); }
->>>>>>> 40be567a
 
     static void drawstr(SkCanvas* canvas, const char text[], const SkPoint& loc,
                         bool hilite) {
@@ -336,11 +326,7 @@
     }
 
     virtual Sample::Click* onFindClickHandler(SkScalar x, SkScalar y,
-<<<<<<< HEAD
-                                              unsigned modi) override {
-=======
                                               ModifierKey modi) override {
->>>>>>> 40be567a
         return fRect.contains(SkScalarRoundToInt(x),
                               SkScalarRoundToInt(y)) ? new Click() : nullptr;
     }
