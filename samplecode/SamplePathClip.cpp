/*
 * Copyright 2011 Google Inc.
 *
 * Use of this source code is governed by a BSD-style license that can be
 * found in the LICENSE file.
 */

#include "include/core/SkCanvas.h"
#include "include/core/SkColorFilter.h"
#include "include/core/SkColorPriv.h"
#include "include/core/SkGraphics.h"
#include "include/core/SkPath.h"
#include "include/core/SkRegion.h"
#include "include/core/SkShader.h"
#include "include/core/SkTime.h"
#include "include/core/SkTypeface.h"
#include "include/effects/SkGradientShader.h"
#include "include/private/SkTo.h"
#include "samplecode/Sample.h"
#include "src/utils/SkUTF.h"

#include <utility>

class PathClipView : public Sample {
public:
    SkRect fOval;
    SkPoint fCenter;

    PathClipView() : fOval(SkRect::MakeWH(200, 50)), fCenter(SkPoint::Make(250, 250)) {}

protected:
<<<<<<< HEAD
    bool onQuery(Sample::Event* evt) override {
        if (Sample::TitleQ(*evt)) {
            Sample::TitleR(evt, "PathClip");
            return true;
        }
        return this->INHERITED::onQuery(evt);
    }
=======
    SkString name() override { return SkString("PathClip"); }
>>>>>>> 40be567a

    void onDrawContent(SkCanvas* canvas) override {
        const SkRect oval = fOval.makeOffset(fCenter.fX - fOval.centerX(),
                                             fCenter.fY - fOval.centerY());

        SkPaint p;
        p.setAntiAlias(true);

        p.setStyle(SkPaint::kStroke_Style);
        canvas->drawOval(oval, p);

        const SkRect r = SkRect::MakeLTRB(200, 200, 300, 300);
        canvas->clipRect(r);

        p.setStyle(SkPaint::kFill_Style);
        p.setColor(SK_ColorRED);
        canvas->drawRect(r, p);

        p.setColor(0x800000FF);
        canvas->drawOval(oval, p);
    }

<<<<<<< HEAD
    Sample::Click* onFindClickHandler(SkScalar x, SkScalar y, unsigned) override {
        return new Click(this);
=======
    Sample::Click* onFindClickHandler(SkScalar x, SkScalar y, ModifierKey) override {
        return new Click();
>>>>>>> 40be567a
    }

    bool onClick(Click* click) override {
        fCenter.set(click->fCurr.fX, click->fCurr.fY);
        return false;
    }

private:
    typedef Sample INHERITED;
};
DEF_SAMPLE( return new PathClipView; )

//////////////////////////////////////////////////////////////////////////////

static int clip_line(const SkRect& bounds, SkPoint p0, SkPoint p1, SkPoint edges[]) {
    SkPoint* edgesStart = edges;

    if (p0.fY == p1.fY) {
        return 0;
    }

    if (p0.fY > p1.fY) {
        using std::swap;
        swap(p0, p1);
    }
    // now we're monotonic in Y: p0 <= p1
    if (p1.fY <= bounds.top() || p0.fY >= bounds.bottom()) {
        return 0;
    }

    double dxdy = (double)(p1.fX - p0.fX) / (p1.fY - p0.fY);
    if (p0.fY < bounds.top()) {
        p0.fX = SkDoubleToScalar(p0.fX + dxdy * (bounds.top() - p0.fY));
        p0.fY = bounds.top();
    }
    if (p1.fY > bounds.bottom()) {
        p1.fX = SkDoubleToScalar(p1.fX + dxdy * (bounds.bottom() - p1.fY));
        p1.fY = bounds.bottom();
    }

    // Now p0...p1 is strictly inside bounds vertically, so we just need to clip horizontally

    if (p0.fX > p1.fX) {
        using std::swap;
        swap(p0, p1);
    }
    // now we're left-to-right: p0 .. p1

    if (p1.fX <= bounds.left()) {   // entirely to the left
        p0.fX = p1.fX = bounds.left();
        *edges++ = p0;
        *edges++ = p1;
        return 2;
    }
    if (p0.fX >= bounds.right()) {  // entirely to the right
        p0.fX = p1.fX = bounds.right();
        *edges++ = p0;
        *edges++ = p1;
        return 2;
    }

    if (p0.fX < bounds.left()) {
        float y = SkDoubleToScalar(p0.fY + (bounds.left() - p0.fX) / dxdy);
        *edges++ = SkPoint::Make(bounds.left(), p0.fY);
        *edges++ = SkPoint::Make(bounds.left(), y);
        p0.set(bounds.left(), y);
    }
    if (p1.fX > bounds.right()) {
        float y = SkDoubleToScalar(p0.fY + (bounds.right() - p0.fX) / dxdy);
        *edges++ = p0;
        *edges++ = SkPoint::Make(bounds.right(), y);
        *edges++ = SkPoint::Make(bounds.right(), p1.fY);
    } else {
        *edges++ = p0;
        *edges++ = p1;
    }
    return SkToInt(edges - edgesStart);
}

static void draw_clipped_line(SkCanvas* canvas, const SkRect& bounds,
                              SkPoint p0, SkPoint p1, const SkPaint& paint) {
    SkPoint verts[6];
    int count = clip_line(bounds, p0, p1, verts);

    SkPath path;
    path.addPoly(verts, count, false);
    canvas->drawPath(path, paint);
}

// Demonstrate edge-clipping that is used in the scan converter
//
class EdgeClipView : public Sample {
    enum {
        N = 3
    };
public:
    SkPoint fPoly[N];
    SkRect  fClip;
    SkColor fEdgeColor[N];

    EdgeClipView() : fClip(SkRect::MakeLTRB(150, 150, 550, 450)) {
        fPoly[0].set(300, 40);
        fPoly[1].set(550, 250);
        fPoly[2].set(40, 450);

        fEdgeColor[0] = 0xFFFF0000;
        fEdgeColor[1] = 0xFF00FF00;
        fEdgeColor[2] = 0xFF0000FF;
    }

protected:
<<<<<<< HEAD
    bool onQuery(Sample::Event* evt) override {
        if (Sample::TitleQ(*evt)) {
            Sample::TitleR(evt, "EdgeClip");
            return true;
        }
        return this->INHERITED::onQuery(evt);
    }
=======
    SkString name() override { return SkString("EdgeClip"); }
>>>>>>> 40be567a

    static SkScalar snap(SkScalar x) {
        return SkScalarRoundToScalar(x * 0.5f) * 2;
    }
    static SkPoint snap(const SkPoint& pt) {
        return SkPoint::Make(snap(pt.x()), snap(pt.y()));
    }
    static void snap(SkPoint dst[], const SkPoint src[], int count) {
        for (int i = 0; i < count; ++i) {
            dst[i] = snap(src[i]);
        }
    }

    void onDrawContent(SkCanvas* canvas) override {
        SkPath path;
        path.addPoly(fPoly, N, true);

        // Draw the full triangle, stroked and filled
        SkPaint p;
        p.setAntiAlias(true);
        p.setColor(0xFFE0E0E0);
        canvas->drawPath(path, p);
        p.setStyle(SkPaint::kStroke_Style);
        p.setStrokeWidth(2);
        for (int i = 0; i < N; ++i) {
            const int j = (i + 1) % N;
            p.setColor(fEdgeColor[i]);
            p.setAlpha(0x88);
            canvas->drawLine(fPoly[i], fPoly[j], p);
        }
        p.setStyle(SkPaint::kFill_Style);

        // Draw the clip itself
        p.setColor(0xFF8888CC);
        canvas->drawRect(fClip, p);

        // Draw the filled triangle through the clip
        p.setColor(0xFF88CC88);
        canvas->save();
        canvas->clipRect(fClip);
        canvas->drawPath(path, p);
        canvas->restore();

        p.setStyle(SkPaint::kStroke_Style);
        p.setStrokeWidth(6);

        // Draw each of the "Edges" that survived the clipping
        // We use a layer, so we can PLUS the different edge-colors, showing where two edges
        // canceled each other out.
        canvas->saveLayer(nullptr, nullptr);
        p.setBlendMode(SkBlendMode::kPlus);
        for (int i = 0; i < N; ++i) {
            const int j = (i + 1) % N;
            p.setColor(fEdgeColor[i]);
            draw_clipped_line(canvas, fClip, fPoly[i], fPoly[j], p);
        }
        canvas->restore();
    }

    class MyClick : public Click {
    public:
<<<<<<< HEAD
        MyClick(Sample* view) : Click(view) {}
=======
        MyClick() {}
>>>>>>> 40be567a
        virtual void handleMove() = 0;
    };

    class VertClick : public MyClick {
        SkPoint* fPt;
    public:
<<<<<<< HEAD
        VertClick(Sample* view, SkPoint* pt) : MyClick(view), fPt(pt) {}
=======
        VertClick(SkPoint* pt) : fPt(pt) {}
>>>>>>> 40be567a
        void handleMove() override { *fPt = snap(fCurr); }
    };

    class DragRectClick : public MyClick {
        SkRect* fRect;
    public:
<<<<<<< HEAD
        DragRectClick(Sample* view, SkRect* rect) : MyClick(view), fRect(rect) {}
=======
        DragRectClick(SkRect* rect) : fRect(rect) {}
>>>>>>> 40be567a
        void handleMove() override { fRect->offset(fCurr.x() - fPrev.x(), fCurr.y() - fPrev.y()); }
    };

    class DragPolyClick : public MyClick {
        SkPoint fSrc[100];
        SkPoint* fPoly;
        int fCount;
    public:
<<<<<<< HEAD
        DragPolyClick(Sample* view, SkPoint poly[], int count)
            : MyClick(view), fPoly(poly), fCount(count)
=======
        DragPolyClick(SkPoint poly[], int count) : fPoly(poly), fCount(count)
>>>>>>> 40be567a
        {
            SkASSERT((size_t)count <= SK_ARRAY_COUNT(fSrc));
            memcpy(fSrc, poly, count * sizeof(SkPoint));
        }
        void handleMove() override {
            const SkScalar dx = fCurr.x() - fOrig.x();
            const SkScalar dy = fCurr.y() - fOrig.y();
            for (int i = 0; i < fCount; ++i) {
                fPoly[i].set(snap(fSrc[i].x() + dx), snap(fSrc[i].y() + dy));
            }
        }
    };

    class DoNothingClick : public MyClick {
    public:
<<<<<<< HEAD
        DoNothingClick(Sample* view) : MyClick(view) {}
=======
        DoNothingClick() {}
>>>>>>> 40be567a
        void handleMove() override {}
    };

    static bool hit_test(const SkPoint& pt, SkScalar x, SkScalar y) {
        const SkScalar rad = 8;
        const SkScalar dx = pt.x() - x;
        const SkScalar dy = pt.y() - y;
        return dx*dx + dy*dy <= rad*rad;
    }

<<<<<<< HEAD
    Sample::Click* onFindClickHandler(SkScalar x, SkScalar y, unsigned) override {
=======
    Sample::Click* onFindClickHandler(SkScalar x, SkScalar y, ModifierKey) override {
>>>>>>> 40be567a
        for (int i = 0; i < N; ++i) {
            if (hit_test(fPoly[i], x, y)) {
                return new VertClick(&fPoly[i]);
            }
        }

        SkPath path;
        path.addPoly(fPoly, N, true);
        if (path.contains(x, y)) {
            return new DragPolyClick(fPoly, N);
        }

        if (fClip.intersects(SkRect::MakeLTRB(x - 1, y - 1, x + 1, y + 1))) {
            return new DragRectClick(&fClip);
        }
        return new DoNothingClick();
    }

    bool onClick(Click* click) override {
        ((MyClick*)click)->handleMove();
        return false;
    }

private:
    typedef Sample INHERITED;
};

DEF_SAMPLE( return new EdgeClipView; )<|MERGE_RESOLUTION|>--- conflicted
+++ resolved
@@ -29,17 +29,7 @@
     PathClipView() : fOval(SkRect::MakeWH(200, 50)), fCenter(SkPoint::Make(250, 250)) {}
 
 protected:
-<<<<<<< HEAD
-    bool onQuery(Sample::Event* evt) override {
-        if (Sample::TitleQ(*evt)) {
-            Sample::TitleR(evt, "PathClip");
-            return true;
-        }
-        return this->INHERITED::onQuery(evt);
-    }
-=======
     SkString name() override { return SkString("PathClip"); }
->>>>>>> 40be567a
 
     void onDrawContent(SkCanvas* canvas) override {
         const SkRect oval = fOval.makeOffset(fCenter.fX - fOval.centerX(),
@@ -62,13 +52,8 @@
         canvas->drawOval(oval, p);
     }
 
-<<<<<<< HEAD
-    Sample::Click* onFindClickHandler(SkScalar x, SkScalar y, unsigned) override {
-        return new Click(this);
-=======
     Sample::Click* onFindClickHandler(SkScalar x, SkScalar y, ModifierKey) override {
         return new Click();
->>>>>>> 40be567a
     }
 
     bool onClick(Click* click) override {
@@ -180,17 +165,7 @@
     }
 
 protected:
-<<<<<<< HEAD
-    bool onQuery(Sample::Event* evt) override {
-        if (Sample::TitleQ(*evt)) {
-            Sample::TitleR(evt, "EdgeClip");
-            return true;
-        }
-        return this->INHERITED::onQuery(evt);
-    }
-=======
     SkString name() override { return SkString("EdgeClip"); }
->>>>>>> 40be567a
 
     static SkScalar snap(SkScalar x) {
         return SkScalarRoundToScalar(x * 0.5f) * 2;
@@ -252,33 +227,21 @@
 
     class MyClick : public Click {
     public:
-<<<<<<< HEAD
-        MyClick(Sample* view) : Click(view) {}
-=======
         MyClick() {}
->>>>>>> 40be567a
         virtual void handleMove() = 0;
     };
 
     class VertClick : public MyClick {
         SkPoint* fPt;
     public:
-<<<<<<< HEAD
-        VertClick(Sample* view, SkPoint* pt) : MyClick(view), fPt(pt) {}
-=======
         VertClick(SkPoint* pt) : fPt(pt) {}
->>>>>>> 40be567a
         void handleMove() override { *fPt = snap(fCurr); }
     };
 
     class DragRectClick : public MyClick {
         SkRect* fRect;
     public:
-<<<<<<< HEAD
-        DragRectClick(Sample* view, SkRect* rect) : MyClick(view), fRect(rect) {}
-=======
         DragRectClick(SkRect* rect) : fRect(rect) {}
->>>>>>> 40be567a
         void handleMove() override { fRect->offset(fCurr.x() - fPrev.x(), fCurr.y() - fPrev.y()); }
     };
 
@@ -287,12 +250,7 @@
         SkPoint* fPoly;
         int fCount;
     public:
-<<<<<<< HEAD
-        DragPolyClick(Sample* view, SkPoint poly[], int count)
-            : MyClick(view), fPoly(poly), fCount(count)
-=======
         DragPolyClick(SkPoint poly[], int count) : fPoly(poly), fCount(count)
->>>>>>> 40be567a
         {
             SkASSERT((size_t)count <= SK_ARRAY_COUNT(fSrc));
             memcpy(fSrc, poly, count * sizeof(SkPoint));
@@ -308,11 +266,7 @@
 
     class DoNothingClick : public MyClick {
     public:
-<<<<<<< HEAD
-        DoNothingClick(Sample* view) : MyClick(view) {}
-=======
         DoNothingClick() {}
->>>>>>> 40be567a
         void handleMove() override {}
     };
 
@@ -323,11 +277,7 @@
         return dx*dx + dy*dy <= rad*rad;
     }
 
-<<<<<<< HEAD
-    Sample::Click* onFindClickHandler(SkScalar x, SkScalar y, unsigned) override {
-=======
     Sample::Click* onFindClickHandler(SkScalar x, SkScalar y, ModifierKey) override {
->>>>>>> 40be567a
         for (int i = 0; i < N; ++i) {
             if (hit_test(fPoly[i], x, y)) {
                 return new VertClick(&fPoly[i]);
