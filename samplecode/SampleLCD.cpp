/*
 * Copyright 2011 Google Inc.
 *
 * Use of this source code is governed by a BSD-style license that can be
 * found in the LICENSE file.
 */
#include "include/core/SkCanvas.h"
#include "include/core/SkFont.h"
#include "include/core/SkPaint.h"
#include "include/core/SkShader.h"
#include "samplecode/Sample.h"

class LCDView : public Sample {
public:
    LCDView() {}

protected:
<<<<<<< HEAD
    bool onQuery(Sample::Event* evt) override {
        if (Sample::TitleQ(*evt)) {
            Sample::TitleR(evt, "LCD Text");
            return true;
        }
        return this->INHERITED::onQuery(evt);
    }
=======
    SkString name() override { return SkString("LCD Text"); }
>>>>>>> 40be567a

    void drawBG(SkCanvas* canvas) {
        canvas->drawColor(SK_ColorWHITE);
    }

    void onDrawContent(SkCanvas* canvas) override {
        this->drawBG(canvas);

        SkPaint paint;

        SkScalar textSize = SkIntToScalar(6);
        SkScalar delta = SK_Scalar1;
        const char* text = "HHHamburgefonts iii";
        size_t len = strlen(text);
        SkScalar x0 = SkIntToScalar(10);
        SkScalar x1 = SkIntToScalar(310);
        SkScalar y = SkIntToScalar(20);

        SkFont font;
        for (int i = 0; i < 20; i++) {
            font.setSize(textSize);
            textSize += delta;

            font.setEdging(SkFont::Edging::kAntiAlias);
            canvas->drawSimpleText(text, len, SkTextEncoding::kUTF8, x0, y, font, paint);
            font.setEdging(SkFont::Edging::kSubpixelAntiAlias);
            canvas->drawSimpleText(text, len, SkTextEncoding::kUTF8, x1, y, font, paint);

            y += font.getSpacing();
        }
    }

private:
    typedef Sample INHERITED;
};

//////////////////////////////////////////////////////////////////////////////

DEF_SAMPLE( return new LCDView(); )<|MERGE_RESOLUTION|>--- conflicted
+++ resolved
@@ -15,17 +15,7 @@
     LCDView() {}
 
 protected:
-<<<<<<< HEAD
-    bool onQuery(Sample::Event* evt) override {
-        if (Sample::TitleQ(*evt)) {
-            Sample::TitleR(evt, "LCD Text");
-            return true;
-        }
-        return this->INHERITED::onQuery(evt);
-    }
-=======
     SkString name() override { return SkString("LCD Text"); }
->>>>>>> 40be567a
 
     void drawBG(SkCanvas* canvas) {
         canvas->drawColor(SK_ColorWHITE);
