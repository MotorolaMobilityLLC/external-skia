--- conflicted
+++ resolved
@@ -436,28 +436,14 @@
     }
 
 protected:
-<<<<<<< HEAD
-    bool onQuery(Sample::Event* evt) override {
-        if (Sample::TitleQ(*evt)) {
-            Sample::TitleR(evt, "Slides");
-            return true;
-        }
-        return this->INHERITED::onQuery(evt);
-    }
-=======
     SkString name() override { return SkString("Slides"); }
->>>>>>> 40be567a
 
     void onDrawContent(SkCanvas* canvas) override {
         this->init();
         gProc[fIndex](canvas);
     }
 
-<<<<<<< HEAD
-    Sample::Click* onFindClickHandler(SkScalar x, SkScalar y, unsigned) override {
-=======
     Sample::Click* onFindClickHandler(SkScalar x, SkScalar y, ModifierKey) override {
->>>>>>> 40be567a
         this->init();
         fIndex = (fIndex + 1) % SK_ARRAY_COUNT(gProc);
         return nullptr;
